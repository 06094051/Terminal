--- conflicted
+++ resolved
@@ -1,909 +1,895 @@
-/********************************************************
-*                                                       *
-*   Copyright (C) Microsoft. All rights reserved.       *
-*                                                       *
-********************************************************/
-#include "precomp.h"
-#include "WexTestClass.h"
-
-#include "CommonState.hpp"
-
-#include "globals.h"
-#include "textBuffer.hpp"
-
-#include "input.h"
-
-#include "..\interactivity\inc\ServiceLocator.hpp"
-
-using namespace WEX::Common;
-using namespace WEX::Logging;
-using namespace WEX::TestExecution;
-
-class TextBufferTests
-{
-    CommonState* m_state;
-
-    TEST_CLASS(TextBufferTests);
-
-    TEST_CLASS_SETUP(ClassSetup)
-    {
-        m_state = new CommonState();
-
-        m_state->PrepareGlobalFont();
-        m_state->PrepareGlobalScreenBuffer();
-
-        return true;
-    }
-
-    TEST_CLASS_CLEANUP(ClassCleanup)
-    {
-        m_state->CleanupGlobalScreenBuffer();
-        m_state->CleanupGlobalFont();
-
-        delete m_state;
-
-        return true;
-    }
-
-    TEST_METHOD_SETUP(MethodSetup)
-    {
-        m_state->PrepareNewTextBufferInfo();
-
-        return true;
-    }
-
-    TEST_METHOD_CLEANUP(MethodCleanup)
-    {
-        m_state->CleanupNewTextBufferInfo();
-
-        return true;
-    }
-
-    TEST_METHOD(TestBufferCreate);
-
-    void DoBufferRowIterationTest(TEXT_BUFFER_INFO* pTbi);
-
-    TEXT_BUFFER_INFO* GetTbi();
-
-    SHORT GetBufferWidth();
-
-    SHORT GetBufferHeight();
-
-    TEST_METHOD(TestBufferRowIteration);
-
-    TEST_METHOD(TestBufferRowIterationWhenCircular);
-
-    TEST_METHOD(TestBufferRowByOffset);
-
-    TEST_METHOD(TestWrapFlag);
-
-    TEST_METHOD(TestDoubleBytePadFlag);
-
-    void DoBoundaryTest(PWCHAR const pwszInputString, 
-                        short const cLength, 
-                        short const cMax, 
-                        short const cLeft, 
-                        short const cRight);
-
-    TEST_METHOD(TestBoundaryMeasuresRegularString);
-
-    TEST_METHOD(TestBoundaryMeasuresFloatingString);
-
-    TEST_METHOD(TestCopyProperties);
-
-    TEST_METHOD(TestInsertCharacter);
-
-    TEST_METHOD(TestIncrementCursor);
-
-    TEST_METHOD(TestNewlineCursor);
-
-    void TestLastNonSpace(short const cursorPosY);
-
-    TEST_METHOD(TestGetLastNonSpaceCharacter);
-    TEST_METHOD(TestSetWrapOnCurrentRow);
-    TEST_METHOD(TestIncrementCircularBuffer);
-    TEST_METHOD(TestMixedRgbAndLegacyForeground);
-    TEST_METHOD(TestMixedRgbAndLegacyBackground);
-    TEST_METHOD(TestMixedRgbAndLegacyUnderline);
-    TEST_METHOD(TestMixedRgbAndLegacyBrightness);
-};
-
-void TextBufferTests::TestBufferCreate()
-{
-    VERIFY_IS_TRUE(NT_SUCCESS(m_state->GetTextBufferInfoInitResult()));
-}
-
-void TextBufferTests::DoBufferRowIterationTest(TEXT_BUFFER_INFO* pTbi)
-{
-    ROW* pFirstRow = pTbi->GetFirstRow();
-    ROW* pPrior = nullptr;
-    ROW* pRow = pFirstRow;
-    VERIFY_IS_NOT_NULL(pRow);
-
-    UINT cRows = 0;
-    while (pRow != nullptr)
-    {
-        cRows++;
-        pPrior = pRow; // save off the previous for a reverse check
-        pRow = pTbi->GetNextRowNoWrap(pRow);
-
-        // if we didn't just hit the last row...
-        if (pRow != nullptr)
-        {
-            // grab the previous row from the one we just found
-            ROW* pPriorCheck = pTbi->GetPrevRowNoWrap(pRow);
-
-            // it should still equal what the row was before we started this iteration
-            VERIFY_ARE_EQUAL(pPrior, pPriorCheck); 
-        }
-    }
-
-    // the number of rows we iterated through should be the same as the window size.
-    VERIFY_ARE_EQUAL(pTbi->TotalRowCount(), cRows);
-}
-
-TEXT_BUFFER_INFO* TextBufferTests::GetTbi()
-{
-    return ServiceLocator::LocateGlobals()->getConsoleInformation()->CurrentScreenBuffer->TextInfo;
-}
-
-SHORT TextBufferTests::GetBufferWidth()
-{
-    return GetTbi()->_coordBufferSize.X;
-}
-
-SHORT TextBufferTests::GetBufferHeight()
-{
-    return GetTbi()->_coordBufferSize.Y;
-}
-
-
-void TextBufferTests::TestBufferRowIteration()
-{
-    DoBufferRowIterationTest(GetTbi());
-}
-
-void TextBufferTests::TestBufferRowIterationWhenCircular()
-{
-    SHORT csBufferHeight = GetBufferHeight();
-
-    ASSERT(csBufferHeight > 4);
-
-    TEXT_BUFFER_INFO* tbi = GetTbi();
-
-    tbi->_FirstRow = csBufferHeight / 2 + 2; // sets to a bit over half way around.
-
-    DoBufferRowIterationTest(tbi);
-}
-
-void TextBufferTests::TestBufferRowByOffset()
-{
-    TEXT_BUFFER_INFO* tbi = GetTbi();
-    SHORT csBufferHeight = GetBufferHeight();
-
-    ASSERT(csBufferHeight > 20);
-
-    short sId = csBufferHeight / 2 - 5;
-
-    ROW* pRow = tbi->GetRowByOffset(sId);
-    VERIFY_IS_NOT_NULL(pRow);
-
-    if (pRow != nullptr)
-    {
-        VERIFY_ARE_EQUAL(pRow->sRowId, sId);
-    }
-
-}
-
-void TextBufferTests::TestWrapFlag()
-{
-    TEXT_BUFFER_INFO* tbi = GetTbi();
-
-    ROW* pRow = tbi->GetFirstRow();
-
-    // no wrap by default
-    VERIFY_IS_FALSE(pRow->CharRow.WasWrapForced());
-
-    // try set wrap and check
-    pRow->CharRow.SetWrapStatus(true);
-    VERIFY_IS_TRUE(pRow->CharRow.WasWrapForced());
-
-    // try unset wrap and check
-    pRow->CharRow.SetWrapStatus(false);
-    VERIFY_IS_FALSE(pRow->CharRow.WasWrapForced());
-}
-
-void TextBufferTests::TestDoubleBytePadFlag()
-{
-    TEXT_BUFFER_INFO* tbi = GetTbi();
-
-    ROW* pRow = tbi->GetFirstRow();
-
-    // no padding by default
-    VERIFY_IS_FALSE(pRow->CharRow.WasDoubleBytePadded());
-
-    // try set and check
-    pRow->CharRow.SetDoubleBytePadded(true);
-    VERIFY_IS_TRUE(pRow->CharRow.WasDoubleBytePadded());
-
-    // try unset and check
-    pRow->CharRow.SetDoubleBytePadded(false);
-    VERIFY_IS_FALSE(pRow->CharRow.WasDoubleBytePadded());
-}
-
-
-void TextBufferTests::DoBoundaryTest(PWCHAR const pwszInputString, 
-                                     short const cLength, 
-                                     short const cMax, 
-                                     short const cLeft, 
-                                     short const cRight)
-{
-    TEXT_BUFFER_INFO* tbi = GetTbi();
-
-    ROW* pRow = tbi->GetFirstRow();
-    CHAR_ROW* pCharRow = &pRow->CharRow;
-
-    // copy string into buffer
-    CopyMemory(pCharRow->Chars, pwszInputString, cLength * sizeof(WCHAR));
-
-    // space pad the rest of the string
-    if (cLength < cMax)
-    {
-        PWCHAR pChars= pCharRow->Chars;
-
-        for (short cStart = cLength; cStart <= cMax; cStart++)
-        {
-            pChars[cStart] = UNICODE_SPACE;
-        }
-    }
-
-    // left edge should be 0 since there are no leading spaces
-    VERIFY_ARE_EQUAL(pCharRow->MeasureLeft(cMax), cLeft);
-    // right edge should be one past the index of the last character or the string length
-    VERIFY_ARE_EQUAL(pCharRow->MeasureRight(cMax), cRight);
-
-    const short csLeftBefore = -1234;
-    const short csRightBefore = -4567;
-
-    pCharRow->Left = csLeftBefore;
-    pCharRow->MeasureAndSaveLeft(cMax);
-    VERIFY_ARE_EQUAL(pCharRow->Left, cLeft);
-
-    pCharRow->Right = csRightBefore;
-    pCharRow->MeasureAndSaveRight(cMax);
-    VERIFY_ARE_EQUAL(pCharRow->Right, cRight);
-
-    pCharRow->Left = csLeftBefore;
-    pCharRow->Right = csRightBefore;
-    pCharRow->RemeasureBoundaryValues(cMax);
-    VERIFY_ARE_EQUAL(pCharRow->Left, cLeft);
-    VERIFY_ARE_EQUAL(pCharRow->Right, cRight);
-}
-
-void TextBufferTests::TestBoundaryMeasuresRegularString()
-{
-    SHORT csBufferWidth = GetBufferWidth();
-
-    // length 44, left 0, right 44
-    const PWCHAR pwszLazyDog = L"The quick brown fox jumps over the lazy dog."; 
-    DoBoundaryTest(pwszLazyDog, 44, csBufferWidth, 0, 44);
-}
-
-void TextBufferTests::TestBoundaryMeasuresFloatingString()
-{
-    SHORT csBufferWidth = GetBufferWidth();
-
-    // length 5 spaces + 4 chars + 5 spaces = 14, left 5, right 9
-    const PWCHAR pwszOffsets = L"     C:\\>     "; 
-    DoBoundaryTest(pwszOffsets, 14, csBufferWidth, 5, 9);
-}
-
-void TextBufferTests::TestCopyProperties()
-{
-    TEXT_BUFFER_INFO* pOtherTbi = GetTbi();
-
-    TEXT_BUFFER_INFO* pNewTbi = new TEXT_BUFFER_INFO(&pOtherTbi->_fiCurrentFont);
-    // value is irrelevant for this test
-    pNewTbi->_pCursor = new Cursor(ServiceLocator::LocateAccessibilityNotifier(), 40);
-    // set initial mapping values
-    pNewTbi->GetCursor()->SetHasMoved(FALSE);
-    pOtherTbi->GetCursor()->SetHasMoved(TRUE);
-
-    pNewTbi->GetCursor()->SetIsVisible(FALSE);
-    pOtherTbi->GetCursor()->SetIsVisible(TRUE);
-
-    pNewTbi->GetCursor()->SetIsOn(FALSE);
-    pOtherTbi->GetCursor()->SetIsOn(TRUE);
-
-    pNewTbi->GetCursor()->SetIsDouble(FALSE);
-    pOtherTbi->GetCursor()->SetIsDouble(TRUE);
-
-    pNewTbi->GetCursor()->SetDelay(FALSE);
-    pOtherTbi->GetCursor()->SetDelay(TRUE);
-
-    // run copy
-    pNewTbi->CopyProperties(pOtherTbi);
-
-    // test that new now contains values from other
-    VERIFY_ARE_EQUAL(pNewTbi->GetCursor()->HasMoved(), TRUE);
-    VERIFY_ARE_EQUAL(pNewTbi->GetCursor()->IsVisible(), TRUE);
-    VERIFY_ARE_EQUAL(pNewTbi->GetCursor()->IsOn(), TRUE);
-    VERIFY_ARE_EQUAL(pNewTbi->GetCursor()->IsDouble(), TRUE);
-    VERIFY_ARE_EQUAL(pNewTbi->GetCursor()->GetDelay(), TRUE);
-
-    delete pNewTbi;
-}
-
-void TextBufferTests::TestInsertCharacter()
-{
-    TEXT_BUFFER_INFO* const pTbi = GetTbi();
-
-    // get starting cursor position
-    COORD const coordCursorBefore = pTbi->GetCursor()->GetPosition();
-
-    // Get current row from the buffer
-    ROW* const pRow = pTbi->GetRowByOffset(coordCursorBefore.Y);
-
-    // create some sample test data
-    WCHAR const wchTest = L'Z';
-    BYTE const bKAttrTest = 0x80; // invalid flag, technically, for test only. see textBuffer.hpp's ATTR_LEADING_BYTE, etc
-    WORD const wAttrTest = BACKGROUND_INTENSITY | FOREGROUND_INTENSITY | FOREGROUND_RED | FOREGROUND_BLUE;
-    TextAttribute TestAttributes = TextAttribute(wAttrTest);
-
-    // ensure that the buffer didn't start with these fields
-    VERIFY_ARE_NOT_EQUAL(pRow->CharRow.Chars[coordCursorBefore.X], wchTest);
-    VERIFY_ARE_NOT_EQUAL(pRow->CharRow.KAttrs[coordCursorBefore.X], bKAttrTest);
-
-    TextAttributeRun* pAttrRun;
-    UINT cAttrApplies;
-    pRow->AttrRow.FindAttrIndex(coordCursorBefore.X, &pAttrRun, &cAttrApplies);
-
-    VERIFY_IS_FALSE(pAttrRun->GetAttributes().IsEqual(TestAttributes));
-
-    // now apply the new data to the buffer
-    pTbi->InsertCharacter(wchTest, bKAttrTest, TestAttributes);
-
-    // ensure that the buffer position where the cursor WAS contains the test items
-    VERIFY_ARE_EQUAL(pRow->CharRow.Chars[coordCursorBefore.X], wchTest);
-    VERIFY_ARE_EQUAL(pRow->CharRow.KAttrs[coordCursorBefore.X], bKAttrTest);
-
-    pRow->AttrRow.FindAttrIndex(coordCursorBefore.X, &pAttrRun, &cAttrApplies);
-    VERIFY_IS_TRUE(pAttrRun->GetAttributes().IsEqual(TestAttributes));
-
-    // ensure that the cursor moved to a new position (X or Y or both have changed)
-    VERIFY_IS_TRUE((coordCursorBefore.X != pTbi->GetCursor()->GetPosition().X) || (coordCursorBefore.Y != pTbi->GetCursor()->GetPosition().Y));
-    // the proper advancement of the cursor (e.g. which position it goes to) is validated in other tests
-}
-
-void TextBufferTests::TestIncrementCursor()
-{
-    TEXT_BUFFER_INFO* const pTbi = GetTbi();
-
-    // only checking X increments here
-    // Y increments are covered in the NewlineCursor test
-
-    short const sBufferWidth = pTbi->_coordBufferSize.X;
-
-    #if DBG
-    short const sBufferHeight = pTbi->_coordBufferSize.Y;
-    ASSERT(sBufferWidth > 1 && sBufferHeight > 1);
-    #endif
-
-    Log::Comment(L"Test normal case of moving once to the right within a single line");
-    pTbi->GetCursor()->SetXPosition(0);
-    pTbi->GetCursor()->SetYPosition(0);
-
-    COORD coordCursorBefore = pTbi->GetCursor()->GetPosition();
-
-    pTbi->IncrementCursor();
-
-    VERIFY_ARE_EQUAL(pTbi->GetCursor()->GetPosition().X, 1); // X should advance by 1
-    VERIFY_ARE_EQUAL(pTbi->GetCursor()->GetPosition().Y, coordCursorBefore.Y); // Y shouldn't have moved
-
-    Log::Comment(L"Test line wrap case where cursor is on the right edge of the line");
-    pTbi->GetCursor()->SetXPosition(sBufferWidth - 1);
-    pTbi->GetCursor()->SetYPosition(0);
-
-    coordCursorBefore = pTbi->GetCursor()->GetPosition();
-
-    pTbi->IncrementCursor();
-
-    VERIFY_ARE_EQUAL(pTbi->GetCursor()->GetPosition().X, 0); // position should be reset to the left edge when passing right edge
-    VERIFY_ARE_EQUAL(pTbi->GetCursor()->GetPosition().Y - 1, coordCursorBefore.Y); // the cursor should be moved one row down from where it used to be
-}
-
-void TextBufferTests::TestNewlineCursor()
-{
-    TEXT_BUFFER_INFO* const pTbi = GetTbi();
-
-
-    const short sBufferHeight = pTbi->_coordBufferSize.Y;
-
-    #if DBG
-    const short sBufferWidth = pTbi->_coordBufferSize.X;
-    // width and height are sufficiently large for upcoming math
-    ASSERT(sBufferWidth > 4 && sBufferHeight > 4);
-    #endif
-
-    Log::Comment(L"Verify standard row increment from somewhere in the buffer");
-
-    // set cursor X position to non zero, any position in buffer
-    pTbi->GetCursor()->SetXPosition(3);
-
-    // set cursor Y position to not-the-final row in the buffer
-    pTbi->GetCursor()->SetYPosition(3);
-
-    COORD coordCursorBefore = pTbi->GetCursor()->GetPosition();
-
-    // perform operation
-    pTbi->NewlineCursor();
-
-    // verify
-    VERIFY_ARE_EQUAL(pTbi->GetCursor()->GetPosition().X, 0); // move to left edge of buffer
-    VERIFY_ARE_EQUAL(pTbi->GetCursor()->GetPosition().Y, coordCursorBefore.Y + 1); // move down one row
-
-    Log::Comment(L"Verify increment when already on last row of buffer");
-
-    // X position still doesn't matter
-    pTbi->GetCursor()->SetXPosition(3);
-
-    // Y position needs to be on the last row of the buffer
-    pTbi->GetCursor()->SetYPosition(sBufferHeight - 1);
-
-    coordCursorBefore = pTbi->GetCursor()->GetPosition();
-
-    // perform operation
-    pTbi->NewlineCursor();
-
-    // verify
-    VERIFY_ARE_EQUAL(pTbi->GetCursor()->GetPosition().X, 0); // move to left edge
-    VERIFY_ARE_EQUAL(pTbi->GetCursor()->GetPosition().Y, coordCursorBefore.Y); // cursor Y position should not have moved. stays on same logical final line of buffer
-
-    // This is okay because the backing circular buffer changes, not the logical screen position (final visible line of the buffer)
-}
-
-void TextBufferTests::TestLastNonSpace(short const cursorPosY)
-{
-    TEXT_BUFFER_INFO* const pTbi = GetTbi();
-    pTbi->GetCursor()->SetYPosition(cursorPosY);
-
-    COORD coordLastNonSpace = pTbi->GetLastNonSpaceCharacter();
-
-    // We expect the last non space character to be the last printable character in the row.
-    // The .Right property on a row is 1 past the last printable character in the row.
-    // If there is one character in the row, the last character would be 0.
-    // If there are no characters in the row, the last character would be -1 and we need to seek backwards to find the previous row with a character.
-
-    // start expected position from cursor
-    COORD coordExpected = pTbi->GetCursor()->GetPosition();
-
-    // Try to get the X position from the current cursor position.
-    coordExpected.X = pTbi->GetRowByOffset(coordExpected.Y)->CharRow.Right - 1;
-
-    // If we went negative, this row was empty and we need to continue seeking upward...
-    // - As long as X is negative (empty rows)
-    // - As long as we have space before the top of the buffer (Y isn't the 0th/top row).
-    while (coordExpected.X < 0 && coordExpected.Y > 0)
-    {
-        coordExpected.Y--;
-        coordExpected.X = pTbi->GetRowByOffset(coordExpected.Y)->CharRow.Right - 1;
-    }
-
-    VERIFY_ARE_EQUAL(coordLastNonSpace.X, coordExpected.X);
-    VERIFY_ARE_EQUAL(coordLastNonSpace.Y, coordExpected.Y);
-}
-
-void TextBufferTests::TestGetLastNonSpaceCharacter()
-{
-    m_state->FillTextBuffer(); // fill buffer with some text, it should be 4 rows. See CommonState for details
-
-    Log::Comment(L"Test with cursor inside last row of text");
-    TestLastNonSpace(3);
-
-    Log::Comment(L"Test with cursor one beyond last row of text");
-    TestLastNonSpace(4);
-
-    Log::Comment(L"Test with cursor way beyond last row of text");
-    TestLastNonSpace(14);
-}
-
-void TextBufferTests::TestSetWrapOnCurrentRow()
-{
-    TEXT_BUFFER_INFO* const pTbi = GetTbi();
-
-    short sCurrentRow = pTbi->GetCursor()->GetPosition().Y;
-
-    ROW* pRow = pTbi->GetRowByOffset(sCurrentRow);
-
-    Log::Comment(L"Testing off to on");
-
-    // turn wrap status off first
-    pRow->CharRow.SetWrapStatus(false);
-
-    // trigger wrap
-    pTbi->SetWrapOnCurrentRow();
-
-    // ensure this row was flipped
-    VERIFY_IS_TRUE(pRow->CharRow.WasWrapForced());
-
-    Log::Comment(L"Testing on stays on");
-
-    // make sure wrap status is on
-    pRow->CharRow.SetWrapStatus(true);
-
-    // trigger wrap
-    pTbi->SetWrapOnCurrentRow();
-
-    // ensure row is still on
-    VERIFY_IS_TRUE(pRow->CharRow.WasWrapForced());
-}
-
-void TextBufferTests::TestIncrementCircularBuffer()
-{
-    TEXT_BUFFER_INFO* const pTbi = GetTbi();
-
-    short const sBufferHeight = pTbi->_coordBufferSize.Y;
-
-    ASSERT(sBufferHeight > 4); // buffer should be sufficiently large
-
-    Log::Comment(L"Test 1 = FirstRow of circular buffer is not the final row of the buffer");
-    Log::Comment(L"Test 2 = FirstRow of circular buffer IS THE FINAL ROW of the buffer (and therefore circles)");
-    short rgRowsToTest[] = { 2, sBufferHeight - 1 };
-
-    for (UINT iTestIndex = 0; iTestIndex < ARRAYSIZE(rgRowsToTest); iTestIndex++)
-    {
-        const short iRowToTestIndex = rgRowsToTest[iTestIndex];
-
-        short iNextRowIndex = iRowToTestIndex + 1;
-        // if we're at or crossing the height, loop back to 0 (circular buffer)
-        if (iNextRowIndex >= sBufferHeight)
-        {
-            iNextRowIndex = 0;
-        }
-
-        pTbi->_FirstRow = iRowToTestIndex;
-
-        // fill first row with some stuff
-        ROW* pFirstRow = pTbi->GetFirstRow();
-        pFirstRow->CharRow.Left = 0;
-        pFirstRow->CharRow.Right = 15;
-
-        // ensure it does say that it contains text
-        VERIFY_IS_TRUE(pFirstRow->CharRow.ContainsText());
-
-        // try increment
-        pTbi->IncrementCircularBuffer();
-
-        // validate that first row has moved
-        VERIFY_ARE_EQUAL(pTbi->_FirstRow, iNextRowIndex); // first row has incremented
-        VERIFY_ARE_NOT_EQUAL(pTbi->GetFirstRow(), pFirstRow); // the old first row is no longer the first
-
-        // ensure old first row has been emptied
-        VERIFY_IS_FALSE(pFirstRow->CharRow.ContainsText());
-    }
-<<<<<<< HEAD
-    TEST_METHOD(TestMixedRgbAndLegacy);
-    TEST_METHOD(TestRgbEraseLine);
-};
-=======
-}
->>>>>>> 68461d9a
-
-void TextBufferTests::TestMixedRgbAndLegacyForeground()
-{
-    const CONSOLE_INFORMATION* const gci = ServiceLocator::LocateGlobals()->getConsoleInformation();
-    const SCREEN_INFORMATION* const psi = gci->CurrentScreenBuffer->GetActiveBuffer();
-    const TEXT_BUFFER_INFO* const tbi = psi->TextInfo;
-    StateMachine* const stateMachine = psi->GetStateMachine();
-    const Cursor* const cursor = tbi->GetCursor();
-    VERIFY_IS_NOT_NULL(stateMachine);
-    VERIFY_IS_NOT_NULL(cursor);
-
-    // Case 1 - 
-    //      Write '\E[38;2;64;128;255mX\E[49mX\E[m'
-    //      Make sure that the second X has RGB attributes (FG and BG)
-    //      FG = rgb(64;128;255), BG = rgb(default)
-    Log::Comment(L"Case 1 \"\\E[38;2;64;128;255mX\\E[49mX\\E[m\"");
-    
-    wchar_t* sequence = L"\x1b[38;2;64;128;255mX\x1b[49mX\x1b[m";
-
-    stateMachine->ProcessString(sequence, std::wcslen(sequence));
-    const short x = cursor->GetPosition().X;
-    const short y = cursor->GetPosition().Y;
-    const ROW* const row = tbi->GetRowByOffset(y);
-    const auto attrRow = row->AttrRow;
-    const auto attrs = new TextAttribute[tbi->_coordBufferSize.X];
-    VERIFY_IS_NOT_NULL(attrs);
-    attrRow.UnpackAttrs(attrs, tbi->_coordBufferSize.X);
-    const auto attrA = attrs[x-2];
-    const auto attrB = attrs[x-1];
-    Log::Comment(NoThrowString().Format(
-        L"cursor={X:%d,Y:%d}", 
-        x, y
-    ));
-    Log::Comment(NoThrowString().Format(
-        L"attrA={IsLegacy:%d,GetLegacyAttributes:0x%x}", 
-        attrA.IsLegacy(), attrA.GetLegacyAttributes()
-    ));
-    Log::Comment(NoThrowString().Format(
-        L"attrA={FG:0x%x,BG:0x%x}", 
-        attrA.GetRgbForeground(), attrA.GetRgbBackground()
-    ));
-    Log::Comment(NoThrowString().Format(
-        L"attrB={IsLegacy:%d,GetLegacyAttributes:0x%x}", 
-        attrB.IsLegacy(), attrB.GetLegacyAttributes()
-    ));
-    Log::Comment(NoThrowString().Format(
-        L"attrB={FG:0x%x,BG:0x%x}", 
-        attrB.GetRgbForeground(), attrB.GetRgbBackground()
-    ));
-
-    VERIFY_ARE_EQUAL(attrA.IsLegacy(), false);
-    VERIFY_ARE_EQUAL(attrB.IsLegacy(), false);
-    
-    VERIFY_ARE_EQUAL(attrA.GetRgbForeground(), RGB(64,128,255));
-    VERIFY_ARE_EQUAL(attrA.GetRgbBackground(), psi->GetAttributes().GetRgbBackground());
-    
-    VERIFY_ARE_EQUAL(attrB.GetRgbForeground(), RGB(64,128,255));
-    VERIFY_ARE_EQUAL(attrB.GetRgbBackground(), psi->GetAttributes().GetRgbBackground());
-    
-    wchar_t* reset = L"\x1b[0m";
-    stateMachine->ProcessString(reset, std::wcslen(reset));
-    
-}
-
-void TextBufferTests::TestMixedRgbAndLegacyBackground()
-{
-    const CONSOLE_INFORMATION* const gci = ServiceLocator::LocateGlobals()->getConsoleInformation();
-    const SCREEN_INFORMATION* const psi = gci->CurrentScreenBuffer->GetActiveBuffer();
-    const TEXT_BUFFER_INFO* const tbi = psi->TextInfo;
-    StateMachine* const stateMachine = psi->GetStateMachine();
-    const Cursor* const cursor = tbi->GetCursor();
-    VERIFY_IS_NOT_NULL(stateMachine);
-    VERIFY_IS_NOT_NULL(cursor);
-
-    // Case 2 - 
-    //      \E[48;2;64;128;255mX\E[39mX\E[m
-    //      Make sure that the second X has RGB attributes (FG and BG)
-    //      FG = rgb(default), BG = rgb(64;128;255)
-    Log::Comment(L"Case 2 \"\\E[48;2;64;128;255mX\\E[39mX\\E[m\"");
-
-    wchar_t* sequence = L"\x1b[48;2;64;128;255mX\x1b[39mX\x1b[m";
-    stateMachine->ProcessString(sequence, std::wcslen(sequence));
-    const auto x = cursor->GetPosition().X;
-    const auto y = cursor->GetPosition().Y;
-    const auto row = tbi->GetRowByOffset(y);
-    const auto attrRow = row->AttrRow;
-    const auto attrs = new TextAttribute[tbi->_coordBufferSize.X];
-    VERIFY_IS_NOT_NULL(attrs);
-    attrRow.UnpackAttrs(attrs, tbi->_coordBufferSize.X);
-    const auto attrA = attrs[x-2];
-    const auto attrB = attrs[x-1];
-    Log::Comment(NoThrowString().Format(
-        L"cursor={X:%d,Y:%d}", 
-        x, y
-    ));
-    Log::Comment(NoThrowString().Format(
-        L"attrA={IsLegacy:%d,GetLegacyAttributes:0x%x}", 
-        attrA.IsLegacy(), attrA.GetLegacyAttributes()
-    ));
-    Log::Comment(NoThrowString().Format(
-        L"attrA={FG:0x%x,BG:0x%x}", 
-        attrA.GetRgbForeground(), attrA.GetRgbBackground()
-    ));
-    Log::Comment(NoThrowString().Format(
-        L"attrB={IsLegacy:%d,GetLegacyAttributes:0x%x}", 
-        attrB.IsLegacy(), attrB.GetLegacyAttributes()
-    ));
-    Log::Comment(NoThrowString().Format(
-        L"attrB={FG:0x%x,BG:0x%x}", 
-        attrB.GetRgbForeground(), attrB.GetRgbBackground()
-    ));
-
-    VERIFY_ARE_EQUAL(attrA.IsLegacy(), false);
-    VERIFY_ARE_EQUAL(attrB.IsLegacy(), false);
-
-    VERIFY_ARE_EQUAL(attrA.GetRgbBackground(), RGB(64,128,255));
-    VERIFY_ARE_EQUAL(attrA.GetRgbForeground(), psi->GetAttributes().GetRgbForeground());
-    
-    VERIFY_ARE_EQUAL(attrB.GetRgbBackground(), RGB(64,128,255));
-    VERIFY_ARE_EQUAL(attrB.GetRgbForeground(), psi->GetAttributes().GetRgbForeground());
-    
-    wchar_t* reset = L"\x1b[0m";
-    stateMachine->ProcessString(reset, std::wcslen(reset));
-
-
-}
-
-void TextBufferTests::TestMixedRgbAndLegacyUnderline()
-{
-    const CONSOLE_INFORMATION* const gci = ServiceLocator::LocateGlobals()->getConsoleInformation();
-    const SCREEN_INFORMATION* const psi = gci->CurrentScreenBuffer->GetActiveBuffer();
-    const TEXT_BUFFER_INFO* const tbi = psi->TextInfo;
-    StateMachine* const stateMachine = psi->GetStateMachine();
-    const Cursor* const cursor = tbi->GetCursor();
-    VERIFY_IS_NOT_NULL(stateMachine);
-    VERIFY_IS_NOT_NULL(cursor);
-
-    // Case 3 - 
-    //      '\E[48;2;64;128;255mX\E[4mX\E[m'
-    //      Make sure that the second X has RGB attributes AND underline
-    Log::Comment(L"Case 3 \"\\E[48;2;64;128;255mX\\E[4mX\\E[m\"");
-    wchar_t* sequence = L"\x1b[48;2;64;128;255mX\x1b[4mX\x1b[m";
-    stateMachine->ProcessString(sequence, std::wcslen(sequence));
-    const auto x = cursor->GetPosition().X;
-    const auto y = cursor->GetPosition().Y;
-    const auto row = tbi->GetRowByOffset(y);
-    const auto attrRow = row->AttrRow;
-    const auto attrs = new TextAttribute[tbi->_coordBufferSize.X];
-    VERIFY_IS_NOT_NULL(attrs);
-    attrRow.UnpackAttrs(attrs, tbi->_coordBufferSize.X);
-    const auto attrA = attrs[x-2];
-    const auto attrB = attrs[x-1];
-    Log::Comment(NoThrowString().Format(
-        L"cursor={X:%d,Y:%d}", 
-        x, y
-    ));
-    Log::Comment(NoThrowString().Format(
-        L"attrA={IsLegacy:%d,GetLegacyAttributes:0x%x}", 
-        attrA.IsLegacy(), attrA.GetLegacyAttributes()
-    ));
-    Log::Comment(NoThrowString().Format(
-        L"attrA={FG:0x%x,BG:0x%x}", 
-        attrA.GetRgbForeground(), attrA.GetRgbBackground()
-    ));
-    Log::Comment(NoThrowString().Format(
-        L"attrB={IsLegacy:%d,GetLegacyAttributes:0x%x}", 
-        attrB.IsLegacy(), attrB.GetLegacyAttributes()
-    ));
-    Log::Comment(NoThrowString().Format(
-        L"attrB={FG:0x%x,BG:0x%x}", 
-        attrB.GetRgbForeground(), attrB.GetRgbBackground()
-    ));
-
-    VERIFY_ARE_EQUAL(attrA.IsLegacy(), false);
-    VERIFY_ARE_EQUAL(attrB.IsLegacy(), false);
-
-    VERIFY_ARE_EQUAL(attrA.GetRgbBackground(), RGB(64,128,255));
-    VERIFY_ARE_EQUAL(attrA.GetRgbForeground(), psi->GetAttributes().GetRgbForeground());
-
-    VERIFY_ARE_EQUAL(attrB.GetRgbBackground(), RGB(64,128,255));
-    VERIFY_ARE_EQUAL(attrB.GetRgbForeground(), psi->GetAttributes().GetRgbForeground());
-
-    VERIFY_ARE_EQUAL(attrA.GetLegacyAttributes()&COMMON_LVB_UNDERSCORE, 0);
-    VERIFY_ARE_EQUAL(attrB.GetLegacyAttributes()&COMMON_LVB_UNDERSCORE, COMMON_LVB_UNDERSCORE);
-
-    wchar_t* reset = L"\x1b[0m";
-    stateMachine->ProcessString(reset, std::wcslen(reset));
-
-}
-
-void TextBufferTests::TestMixedRgbAndLegacyBrightness()
-{
-    const CONSOLE_INFORMATION* const gci = ServiceLocator::LocateGlobals()->getConsoleInformation();
-    const SCREEN_INFORMATION* const psi = gci->CurrentScreenBuffer->GetActiveBuffer();
-    const TEXT_BUFFER_INFO* const tbi = psi->TextInfo;
-    StateMachine* const stateMachine = psi->GetStateMachine();
-    const Cursor* const cursor = tbi->GetCursor();
-    VERIFY_IS_NOT_NULL(stateMachine);
-    VERIFY_IS_NOT_NULL(cursor);
-
-<<<<<<< HEAD
-}  
-
-void TextBufferTests::TestRgbEraseLine()
-{
-    auto gci = ServiceLocator::LocateGlobals()->getConsoleInformation();
-    auto psi = gci->CurrentScreenBuffer->GetActiveBuffer();
-    psi->OutputMode |= ENABLE_VIRTUAL_TERMINAL_PROCESSING;
-    auto tbi = psi->TextInfo;
-
-    auto stateMachine = psi->GetStateMachine();
-    auto cursor = tbi->GetCursor();
-    VERIFY_IS_NOT_NULL(stateMachine);
-    VERIFY_IS_NOT_NULL(cursor);
-
-    // This is an assumption to make a lot of math easier.
-    VERIFY_ARE_EQUAL(tbi->GetFirstRowIndex(), 0);
-    cursor->SetXPosition(0);
-    // Case 1 - 
-    //      Write '\E[48;2;64;128;255X\E[48;2;128;128;255\E[KX'
-    //      Make sure that all the characters after the first have the rgb attrs
-    //      BG = rgb(128;128;255)
-    {
-        std::wstring sequence = L"\x1b[48;2;64;128;255mX\x1b[48;2;128;128;255m\x1b[KX";
-        stateMachine->ProcessString(&sequence[0], sequence.length());
-
-        const auto x = cursor->GetPosition().X;
-        const auto y = cursor->GetPosition().Y;
-
-        Log::Comment(NoThrowString().Format(
-            L"cursor={X:%d,Y:%d}", 
-            x, y
-        ));
-        VERIFY_ARE_EQUAL(x, 2);
-        VERIFY_ARE_EQUAL(y, 0);
-
-        const auto row = tbi->GetRowByOffset(y);
-        const auto attrRow = row->AttrRow;
-        const auto len = tbi->_coordBufferSize.X;
-        const auto attrs = new TextAttribute[len];
-        VERIFY_IS_NOT_NULL(attrs);
-        attrRow.UnpackAttrs(attrs, len);
-
-        const auto attr0 = attrs[0];
-
-        VERIFY_ARE_EQUAL(attr0.IsLegacy(), false);
-        VERIFY_ARE_EQUAL(attr0.GetRgbBackground(), RGB(64,128,255));
-        for (auto i = 1; i < len; i++)
-        {
-            const auto attr = attrs[i];
-            Log::Comment(NoThrowString().Format(
-                L"attr={IsLegacy:%d,GetLegacyAttributes:0x%x}", 
-                attr.IsLegacy(), attr.GetLegacyAttributes()
-            ));
-            Log::Comment(NoThrowString().Format(
-                L"attr={FG:0x%x,BG:0x%x}", 
-                attr.GetRgbForeground(), attr.GetRgbBackground()
-            ));
-            VERIFY_ARE_EQUAL(attr.IsLegacy(), false);
-            VERIFY_ARE_EQUAL(attr.GetRgbBackground(), RGB(128,128,255));
-
-        }
-        std::wstring reset = L"\x1b[0m";
-        stateMachine->ProcessString(&reset[0], reset.length());
-    }
-}
-=======
-    // Case 4 - 
-    //      '\E[32mX\E[1mX'
-    //      Make sure that the second X is a BRIGHT green, not white.
-    Log::Comment(L"Case 4 ;\"\\E[32mX\\E[1mX\"");
-    const auto dark_green = gci->GetColorTableEntry(2);
-    const auto bright_green = gci->GetColorTableEntry(10);
-    VERIFY_ARE_NOT_EQUAL(dark_green, bright_green);
-
-    wchar_t* sequence = L"\x1b[32mX\x1b[1mX";
-    stateMachine->ProcessString(sequence, std::wcslen(sequence));
-    const auto x = cursor->GetPosition().X;
-    const auto y = cursor->GetPosition().Y;
-    const auto row = tbi->GetRowByOffset(y);
-    const auto attrRow = row->AttrRow;
-    const auto attrs = new TextAttribute[tbi->_coordBufferSize.X];
-    VERIFY_IS_NOT_NULL(attrs);
-    attrRow.UnpackAttrs(attrs, tbi->_coordBufferSize.X);
-    const auto attrA = attrs[x-2];
-    const auto attrB = attrs[x-1];
-    Log::Comment(NoThrowString().Format(
-        L"cursor={X:%d,Y:%d}", 
-        x, y
-    ));
-    Log::Comment(NoThrowString().Format(
-        L"attrA={IsLegacy:%d,GetLegacyAttributes:0x%x}", 
-        attrA.IsLegacy(), attrA.GetLegacyAttributes()
-    ));
-    Log::Comment(NoThrowString().Format(
-        L"attrA={FG:0x%x,BG:0x%x}", 
-        attrA.GetRgbForeground(), attrA.GetRgbBackground()
-    ));
-    Log::Comment(NoThrowString().Format(
-        L"attrB={IsLegacy:%d,GetLegacyAttributes:0x%x}", 
-        attrB.IsLegacy(), attrB.GetLegacyAttributes()
-    ));
-    Log::Comment(NoThrowString().Format(
-        L"attrB={FG:0x%x,BG:0x%x}", 
-        attrB.GetRgbForeground(), attrB.GetRgbBackground()
-    ));
-
-    VERIFY_ARE_EQUAL(attrA.IsLegacy(), false);
-    VERIFY_ARE_EQUAL(attrB.IsLegacy(), false);
-
-    VERIFY_ARE_EQUAL(attrA.GetRgbForeground(), dark_green);
-    VERIFY_ARE_EQUAL(attrB.GetRgbForeground(), bright_green);
-
-    wchar_t* reset = L"\x1b[0m";
-    stateMachine->ProcessString(reset, std::wcslen(reset));
-
-}
-
->>>>>>> 68461d9a
+/********************************************************
+*                                                       *
+*   Copyright (C) Microsoft. All rights reserved.       *
+*                                                       *
+********************************************************/
+#include "precomp.h"
+#include "WexTestClass.h"
+
+#include "CommonState.hpp"
+
+#include "globals.h"
+#include "textBuffer.hpp"
+
+#include "input.h"
+
+#include "..\interactivity\inc\ServiceLocator.hpp"
+
+using namespace WEX::Common;
+using namespace WEX::Logging;
+using namespace WEX::TestExecution;
+
+class TextBufferTests
+{
+    CommonState* m_state;
+
+    TEST_CLASS(TextBufferTests);
+
+    TEST_CLASS_SETUP(ClassSetup)
+    {
+        m_state = new CommonState();
+
+        m_state->PrepareGlobalFont();
+        m_state->PrepareGlobalScreenBuffer();
+
+        return true;
+    }
+
+    TEST_CLASS_CLEANUP(ClassCleanup)
+    {
+        m_state->CleanupGlobalScreenBuffer();
+        m_state->CleanupGlobalFont();
+
+        delete m_state;
+
+        return true;
+    }
+
+    TEST_METHOD_SETUP(MethodSetup)
+    {
+        m_state->PrepareNewTextBufferInfo();
+
+        return true;
+    }
+
+    TEST_METHOD_CLEANUP(MethodCleanup)
+    {
+        m_state->CleanupNewTextBufferInfo();
+
+        return true;
+    }
+
+    TEST_METHOD(TestBufferCreate);
+
+    void DoBufferRowIterationTest(TEXT_BUFFER_INFO* pTbi);
+
+    TEXT_BUFFER_INFO* GetTbi();
+
+    SHORT GetBufferWidth();
+
+    SHORT GetBufferHeight();
+
+    TEST_METHOD(TestBufferRowIteration);
+
+    TEST_METHOD(TestBufferRowIterationWhenCircular);
+
+    TEST_METHOD(TestBufferRowByOffset);
+
+    TEST_METHOD(TestWrapFlag);
+
+    TEST_METHOD(TestDoubleBytePadFlag);
+
+    void DoBoundaryTest(PWCHAR const pwszInputString, 
+                        short const cLength, 
+                        short const cMax, 
+                        short const cLeft, 
+                        short const cRight);
+
+    TEST_METHOD(TestBoundaryMeasuresRegularString);
+
+    TEST_METHOD(TestBoundaryMeasuresFloatingString);
+
+    TEST_METHOD(TestCopyProperties);
+
+    TEST_METHOD(TestInsertCharacter);
+
+    TEST_METHOD(TestIncrementCursor);
+
+    TEST_METHOD(TestNewlineCursor);
+
+    void TestLastNonSpace(short const cursorPosY);
+
+    TEST_METHOD(TestGetLastNonSpaceCharacter);
+    TEST_METHOD(TestSetWrapOnCurrentRow);
+    TEST_METHOD(TestIncrementCircularBuffer);
+    TEST_METHOD(TestMixedRgbAndLegacyForeground);
+    TEST_METHOD(TestMixedRgbAndLegacyBackground);
+    TEST_METHOD(TestMixedRgbAndLegacyUnderline);
+    TEST_METHOD(TestMixedRgbAndLegacyBrightness);
+    TEST_METHOD(TestRgbEraseLine);
+};
+
+void TextBufferTests::TestBufferCreate()
+{
+    VERIFY_IS_TRUE(NT_SUCCESS(m_state->GetTextBufferInfoInitResult()));
+}
+
+void TextBufferTests::DoBufferRowIterationTest(TEXT_BUFFER_INFO* pTbi)
+{
+    ROW* pFirstRow = pTbi->GetFirstRow();
+    ROW* pPrior = nullptr;
+    ROW* pRow = pFirstRow;
+    VERIFY_IS_NOT_NULL(pRow);
+
+    UINT cRows = 0;
+    while (pRow != nullptr)
+    {
+        cRows++;
+        pPrior = pRow; // save off the previous for a reverse check
+        pRow = pTbi->GetNextRowNoWrap(pRow);
+
+        // if we didn't just hit the last row...
+        if (pRow != nullptr)
+        {
+            // grab the previous row from the one we just found
+            ROW* pPriorCheck = pTbi->GetPrevRowNoWrap(pRow);
+
+            // it should still equal what the row was before we started this iteration
+            VERIFY_ARE_EQUAL(pPrior, pPriorCheck); 
+        }
+    }
+
+    // the number of rows we iterated through should be the same as the window size.
+    VERIFY_ARE_EQUAL(pTbi->TotalRowCount(), cRows);
+}
+
+TEXT_BUFFER_INFO* TextBufferTests::GetTbi()
+{
+    return ServiceLocator::LocateGlobals()->getConsoleInformation()->CurrentScreenBuffer->TextInfo;
+}
+
+SHORT TextBufferTests::GetBufferWidth()
+{
+    return GetTbi()->_coordBufferSize.X;
+}
+
+SHORT TextBufferTests::GetBufferHeight()
+{
+    return GetTbi()->_coordBufferSize.Y;
+}
+
+
+void TextBufferTests::TestBufferRowIteration()
+{
+    DoBufferRowIterationTest(GetTbi());
+}
+
+void TextBufferTests::TestBufferRowIterationWhenCircular()
+{
+    SHORT csBufferHeight = GetBufferHeight();
+
+    ASSERT(csBufferHeight > 4);
+
+    TEXT_BUFFER_INFO* tbi = GetTbi();
+
+    tbi->_FirstRow = csBufferHeight / 2 + 2; // sets to a bit over half way around.
+
+    DoBufferRowIterationTest(tbi);
+}
+
+void TextBufferTests::TestBufferRowByOffset()
+{
+    TEXT_BUFFER_INFO* tbi = GetTbi();
+    SHORT csBufferHeight = GetBufferHeight();
+
+    ASSERT(csBufferHeight > 20);
+
+    short sId = csBufferHeight / 2 - 5;
+
+    ROW* pRow = tbi->GetRowByOffset(sId);
+    VERIFY_IS_NOT_NULL(pRow);
+
+    if (pRow != nullptr)
+    {
+        VERIFY_ARE_EQUAL(pRow->sRowId, sId);
+    }
+
+}
+
+void TextBufferTests::TestWrapFlag()
+{
+    TEXT_BUFFER_INFO* tbi = GetTbi();
+
+    ROW* pRow = tbi->GetFirstRow();
+
+    // no wrap by default
+    VERIFY_IS_FALSE(pRow->CharRow.WasWrapForced());
+
+    // try set wrap and check
+    pRow->CharRow.SetWrapStatus(true);
+    VERIFY_IS_TRUE(pRow->CharRow.WasWrapForced());
+
+    // try unset wrap and check
+    pRow->CharRow.SetWrapStatus(false);
+    VERIFY_IS_FALSE(pRow->CharRow.WasWrapForced());
+}
+
+void TextBufferTests::TestDoubleBytePadFlag()
+{
+    TEXT_BUFFER_INFO* tbi = GetTbi();
+
+    ROW* pRow = tbi->GetFirstRow();
+
+    // no padding by default
+    VERIFY_IS_FALSE(pRow->CharRow.WasDoubleBytePadded());
+
+    // try set and check
+    pRow->CharRow.SetDoubleBytePadded(true);
+    VERIFY_IS_TRUE(pRow->CharRow.WasDoubleBytePadded());
+
+    // try unset and check
+    pRow->CharRow.SetDoubleBytePadded(false);
+    VERIFY_IS_FALSE(pRow->CharRow.WasDoubleBytePadded());
+}
+
+
+void TextBufferTests::DoBoundaryTest(PWCHAR const pwszInputString, 
+                                     short const cLength, 
+                                     short const cMax, 
+                                     short const cLeft, 
+                                     short const cRight)
+{
+    TEXT_BUFFER_INFO* tbi = GetTbi();
+
+    ROW* pRow = tbi->GetFirstRow();
+    CHAR_ROW* pCharRow = &pRow->CharRow;
+
+    // copy string into buffer
+    CopyMemory(pCharRow->Chars, pwszInputString, cLength * sizeof(WCHAR));
+
+    // space pad the rest of the string
+    if (cLength < cMax)
+    {
+        PWCHAR pChars= pCharRow->Chars;
+
+        for (short cStart = cLength; cStart <= cMax; cStart++)
+        {
+            pChars[cStart] = UNICODE_SPACE;
+        }
+    }
+
+    // left edge should be 0 since there are no leading spaces
+    VERIFY_ARE_EQUAL(pCharRow->MeasureLeft(cMax), cLeft);
+    // right edge should be one past the index of the last character or the string length
+    VERIFY_ARE_EQUAL(pCharRow->MeasureRight(cMax), cRight);
+
+    const short csLeftBefore = -1234;
+    const short csRightBefore = -4567;
+
+    pCharRow->Left = csLeftBefore;
+    pCharRow->MeasureAndSaveLeft(cMax);
+    VERIFY_ARE_EQUAL(pCharRow->Left, cLeft);
+
+    pCharRow->Right = csRightBefore;
+    pCharRow->MeasureAndSaveRight(cMax);
+    VERIFY_ARE_EQUAL(pCharRow->Right, cRight);
+
+    pCharRow->Left = csLeftBefore;
+    pCharRow->Right = csRightBefore;
+    pCharRow->RemeasureBoundaryValues(cMax);
+    VERIFY_ARE_EQUAL(pCharRow->Left, cLeft);
+    VERIFY_ARE_EQUAL(pCharRow->Right, cRight);
+}
+
+void TextBufferTests::TestBoundaryMeasuresRegularString()
+{
+    SHORT csBufferWidth = GetBufferWidth();
+
+    // length 44, left 0, right 44
+    const PWCHAR pwszLazyDog = L"The quick brown fox jumps over the lazy dog."; 
+    DoBoundaryTest(pwszLazyDog, 44, csBufferWidth, 0, 44);
+}
+
+void TextBufferTests::TestBoundaryMeasuresFloatingString()
+{
+    SHORT csBufferWidth = GetBufferWidth();
+
+    // length 5 spaces + 4 chars + 5 spaces = 14, left 5, right 9
+    const PWCHAR pwszOffsets = L"     C:\\>     "; 
+    DoBoundaryTest(pwszOffsets, 14, csBufferWidth, 5, 9);
+}
+
+void TextBufferTests::TestCopyProperties()
+{
+    TEXT_BUFFER_INFO* pOtherTbi = GetTbi();
+
+    TEXT_BUFFER_INFO* pNewTbi = new TEXT_BUFFER_INFO(&pOtherTbi->_fiCurrentFont);
+    // value is irrelevant for this test
+    pNewTbi->_pCursor = new Cursor(ServiceLocator::LocateAccessibilityNotifier(), 40);
+    // set initial mapping values
+    pNewTbi->GetCursor()->SetHasMoved(FALSE);
+    pOtherTbi->GetCursor()->SetHasMoved(TRUE);
+
+    pNewTbi->GetCursor()->SetIsVisible(FALSE);
+    pOtherTbi->GetCursor()->SetIsVisible(TRUE);
+
+    pNewTbi->GetCursor()->SetIsOn(FALSE);
+    pOtherTbi->GetCursor()->SetIsOn(TRUE);
+
+    pNewTbi->GetCursor()->SetIsDouble(FALSE);
+    pOtherTbi->GetCursor()->SetIsDouble(TRUE);
+
+    pNewTbi->GetCursor()->SetDelay(FALSE);
+    pOtherTbi->GetCursor()->SetDelay(TRUE);
+
+    // run copy
+    pNewTbi->CopyProperties(pOtherTbi);
+
+    // test that new now contains values from other
+    VERIFY_ARE_EQUAL(pNewTbi->GetCursor()->HasMoved(), TRUE);
+    VERIFY_ARE_EQUAL(pNewTbi->GetCursor()->IsVisible(), TRUE);
+    VERIFY_ARE_EQUAL(pNewTbi->GetCursor()->IsOn(), TRUE);
+    VERIFY_ARE_EQUAL(pNewTbi->GetCursor()->IsDouble(), TRUE);
+    VERIFY_ARE_EQUAL(pNewTbi->GetCursor()->GetDelay(), TRUE);
+
+    delete pNewTbi;
+}
+
+void TextBufferTests::TestInsertCharacter()
+{
+    TEXT_BUFFER_INFO* const pTbi = GetTbi();
+
+    // get starting cursor position
+    COORD const coordCursorBefore = pTbi->GetCursor()->GetPosition();
+
+    // Get current row from the buffer
+    ROW* const pRow = pTbi->GetRowByOffset(coordCursorBefore.Y);
+
+    // create some sample test data
+    WCHAR const wchTest = L'Z';
+    BYTE const bKAttrTest = 0x80; // invalid flag, technically, for test only. see textBuffer.hpp's ATTR_LEADING_BYTE, etc
+    WORD const wAttrTest = BACKGROUND_INTENSITY | FOREGROUND_INTENSITY | FOREGROUND_RED | FOREGROUND_BLUE;
+    TextAttribute TestAttributes = TextAttribute(wAttrTest);
+
+    // ensure that the buffer didn't start with these fields
+    VERIFY_ARE_NOT_EQUAL(pRow->CharRow.Chars[coordCursorBefore.X], wchTest);
+    VERIFY_ARE_NOT_EQUAL(pRow->CharRow.KAttrs[coordCursorBefore.X], bKAttrTest);
+
+    TextAttributeRun* pAttrRun;
+    UINT cAttrApplies;
+    pRow->AttrRow.FindAttrIndex(coordCursorBefore.X, &pAttrRun, &cAttrApplies);
+
+    VERIFY_IS_FALSE(pAttrRun->GetAttributes().IsEqual(TestAttributes));
+
+    // now apply the new data to the buffer
+    pTbi->InsertCharacter(wchTest, bKAttrTest, TestAttributes);
+
+    // ensure that the buffer position where the cursor WAS contains the test items
+    VERIFY_ARE_EQUAL(pRow->CharRow.Chars[coordCursorBefore.X], wchTest);
+    VERIFY_ARE_EQUAL(pRow->CharRow.KAttrs[coordCursorBefore.X], bKAttrTest);
+
+    pRow->AttrRow.FindAttrIndex(coordCursorBefore.X, &pAttrRun, &cAttrApplies);
+    VERIFY_IS_TRUE(pAttrRun->GetAttributes().IsEqual(TestAttributes));
+
+    // ensure that the cursor moved to a new position (X or Y or both have changed)
+    VERIFY_IS_TRUE((coordCursorBefore.X != pTbi->GetCursor()->GetPosition().X) || (coordCursorBefore.Y != pTbi->GetCursor()->GetPosition().Y));
+    // the proper advancement of the cursor (e.g. which position it goes to) is validated in other tests
+}
+
+void TextBufferTests::TestIncrementCursor()
+{
+    TEXT_BUFFER_INFO* const pTbi = GetTbi();
+
+    // only checking X increments here
+    // Y increments are covered in the NewlineCursor test
+
+    short const sBufferWidth = pTbi->_coordBufferSize.X;
+
+    #if DBG
+    short const sBufferHeight = pTbi->_coordBufferSize.Y;
+    ASSERT(sBufferWidth > 1 && sBufferHeight > 1);
+    #endif
+
+    Log::Comment(L"Test normal case of moving once to the right within a single line");
+    pTbi->GetCursor()->SetXPosition(0);
+    pTbi->GetCursor()->SetYPosition(0);
+
+    COORD coordCursorBefore = pTbi->GetCursor()->GetPosition();
+
+    pTbi->IncrementCursor();
+
+    VERIFY_ARE_EQUAL(pTbi->GetCursor()->GetPosition().X, 1); // X should advance by 1
+    VERIFY_ARE_EQUAL(pTbi->GetCursor()->GetPosition().Y, coordCursorBefore.Y); // Y shouldn't have moved
+
+    Log::Comment(L"Test line wrap case where cursor is on the right edge of the line");
+    pTbi->GetCursor()->SetXPosition(sBufferWidth - 1);
+    pTbi->GetCursor()->SetYPosition(0);
+
+    coordCursorBefore = pTbi->GetCursor()->GetPosition();
+
+    pTbi->IncrementCursor();
+
+    VERIFY_ARE_EQUAL(pTbi->GetCursor()->GetPosition().X, 0); // position should be reset to the left edge when passing right edge
+    VERIFY_ARE_EQUAL(pTbi->GetCursor()->GetPosition().Y - 1, coordCursorBefore.Y); // the cursor should be moved one row down from where it used to be
+}
+
+void TextBufferTests::TestNewlineCursor()
+{
+    TEXT_BUFFER_INFO* const pTbi = GetTbi();
+
+
+    const short sBufferHeight = pTbi->_coordBufferSize.Y;
+
+    #if DBG
+    const short sBufferWidth = pTbi->_coordBufferSize.X;
+    // width and height are sufficiently large for upcoming math
+    ASSERT(sBufferWidth > 4 && sBufferHeight > 4);
+    #endif
+
+    Log::Comment(L"Verify standard row increment from somewhere in the buffer");
+
+    // set cursor X position to non zero, any position in buffer
+    pTbi->GetCursor()->SetXPosition(3);
+
+    // set cursor Y position to not-the-final row in the buffer
+    pTbi->GetCursor()->SetYPosition(3);
+
+    COORD coordCursorBefore = pTbi->GetCursor()->GetPosition();
+
+    // perform operation
+    pTbi->NewlineCursor();
+
+    // verify
+    VERIFY_ARE_EQUAL(pTbi->GetCursor()->GetPosition().X, 0); // move to left edge of buffer
+    VERIFY_ARE_EQUAL(pTbi->GetCursor()->GetPosition().Y, coordCursorBefore.Y + 1); // move down one row
+
+    Log::Comment(L"Verify increment when already on last row of buffer");
+
+    // X position still doesn't matter
+    pTbi->GetCursor()->SetXPosition(3);
+
+    // Y position needs to be on the last row of the buffer
+    pTbi->GetCursor()->SetYPosition(sBufferHeight - 1);
+
+    coordCursorBefore = pTbi->GetCursor()->GetPosition();
+
+    // perform operation
+    pTbi->NewlineCursor();
+
+    // verify
+    VERIFY_ARE_EQUAL(pTbi->GetCursor()->GetPosition().X, 0); // move to left edge
+    VERIFY_ARE_EQUAL(pTbi->GetCursor()->GetPosition().Y, coordCursorBefore.Y); // cursor Y position should not have moved. stays on same logical final line of buffer
+
+    // This is okay because the backing circular buffer changes, not the logical screen position (final visible line of the buffer)
+}
+
+void TextBufferTests::TestLastNonSpace(short const cursorPosY)
+{
+    TEXT_BUFFER_INFO* const pTbi = GetTbi();
+    pTbi->GetCursor()->SetYPosition(cursorPosY);
+
+    COORD coordLastNonSpace = pTbi->GetLastNonSpaceCharacter();
+
+    // We expect the last non space character to be the last printable character in the row.
+    // The .Right property on a row is 1 past the last printable character in the row.
+    // If there is one character in the row, the last character would be 0.
+    // If there are no characters in the row, the last character would be -1 and we need to seek backwards to find the previous row with a character.
+
+    // start expected position from cursor
+    COORD coordExpected = pTbi->GetCursor()->GetPosition();
+
+    // Try to get the X position from the current cursor position.
+    coordExpected.X = pTbi->GetRowByOffset(coordExpected.Y)->CharRow.Right - 1;
+
+    // If we went negative, this row was empty and we need to continue seeking upward...
+    // - As long as X is negative (empty rows)
+    // - As long as we have space before the top of the buffer (Y isn't the 0th/top row).
+    while (coordExpected.X < 0 && coordExpected.Y > 0)
+    {
+        coordExpected.Y--;
+        coordExpected.X = pTbi->GetRowByOffset(coordExpected.Y)->CharRow.Right - 1;
+    }
+
+    VERIFY_ARE_EQUAL(coordLastNonSpace.X, coordExpected.X);
+    VERIFY_ARE_EQUAL(coordLastNonSpace.Y, coordExpected.Y);
+}
+
+void TextBufferTests::TestGetLastNonSpaceCharacter()
+{
+    m_state->FillTextBuffer(); // fill buffer with some text, it should be 4 rows. See CommonState for details
+
+    Log::Comment(L"Test with cursor inside last row of text");
+    TestLastNonSpace(3);
+
+    Log::Comment(L"Test with cursor one beyond last row of text");
+    TestLastNonSpace(4);
+
+    Log::Comment(L"Test with cursor way beyond last row of text");
+    TestLastNonSpace(14);
+}
+
+void TextBufferTests::TestSetWrapOnCurrentRow()
+{
+    TEXT_BUFFER_INFO* const pTbi = GetTbi();
+
+    short sCurrentRow = pTbi->GetCursor()->GetPosition().Y;
+
+    ROW* pRow = pTbi->GetRowByOffset(sCurrentRow);
+
+    Log::Comment(L"Testing off to on");
+
+    // turn wrap status off first
+    pRow->CharRow.SetWrapStatus(false);
+
+    // trigger wrap
+    pTbi->SetWrapOnCurrentRow();
+
+    // ensure this row was flipped
+    VERIFY_IS_TRUE(pRow->CharRow.WasWrapForced());
+
+    Log::Comment(L"Testing on stays on");
+
+    // make sure wrap status is on
+    pRow->CharRow.SetWrapStatus(true);
+
+    // trigger wrap
+    pTbi->SetWrapOnCurrentRow();
+
+    // ensure row is still on
+    VERIFY_IS_TRUE(pRow->CharRow.WasWrapForced());
+}
+
+void TextBufferTests::TestIncrementCircularBuffer()
+{
+    TEXT_BUFFER_INFO* const pTbi = GetTbi();
+
+    short const sBufferHeight = pTbi->_coordBufferSize.Y;
+
+    ASSERT(sBufferHeight > 4); // buffer should be sufficiently large
+
+    Log::Comment(L"Test 1 = FirstRow of circular buffer is not the final row of the buffer");
+    Log::Comment(L"Test 2 = FirstRow of circular buffer IS THE FINAL ROW of the buffer (and therefore circles)");
+    short rgRowsToTest[] = { 2, sBufferHeight - 1 };
+
+    for (UINT iTestIndex = 0; iTestIndex < ARRAYSIZE(rgRowsToTest); iTestIndex++)
+    {
+        const short iRowToTestIndex = rgRowsToTest[iTestIndex];
+
+        short iNextRowIndex = iRowToTestIndex + 1;
+        // if we're at or crossing the height, loop back to 0 (circular buffer)
+        if (iNextRowIndex >= sBufferHeight)
+        {
+            iNextRowIndex = 0;
+        }
+
+        pTbi->_FirstRow = iRowToTestIndex;
+
+        // fill first row with some stuff
+        ROW* pFirstRow = pTbi->GetFirstRow();
+        pFirstRow->CharRow.Left = 0;
+        pFirstRow->CharRow.Right = 15;
+
+        // ensure it does say that it contains text
+        VERIFY_IS_TRUE(pFirstRow->CharRow.ContainsText());
+
+        // try increment
+        pTbi->IncrementCircularBuffer();
+
+        // validate that first row has moved
+        VERIFY_ARE_EQUAL(pTbi->_FirstRow, iNextRowIndex); // first row has incremented
+        VERIFY_ARE_NOT_EQUAL(pTbi->GetFirstRow(), pFirstRow); // the old first row is no longer the first
+
+        // ensure old first row has been emptied
+        VERIFY_IS_FALSE(pFirstRow->CharRow.ContainsText());
+    }
+}
+
+void TextBufferTests::TestMixedRgbAndLegacyForeground()
+{
+    const CONSOLE_INFORMATION* const gci = ServiceLocator::LocateGlobals()->getConsoleInformation();
+    const SCREEN_INFORMATION* const psi = gci->CurrentScreenBuffer->GetActiveBuffer();
+    const TEXT_BUFFER_INFO* const tbi = psi->TextInfo;
+    StateMachine* const stateMachine = psi->GetStateMachine();
+    const Cursor* const cursor = tbi->GetCursor();
+    VERIFY_IS_NOT_NULL(stateMachine);
+    VERIFY_IS_NOT_NULL(cursor);
+
+    // Case 1 - 
+    //      Write '\E[38;2;64;128;255mX\E[49mX\E[m'
+    //      Make sure that the second X has RGB attributes (FG and BG)
+    //      FG = rgb(64;128;255), BG = rgb(default)
+    Log::Comment(L"Case 1 \"\\E[38;2;64;128;255mX\\E[49mX\\E[m\"");
+    
+    wchar_t* sequence = L"\x1b[38;2;64;128;255mX\x1b[49mX\x1b[m";
+
+    stateMachine->ProcessString(sequence, std::wcslen(sequence));
+    const short x = cursor->GetPosition().X;
+    const short y = cursor->GetPosition().Y;
+    const ROW* const row = tbi->GetRowByOffset(y);
+    const auto attrRow = row->AttrRow;
+    const auto attrs = new TextAttribute[tbi->_coordBufferSize.X];
+    VERIFY_IS_NOT_NULL(attrs);
+    attrRow.UnpackAttrs(attrs, tbi->_coordBufferSize.X);
+    const auto attrA = attrs[x-2];
+    const auto attrB = attrs[x-1];
+    Log::Comment(NoThrowString().Format(
+        L"cursor={X:%d,Y:%d}", 
+        x, y
+    ));
+    Log::Comment(NoThrowString().Format(
+        L"attrA={IsLegacy:%d,GetLegacyAttributes:0x%x}", 
+        attrA.IsLegacy(), attrA.GetLegacyAttributes()
+    ));
+    Log::Comment(NoThrowString().Format(
+        L"attrA={FG:0x%x,BG:0x%x}", 
+        attrA.GetRgbForeground(), attrA.GetRgbBackground()
+    ));
+    Log::Comment(NoThrowString().Format(
+        L"attrB={IsLegacy:%d,GetLegacyAttributes:0x%x}", 
+        attrB.IsLegacy(), attrB.GetLegacyAttributes()
+    ));
+    Log::Comment(NoThrowString().Format(
+        L"attrB={FG:0x%x,BG:0x%x}", 
+        attrB.GetRgbForeground(), attrB.GetRgbBackground()
+    ));
+
+    VERIFY_ARE_EQUAL(attrA.IsLegacy(), false);
+    VERIFY_ARE_EQUAL(attrB.IsLegacy(), false);
+    
+    VERIFY_ARE_EQUAL(attrA.GetRgbForeground(), RGB(64,128,255));
+    VERIFY_ARE_EQUAL(attrA.GetRgbBackground(), psi->GetAttributes().GetRgbBackground());
+    
+    VERIFY_ARE_EQUAL(attrB.GetRgbForeground(), RGB(64,128,255));
+    VERIFY_ARE_EQUAL(attrB.GetRgbBackground(), psi->GetAttributes().GetRgbBackground());
+    
+    wchar_t* reset = L"\x1b[0m";
+    stateMachine->ProcessString(reset, std::wcslen(reset));
+    
+}
+
+void TextBufferTests::TestMixedRgbAndLegacyBackground()
+{
+    const CONSOLE_INFORMATION* const gci = ServiceLocator::LocateGlobals()->getConsoleInformation();
+    const SCREEN_INFORMATION* const psi = gci->CurrentScreenBuffer->GetActiveBuffer();
+    const TEXT_BUFFER_INFO* const tbi = psi->TextInfo;
+    StateMachine* const stateMachine = psi->GetStateMachine();
+    const Cursor* const cursor = tbi->GetCursor();
+    VERIFY_IS_NOT_NULL(stateMachine);
+    VERIFY_IS_NOT_NULL(cursor);
+
+    // Case 2 - 
+    //      \E[48;2;64;128;255mX\E[39mX\E[m
+    //      Make sure that the second X has RGB attributes (FG and BG)
+    //      FG = rgb(default), BG = rgb(64;128;255)
+    Log::Comment(L"Case 2 \"\\E[48;2;64;128;255mX\\E[39mX\\E[m\"");
+
+    wchar_t* sequence = L"\x1b[48;2;64;128;255mX\x1b[39mX\x1b[m";
+    stateMachine->ProcessString(sequence, std::wcslen(sequence));
+    const auto x = cursor->GetPosition().X;
+    const auto y = cursor->GetPosition().Y;
+    const auto row = tbi->GetRowByOffset(y);
+    const auto attrRow = row->AttrRow;
+    const auto attrs = new TextAttribute[tbi->_coordBufferSize.X];
+    VERIFY_IS_NOT_NULL(attrs);
+    attrRow.UnpackAttrs(attrs, tbi->_coordBufferSize.X);
+    const auto attrA = attrs[x-2];
+    const auto attrB = attrs[x-1];
+    Log::Comment(NoThrowString().Format(
+        L"cursor={X:%d,Y:%d}", 
+        x, y
+    ));
+    Log::Comment(NoThrowString().Format(
+        L"attrA={IsLegacy:%d,GetLegacyAttributes:0x%x}", 
+        attrA.IsLegacy(), attrA.GetLegacyAttributes()
+    ));
+    Log::Comment(NoThrowString().Format(
+        L"attrA={FG:0x%x,BG:0x%x}", 
+        attrA.GetRgbForeground(), attrA.GetRgbBackground()
+    ));
+    Log::Comment(NoThrowString().Format(
+        L"attrB={IsLegacy:%d,GetLegacyAttributes:0x%x}", 
+        attrB.IsLegacy(), attrB.GetLegacyAttributes()
+    ));
+    Log::Comment(NoThrowString().Format(
+        L"attrB={FG:0x%x,BG:0x%x}", 
+        attrB.GetRgbForeground(), attrB.GetRgbBackground()
+    ));
+
+    VERIFY_ARE_EQUAL(attrA.IsLegacy(), false);
+    VERIFY_ARE_EQUAL(attrB.IsLegacy(), false);
+
+    VERIFY_ARE_EQUAL(attrA.GetRgbBackground(), RGB(64,128,255));
+    VERIFY_ARE_EQUAL(attrA.GetRgbForeground(), psi->GetAttributes().GetRgbForeground());
+    
+    VERIFY_ARE_EQUAL(attrB.GetRgbBackground(), RGB(64,128,255));
+    VERIFY_ARE_EQUAL(attrB.GetRgbForeground(), psi->GetAttributes().GetRgbForeground());
+    
+    wchar_t* reset = L"\x1b[0m";
+    stateMachine->ProcessString(reset, std::wcslen(reset));
+
+
+}
+
+void TextBufferTests::TestMixedRgbAndLegacyUnderline()
+{
+    const CONSOLE_INFORMATION* const gci = ServiceLocator::LocateGlobals()->getConsoleInformation();
+    const SCREEN_INFORMATION* const psi = gci->CurrentScreenBuffer->GetActiveBuffer();
+    const TEXT_BUFFER_INFO* const tbi = psi->TextInfo;
+    StateMachine* const stateMachine = psi->GetStateMachine();
+    const Cursor* const cursor = tbi->GetCursor();
+    VERIFY_IS_NOT_NULL(stateMachine);
+    VERIFY_IS_NOT_NULL(cursor);
+
+    // Case 3 - 
+    //      '\E[48;2;64;128;255mX\E[4mX\E[m'
+    //      Make sure that the second X has RGB attributes AND underline
+    Log::Comment(L"Case 3 \"\\E[48;2;64;128;255mX\\E[4mX\\E[m\"");
+    wchar_t* sequence = L"\x1b[48;2;64;128;255mX\x1b[4mX\x1b[m";
+    stateMachine->ProcessString(sequence, std::wcslen(sequence));
+    const auto x = cursor->GetPosition().X;
+    const auto y = cursor->GetPosition().Y;
+    const auto row = tbi->GetRowByOffset(y);
+    const auto attrRow = row->AttrRow;
+    const auto attrs = new TextAttribute[tbi->_coordBufferSize.X];
+    VERIFY_IS_NOT_NULL(attrs);
+    attrRow.UnpackAttrs(attrs, tbi->_coordBufferSize.X);
+    const auto attrA = attrs[x-2];
+    const auto attrB = attrs[x-1];
+    Log::Comment(NoThrowString().Format(
+        L"cursor={X:%d,Y:%d}", 
+        x, y
+    ));
+    Log::Comment(NoThrowString().Format(
+        L"attrA={IsLegacy:%d,GetLegacyAttributes:0x%x}", 
+        attrA.IsLegacy(), attrA.GetLegacyAttributes()
+    ));
+    Log::Comment(NoThrowString().Format(
+        L"attrA={FG:0x%x,BG:0x%x}", 
+        attrA.GetRgbForeground(), attrA.GetRgbBackground()
+    ));
+    Log::Comment(NoThrowString().Format(
+        L"attrB={IsLegacy:%d,GetLegacyAttributes:0x%x}", 
+        attrB.IsLegacy(), attrB.GetLegacyAttributes()
+    ));
+    Log::Comment(NoThrowString().Format(
+        L"attrB={FG:0x%x,BG:0x%x}", 
+        attrB.GetRgbForeground(), attrB.GetRgbBackground()
+    ));
+
+    VERIFY_ARE_EQUAL(attrA.IsLegacy(), false);
+    VERIFY_ARE_EQUAL(attrB.IsLegacy(), false);
+
+    VERIFY_ARE_EQUAL(attrA.GetRgbBackground(), RGB(64,128,255));
+    VERIFY_ARE_EQUAL(attrA.GetRgbForeground(), psi->GetAttributes().GetRgbForeground());
+
+    VERIFY_ARE_EQUAL(attrB.GetRgbBackground(), RGB(64,128,255));
+    VERIFY_ARE_EQUAL(attrB.GetRgbForeground(), psi->GetAttributes().GetRgbForeground());
+
+    VERIFY_ARE_EQUAL(attrA.GetLegacyAttributes()&COMMON_LVB_UNDERSCORE, 0);
+    VERIFY_ARE_EQUAL(attrB.GetLegacyAttributes()&COMMON_LVB_UNDERSCORE, COMMON_LVB_UNDERSCORE);
+
+    wchar_t* reset = L"\x1b[0m";
+    stateMachine->ProcessString(reset, std::wcslen(reset));
+
+}
+
+void TextBufferTests::TestMixedRgbAndLegacyBrightness()
+{
+    const CONSOLE_INFORMATION* const gci = ServiceLocator::LocateGlobals()->getConsoleInformation();
+    const SCREEN_INFORMATION* const psi = gci->CurrentScreenBuffer->GetActiveBuffer();
+    const TEXT_BUFFER_INFO* const tbi = psi->TextInfo;
+    StateMachine* const stateMachine = psi->GetStateMachine();
+    const Cursor* const cursor = tbi->GetCursor();
+    VERIFY_IS_NOT_NULL(stateMachine);
+    VERIFY_IS_NOT_NULL(cursor);
+    // Case 4 - 
+    //      '\E[32mX\E[1mX'
+    //      Make sure that the second X is a BRIGHT green, not white.
+    Log::Comment(L"Case 4 ;\"\\E[32mX\\E[1mX\"");
+    const auto dark_green = gci->GetColorTableEntry(2);
+    const auto bright_green = gci->GetColorTableEntry(10);
+    VERIFY_ARE_NOT_EQUAL(dark_green, bright_green);
+
+    wchar_t* sequence = L"\x1b[32mX\x1b[1mX";
+    stateMachine->ProcessString(sequence, std::wcslen(sequence));
+    const auto x = cursor->GetPosition().X;
+    const auto y = cursor->GetPosition().Y;
+    const auto row = tbi->GetRowByOffset(y);
+    const auto attrRow = row->AttrRow;
+    const auto attrs = new TextAttribute[tbi->_coordBufferSize.X];
+    VERIFY_IS_NOT_NULL(attrs);
+    attrRow.UnpackAttrs(attrs, tbi->_coordBufferSize.X);
+    const auto attrA = attrs[x-2];
+    const auto attrB = attrs[x-1];
+    Log::Comment(NoThrowString().Format(
+        L"cursor={X:%d,Y:%d}", 
+        x, y
+    ));
+    Log::Comment(NoThrowString().Format(
+        L"attrA={IsLegacy:%d,GetLegacyAttributes:0x%x}", 
+        attrA.IsLegacy(), attrA.GetLegacyAttributes()
+    ));
+    Log::Comment(NoThrowString().Format(
+        L"attrA={FG:0x%x,BG:0x%x}", 
+        attrA.GetRgbForeground(), attrA.GetRgbBackground()
+    ));
+    Log::Comment(NoThrowString().Format(
+        L"attrB={IsLegacy:%d,GetLegacyAttributes:0x%x}", 
+        attrB.IsLegacy(), attrB.GetLegacyAttributes()
+    ));
+    Log::Comment(NoThrowString().Format(
+        L"attrB={FG:0x%x,BG:0x%x}", 
+        attrB.GetRgbForeground(), attrB.GetRgbBackground()
+    ));
+
+    VERIFY_ARE_EQUAL(attrA.IsLegacy(), false);
+    VERIFY_ARE_EQUAL(attrB.IsLegacy(), false);
+
+    VERIFY_ARE_EQUAL(attrA.GetRgbForeground(), dark_green);
+    VERIFY_ARE_EQUAL(attrB.GetRgbForeground(), bright_green);
+
+    wchar_t* reset = L"\x1b[0m";
+    stateMachine->ProcessString(reset, std::wcslen(reset));
+}  
+
+void TextBufferTests::TestRgbEraseLine()
+{
+    const CONSOLE_INFORMATION* const gci = ServiceLocator::LocateGlobals()->getConsoleInformation();
+    SCREEN_INFORMATION* const psi = gci->CurrentScreenBuffer->GetActiveBuffer();
+    const TEXT_BUFFER_INFO* const tbi = psi->TextInfo;
+    StateMachine* const stateMachine = psi->GetStateMachine();
+    Cursor* const cursor = tbi->GetCursor();
+    psi->OutputMode |= ENABLE_VIRTUAL_TERMINAL_PROCESSING;
+    VERIFY_IS_NOT_NULL(stateMachine);
+    VERIFY_IS_NOT_NULL(cursor);
+
+
+    cursor->SetXPosition(0);
+    // Case 1 - 
+    //      Write '\E[48;2;64;128;255X\E[48;2;128;128;255\E[KX'
+    //      Make sure that all the characters after the first have the rgb attrs
+    //      BG = rgb(128;128;255)
+    {
+        std::wstring sequence = L"\x1b[48;2;64;128;255mX\x1b[48;2;128;128;255m\x1b[KX";
+        stateMachine->ProcessString(&sequence[0], sequence.length());
+
+        const auto x = cursor->GetPosition().X;
+        const auto y = cursor->GetPosition().Y;
+
+        Log::Comment(NoThrowString().Format(
+            L"cursor={X:%d,Y:%d}", 
+            x, y
+        ));
+        VERIFY_ARE_EQUAL(x, 2);
+        VERIFY_ARE_EQUAL(y, 0);
+
+        const auto row = tbi->GetRowByOffset(y);
+        const auto attrRow = row->AttrRow;
+        const auto len = tbi->_coordBufferSize.X;
+        const auto attrs = new TextAttribute[len];
+        VERIFY_IS_NOT_NULL(attrs);
+        attrRow.UnpackAttrs(attrs, len);
+
+        const auto attr0 = attrs[0];
+
+        VERIFY_ARE_EQUAL(attr0.IsLegacy(), false);
+        VERIFY_ARE_EQUAL(attr0.GetRgbBackground(), RGB(64,128,255));
+        for (auto i = 1; i < len; i++)
+        {
+            const auto attr = attrs[i];
+            Log::Comment(NoThrowString().Format(
+                L"attr={IsLegacy:%d,GetLegacyAttributes:0x%x}", 
+                attr.IsLegacy(), attr.GetLegacyAttributes()
+            ));
+            Log::Comment(NoThrowString().Format(
+                L"attr={FG:0x%x,BG:0x%x}", 
+                attr.GetRgbForeground(), attr.GetRgbBackground()
+            ));
+            VERIFY_ARE_EQUAL(attr.IsLegacy(), false);
+            VERIFY_ARE_EQUAL(attr.GetRgbBackground(), RGB(128,128,255));
+
+        }
+        std::wstring reset = L"\x1b[0m";
+        stateMachine->ProcessString(&reset[0], reset.length());
+    }
+}