/*++
Copyright (c) Microsoft Corporation

Module Name:
- FontInfoBase.hpp

Abstract:
- This serves as the structure defining font information.

- FontInfoBase - the base class that holds the font's GDI's LOGFONT
  lfFaceName, lfWeight and lfPitchAndFamily, as well as the code page
  to use for WideCharToMultiByte and font name.

Author(s):
- Michael Niksa (MiNiksa) 17-Nov-2015
--*/

#pragma once

#include "IFontDefaultList.hpp"

#define DEFAULT_TT_FONT_FACENAME L"__DefaultTTFont__"
#define DEFAULT_RASTER_FONT_FACENAME L"Terminal"

class FontInfoBase
{
public:
    FontInfoBase(_In_ PCWSTR const pwszFaceName,
                 const BYTE bFamily,
                 const LONG lWeight,
                 const bool fSetDefaultRasterFont,
                 const UINT uiCodePage);

    FontInfoBase(const FontInfoBase &fibFont);

    ~FontInfoBase();

    BYTE GetFamily() const;
    LONG GetWeight() const;
    PCWCHAR GetFaceName() const;
    UINT GetCodePage() const;
<<<<<<< HEAD
    // BYTE GetCharSet() const;
=======
>>>>>>> e3687f15
    bool IsTrueTypeFont() const;

    void SetFromEngine(_In_ PCWSTR const pwszFaceName,
                       const BYTE bFamily,
                       const LONG lWeight,
                       const bool fSetDefaultRasterFont);

    bool WasDefaultRasterSetFromEngine() const;
    void ValidateFont();

    static Microsoft::Console::Render::IFontDefaultList* s_pFontDefaultList;
    static void s_SetFontDefaultList(_In_ Microsoft::Console::Render::IFontDefaultList* const pFontDefaultList);

    friend bool operator==(const FontInfoBase& a, const FontInfoBase& b);

protected:
    bool IsDefaultRasterFontNoSize() const;

private:
    WCHAR _wszFaceName[LF_FACESIZE];
    LONG _lWeight;
    BYTE _bFamily;
    UINT _uiCodePage;
    bool _fDefaultRasterSetFromEngine;
};

bool operator==(const FontInfoBase& a, const FontInfoBase& b);
<|MERGE_RESOLUTION|>--- conflicted
+++ resolved
@@ -1,72 +1,69 @@
-/*++
-Copyright (c) Microsoft Corporation
-
-Module Name:
-- FontInfoBase.hpp
-
-Abstract:
-- This serves as the structure defining font information.
-
-- FontInfoBase - the base class that holds the font's GDI's LOGFONT
-  lfFaceName, lfWeight and lfPitchAndFamily, as well as the code page
-  to use for WideCharToMultiByte and font name.
-
-Author(s):
-- Michael Niksa (MiNiksa) 17-Nov-2015
---*/
-
-#pragma once
-
-#include "IFontDefaultList.hpp"
-
-#define DEFAULT_TT_FONT_FACENAME L"__DefaultTTFont__"
-#define DEFAULT_RASTER_FONT_FACENAME L"Terminal"
-
-class FontInfoBase
-{
-public:
-    FontInfoBase(_In_ PCWSTR const pwszFaceName,
-                 const BYTE bFamily,
-                 const LONG lWeight,
-                 const bool fSetDefaultRasterFont,
-                 const UINT uiCodePage);
-
-    FontInfoBase(const FontInfoBase &fibFont);
-
-    ~FontInfoBase();
-
-    BYTE GetFamily() const;
-    LONG GetWeight() const;
-    PCWCHAR GetFaceName() const;
-    UINT GetCodePage() const;
-<<<<<<< HEAD
-    // BYTE GetCharSet() const;
-=======
->>>>>>> e3687f15
-    bool IsTrueTypeFont() const;
-
-    void SetFromEngine(_In_ PCWSTR const pwszFaceName,
-                       const BYTE bFamily,
-                       const LONG lWeight,
-                       const bool fSetDefaultRasterFont);
-
-    bool WasDefaultRasterSetFromEngine() const;
-    void ValidateFont();
-
-    static Microsoft::Console::Render::IFontDefaultList* s_pFontDefaultList;
-    static void s_SetFontDefaultList(_In_ Microsoft::Console::Render::IFontDefaultList* const pFontDefaultList);
-
-    friend bool operator==(const FontInfoBase& a, const FontInfoBase& b);
-
-protected:
-    bool IsDefaultRasterFontNoSize() const;
-
-private:
-    WCHAR _wszFaceName[LF_FACESIZE];
-    LONG _lWeight;
-    BYTE _bFamily;
-    UINT _uiCodePage;
-    bool _fDefaultRasterSetFromEngine;
-};
-
-bool operator==(const FontInfoBase& a, const FontInfoBase& b);
+/*++
+Copyright (c) Microsoft Corporation
+
+Module Name:
+- FontInfoBase.hpp
+
+Abstract:
+- This serves as the structure defining font information.
+
+- FontInfoBase - the base class that holds the font's GDI's LOGFONT
+  lfFaceName, lfWeight and lfPitchAndFamily, as well as the code page
+  to use for WideCharToMultiByte and font name.
+
+Author(s):
+- Michael Niksa (MiNiksa) 17-Nov-2015
+--*/
+
+#pragma once
+
+#include "IFontDefaultList.hpp"
+
+#define DEFAULT_TT_FONT_FACENAME L"__DefaultTTFont__"
+#define DEFAULT_RASTER_FONT_FACENAME L"Terminal"
+
+class FontInfoBase
+{
+public:
+    FontInfoBase(_In_ PCWSTR const pwszFaceName,
+                 const BYTE bFamily,
+                 const LONG lWeight,
+                 const bool fSetDefaultRasterFont,
+                 const UINT uiCodePage);
+
+    FontInfoBase(const FontInfoBase &fibFont);
+
+    ~FontInfoBase();
+
+    BYTE GetFamily() const;
+    LONG GetWeight() const;
+    PCWCHAR GetFaceName() const;
+    UINT GetCodePage() const;
+
+    bool IsTrueTypeFont() const;
+
+    void SetFromEngine(_In_ PCWSTR const pwszFaceName,
+                       const BYTE bFamily,
+                       const LONG lWeight,
+                       const bool fSetDefaultRasterFont);
+
+    bool WasDefaultRasterSetFromEngine() const;
+    void ValidateFont();
+
+    static Microsoft::Console::Render::IFontDefaultList* s_pFontDefaultList;
+    static void s_SetFontDefaultList(_In_ Microsoft::Console::Render::IFontDefaultList* const pFontDefaultList);
+
+    friend bool operator==(const FontInfoBase& a, const FontInfoBase& b);
+
+protected:
+    bool IsDefaultRasterFontNoSize() const;
+
+private:
+    WCHAR _wszFaceName[LF_FACESIZE];
+    LONG _lWeight;
+    BYTE _bFamily;
+    UINT _uiCodePage;
+    bool _fDefaultRasterSetFromEngine;
+};
+
+bool operator==(const FontInfoBase& a, const FontInfoBase& b);