--- conflicted
+++ resolved
@@ -1,1043 +1,1021 @@
-/********************************************************
-*                                                       *
-*   Copyright (C) Microsoft. All rights reserved.       *
-*                                                       *
-********************************************************/
-
-#include "precomp.h"
-
-#include "_stream.h"
-#include "stream.h"
-
-#include "dbcs.h"
-#include "handle.h"
-#include "misc.h"
-#include "readDataRaw.hpp"
-
-#include "ApiRoutines.h"
-#include "KeyEventHelpers.hpp"
-
-#include "..\interactivity\inc\ServiceLocator.hpp"
-
-#pragma hdrstop
-
-#define LINE_INPUT_BUFFER_SIZE (256 * sizeof(WCHAR))
-
-#define IS_JPN_1BYTE_KATAKANA(c)   ((c) >= 0xa1 && (c) <= 0xdf)
-
-// Routine Description:
-// - This routine is used in stream input.  It gets input and filters it for unicode characters.
-// Arguments:
-// - pInputBuffer - The InputBuffer to read from
-// - pwchOut - On a successful read, the char data read
-// - Wait - true if a waited read should be performed
-// - pCommandLineEditingKeys - if present, arrow keys will be
-// returned. on output, if true, pwchOut contains virtual key code for
-// arrow key.
-// - pCommandLinePopupKeys - if present, arrow keys will be
-// returned. on output, if true, pwchOut contains virtual key code for
-// arrow key.
-// Return Value:
-// - STATUS_SUCCESS on success or a relevant error code on failure.
-NTSTATUS GetChar(_Inout_ InputBuffer* const pInputBuffer,
-                 _Out_ wchar_t* const pwchOut,
-                 _In_ bool const Wait,
-                 _Out_opt_ bool* const pCommandLineEditingKeys,
-                 _Out_opt_ bool* const pCommandLinePopupKeys,
-                 _Out_opt_ DWORD* const pdwKeyState)
-{
-    if (nullptr != pCommandLineEditingKeys)
-    {
-        *pCommandLineEditingKeys = false;
-    }
-
-    if (nullptr != pCommandLinePopupKeys)
-    {
-        *pCommandLinePopupKeys = false;
-    }
-
-    if (nullptr != pdwKeyState)
-    {
-        *pdwKeyState = 0;
-    }
-
-    NTSTATUS Status;
-    for (;;)
-    {
-        std::unique_ptr<IInputEvent> inputEvent;
-        Status = pInputBuffer->Read(inputEvent,
-                                    false, // peek
-                                    Wait,
-                                    true); // unicode
-
-        if (!NT_SUCCESS(Status))
-        {
-            return Status;
-        }
-        else if (inputEvent.get() == nullptr)
-        {
-            assert(!Wait);
-            return STATUS_UNSUCCESSFUL;
-        }
-
-        if (inputEvent->EventType() == InputEventType::KeyEvent)
-        {
-            std::unique_ptr<KeyEvent> keyEvent = std::unique_ptr<KeyEvent>(static_cast<KeyEvent*>(inputEvent.release()));
-
-            bool commandLineEditKey = false;
-            if (pCommandLineEditingKeys)
-            {
-                commandLineEditKey = ::IsCommandLineEditingKey(*keyEvent);
-            }
-            else if (pCommandLinePopupKeys)
-            {
-                commandLineEditKey = ::IsCommandLinePopupKey(*keyEvent);
-            }
-
-            if ((pCommandLineEditingKeys || pCommandLinePopupKeys) &&
-                ServiceLocator::LocateGlobals().getConsoleInformation().GetExtendedEditKey() &&
-                ::GetKeySubst(*keyEvent))
-            {
-                ::ParseEditKeyInfo(*keyEvent);
-            }
-
-            if (pdwKeyState)
-            {
-                *pdwKeyState = keyEvent->GetActiveModifierKeys();
-            }
-
-            if (keyEvent->GetCharData() != 0 && !commandLineEditKey)
-            {
-                // chars that are generated using alt + numpad
-                if (!keyEvent->IsKeyDown() && keyEvent->GetVirtualKeyCode() == VK_MENU)
-                {
-                    if (keyEvent->IsAltNumpadSet())
-                    {
-                        if (HIBYTE(keyEvent->GetCharData()))
-                        {
-                            char chT[2] = {
-                                static_cast<char>(HIBYTE(keyEvent->GetCharData())),
-                                static_cast<char>(LOBYTE(keyEvent->GetCharData())),
-                            };
-                            *pwchOut = CharToWchar(chT, 2);
-                        }
-                        else
-                        {
-                            // Because USER doesn't know our codepage,
-                            // it gives us the raw OEM char and we
-                            // convert it to a Unicode character.
-                            char chT = LOBYTE(keyEvent->GetCharData());
-                            *pwchOut = CharToWchar(&chT, 1);
-                        }
-                    }
-                    else
-                    {
-                        *pwchOut = keyEvent->GetCharData();
-                    }
-                    return STATUS_SUCCESS;
-                }
-                // Ignore Escape and Newline chars
-                else if (keyEvent->IsKeyDown() &&
-                         (IsFlagSet(pInputBuffer->InputMode, ENABLE_VIRTUAL_TERMINAL_INPUT) ||
-                          (keyEvent->GetVirtualKeyCode() != VK_ESCAPE &&
-                           keyEvent->GetCharData() != UNICODE_LINEFEED)))
-                {
-                    *pwchOut = keyEvent->GetCharData();
-                    return STATUS_SUCCESS;
-                }
-            }
-
-            if (keyEvent->IsKeyDown())
-            {
-                if (pCommandLineEditingKeys && commandLineEditKey)
-                {
-                    *pCommandLineEditingKeys = true;
-                    *pwchOut = static_cast<wchar_t>(keyEvent->GetVirtualKeyCode());
-                    return STATUS_SUCCESS;
-                }
-                else if (pCommandLinePopupKeys && commandLineEditKey)
-                {
-                    *pCommandLinePopupKeys = true;
-                    *pwchOut = static_cast<char>(keyEvent->GetVirtualKeyCode());
-                    return STATUS_SUCCESS;
-                }
-                else
-                {
-                    const short zeroVkeyData = ServiceLocator::LocateInputServices()->VkKeyScanW(0);
-                    const byte zeroVKey = LOBYTE(zeroVkeyData);
-                    const byte zeroControlKeyState = HIBYTE(zeroVkeyData);
-
-                    try
-                    {
-                        // Convert real Windows NT modifier bit into bizarre Console bits
-                        std::unordered_set<ModifierKeyState> consoleModKeyState = FromVkKeyScan(zeroControlKeyState);
-
-                        if (zeroVKey == keyEvent->GetVirtualKeyCode() &&
-                            keyEvent->DoActiveModifierKeysMatch(consoleModKeyState))
-                        {
-                            // This really is the character 0x0000
-                            *pwchOut = keyEvent->GetCharData();
-                            return STATUS_SUCCESS;
-                        }
-                    }
-                    catch (...)
-                    {
-                        LOG_HR(wil::ResultFromCaughtException());
-                    }
-                }
-            }
-        }
-    }
-}
-
-// Routine Description:
-// - This routine returns the total number of screen spaces the characters up to the specified character take up.
-ULONG RetrieveTotalNumberOfSpaces(_In_ const SHORT sOriginalCursorPositionX,
-                                  _In_reads_(ulCurrentPosition) const WCHAR * const pwchBuffer,
-                                  _In_ ULONG ulCurrentPosition)
-{
-    SHORT XPosition = sOriginalCursorPositionX;
-    ULONG NumSpaces = 0;
-
-    for (ULONG i = 0; i < ulCurrentPosition; i++)
-    {
-        WCHAR const Char = pwchBuffer[i];
-
-        ULONG NumSpacesForChar;
-        if (Char == UNICODE_TAB)
-        {
-            NumSpacesForChar = NUMBER_OF_SPACES_IN_TAB(XPosition);
-        }
-        else if (IS_CONTROL_CHAR(Char))
-        {
-            NumSpacesForChar = 2;
-        }
-        else if (IsCharFullWidth(Char))
-        {
-            NumSpacesForChar = 2;
-        }
-        else
-        {
-            NumSpacesForChar = 1;
-        }
-        XPosition = (SHORT)(XPosition + NumSpacesForChar);
-        NumSpaces += NumSpacesForChar;
-    }
-
-    return NumSpaces;
-}
-
-// Routine Description:
-// - This routine returns the number of screen spaces the specified character takes up.
-ULONG RetrieveNumberOfSpaces(_In_ SHORT sOriginalCursorPositionX,
-                             _In_reads_(ulCurrentPosition + 1) const WCHAR * const pwchBuffer,
-                             _In_ ULONG ulCurrentPosition)
-{
-    WCHAR Char = pwchBuffer[ulCurrentPosition];
-    if (Char == UNICODE_TAB)
-    {
-        ULONG NumSpaces = 0;
-        SHORT XPosition = sOriginalCursorPositionX;
-
-        for (ULONG i = 0; i <= ulCurrentPosition; i++)
-        {
-            Char = pwchBuffer[i];
-            if (Char == UNICODE_TAB)
-            {
-                NumSpaces = NUMBER_OF_SPACES_IN_TAB(XPosition);
-            }
-            else if (IS_CONTROL_CHAR(Char))
-            {
-                NumSpaces = 2;
-            }
-            else if (IsCharFullWidth(Char))
-            {
-                NumSpaces = 2;
-            }
-            else
-            {
-                NumSpaces = 1;
-            }
-            XPosition = (SHORT)(XPosition + NumSpaces);
-        }
-
-        return NumSpaces;
-    }
-    else if (IS_CONTROL_CHAR(Char))
-    {
-        return 2;
-    }
-    else if (IsCharFullWidth(Char))
-    {
-        return 2;
-    }
-    else
-    {
-        return 1;
-    }
-}
-
-
-// Routine Description:
-// - if we have leftover input, copy as much fits into the user's
-// buffer and return.  we may have multi line input, if a macro
-// has been defined that contains the $T character.
-// Arguments:
-// - pInputBuffer - Pointer to input buffer to read from.
-// - pwchBuffer - buffer to place read char data into
-// - pReadByteCount - buffer to place read char data
-// - pHandleData - input read handle data associated with this read operation
-// - Unicode - true if read should be unicode, false otherwise
-// - ppWaiter - If a wait is necessary this will contain the wait
-// object on output
-// - OutputBufferSize - size of pwchBuffer, in bytes
-// Return Value:
-// - STATUS_NO_MEMORY in low memory situation
-// - other relevant NTSTATUS codes
-NTSTATUS ReadPendingInput(_Inout_ InputBuffer* const pInputBuffer,
-                          _Out_writes_bytes_to_(OutputBufferSize, *pReadByteCount) wchar_t* const pwchBuffer,
-                          _Out_ ULONG* const pReadByteCount,
-                          _In_ INPUT_READ_HANDLE_DATA* const pHandleData,
-                          _In_ const bool Unicode,
-                          _In_ const size_t OutputBufferSize)
-{
-
-    BOOL fAddDbcsLead = FALSE;
-    ULONG NumToWrite = 0;
-    ULONG NumToBytes = 0;
-    wchar_t* pBuffer = pwchBuffer;
-    DWORD bufferRemaining = static_cast<DWORD>(OutputBufferSize);
-    *pReadByteCount = 0;
-
-    if (OutputBufferSize < sizeof(wchar_t))
-    {
-        return STATUS_BUFFER_TOO_SMALL;
-    }
-
-    if (IsFlagSet(pHandleData->InputHandleFlags, INPUT_READ_HANDLE_DATA::HandleFlags::MultiLineInput))
-    {
-        PWSTR Tmp;
-
-        if (!Unicode)
-        {
-            if (pInputBuffer->IsReadPartialByteSequenceAvailable())
-            {
-                std::unique_ptr<IInputEvent> event = pInputBuffer->FetchReadPartialByteSequence(false);
-                const KeyEvent* const pKeyEvent = static_cast<const KeyEvent* const>(event.get());
-                *pBuffer = static_cast<char>(pKeyEvent->GetCharData());
-                ++pBuffer;
-                bufferRemaining -= sizeof(wchar_t);
-                pHandleData->BytesAvailable -= sizeof(wchar_t);
-                fAddDbcsLead = TRUE;
-            }
-
-            if (pHandleData->BytesAvailable == 0 || bufferRemaining == 0)
-            {
-                ClearAllFlags(pHandleData->InputHandleFlags,
-                                (INPUT_READ_HANDLE_DATA::HandleFlags::InputPending |
-                                INPUT_READ_HANDLE_DATA::HandleFlags::MultiLineInput));
-                delete[] pHandleData->BufPtr;
-                *pReadByteCount = 1;
-                return STATUS_SUCCESS;
-            }
-            else
-            {
-                for (NumToWrite = 0, Tmp = pHandleData->CurrentBufPtr, NumToBytes = 0;
-                        NumToBytes < pHandleData->BytesAvailable &&
-                        NumToBytes < bufferRemaining / sizeof(wchar_t) &&
-                        *Tmp != UNICODE_LINEFEED;
-                        (IsCharFullWidth(*Tmp) ? NumToBytes += 2 : NumToBytes++), Tmp++, NumToWrite += sizeof(wchar_t));
-            }
-        }
-
-
-        NumToWrite = 0;
-        Tmp = pHandleData->CurrentBufPtr;
-        while (NumToWrite < pHandleData->BytesAvailable &&
-               *Tmp != UNICODE_LINEFEED)
-        {
-            ++Tmp;
-            NumToWrite += sizeof(wchar_t);
-        }
-
-        NumToWrite += sizeof(wchar_t);
-        if (NumToWrite > bufferRemaining)
-        {
-            NumToWrite = bufferRemaining;
-        }
-    }
-    else
-    {
-        if (!Unicode)
-        {
-            PWSTR Tmp;
-
-            if (pInputBuffer->IsReadPartialByteSequenceAvailable())
-            {
-                std::unique_ptr<IInputEvent> event = pInputBuffer->FetchReadPartialByteSequence(false);
-                const KeyEvent* const pKeyEvent = static_cast<const KeyEvent* const>(event.get());
-                *pBuffer = static_cast<char>(pKeyEvent->GetCharData());
-                ++pBuffer;
-                bufferRemaining -= sizeof(wchar_t);
-                pHandleData->BytesAvailable -= sizeof(wchar_t);
-                fAddDbcsLead = TRUE;
-            }
-
-            if (pHandleData->BytesAvailable == 0)
-            {
-                ClearAllFlags(pHandleData->InputHandleFlags,
-                              (INPUT_READ_HANDLE_DATA::HandleFlags::InputPending |
-                               INPUT_READ_HANDLE_DATA::HandleFlags::MultiLineInput));
-                delete[] pHandleData->BufPtr;
-                *pReadByteCount = 1;
-                return STATUS_SUCCESS;
-            }
-            else
-            {
-                for (NumToWrite = 0, Tmp = pHandleData->CurrentBufPtr, NumToBytes = 0;
-                        NumToBytes < pHandleData->BytesAvailable && NumToBytes < bufferRemaining / sizeof(wchar_t);
-                        (IsCharFullWidth(*Tmp) ? NumToBytes += 2 : NumToBytes++), Tmp++, NumToWrite += sizeof(wchar_t));
-            }
-        }
-
-        NumToWrite = (bufferRemaining < pHandleData->BytesAvailable) ? bufferRemaining : pHandleData->BytesAvailable;
-    }
-
-    memmove(pBuffer, pHandleData->CurrentBufPtr, NumToWrite);
-    pHandleData->BytesAvailable -= NumToWrite;
-    if (pHandleData->BytesAvailable == 0)
-    {
-        ClearAllFlags(pHandleData->InputHandleFlags,
-                      (INPUT_READ_HANDLE_DATA::HandleFlags::InputPending |
-                       INPUT_READ_HANDLE_DATA::HandleFlags::MultiLineInput));
-        delete[] pHandleData->BufPtr;
-    }
-    else
-    {
-        pHandleData->CurrentBufPtr = reinterpret_cast<wchar_t*>(reinterpret_cast<byte*>(pHandleData->CurrentBufPtr) + NumToWrite);
-    }
-
-    if (!Unicode)
-    {
-        // if ansi, translate string.  we allocated the capture buffer
-        // large enough to handle the translated string.
-        std::unique_ptr<char[]> tempBuffer;
-        try
-        {
-            tempBuffer = std::make_unique<char[]>(NumToBytes);
-        }
-        catch (...)
-        {
-            return STATUS_NO_MEMORY;
-        }
-
-        std::unique_ptr<IInputEvent> partialEvent;
-
-        NumToWrite = TranslateUnicodeToOem(pBuffer,
-                                           NumToWrite / sizeof(wchar_t),
-                                           tempBuffer.get(),
-                                           NumToBytes,
-                                           partialEvent);
-        if (partialEvent.get())
-        {
-            pInputBuffer->StoreReadPartialByteSequence(std::move(partialEvent));
-        }
-
-#pragma prefast(suppress:__WARNING_POTENTIAL_BUFFER_OVERFLOW_HIGH_PRIORITY, "This access is fine but prefast can't follow it, evidently")
-        memmove(pBuffer, tempBuffer.get(), NumToWrite);
-
-        if (fAddDbcsLead)
-        {
-            NumToWrite++;
-        }
-    }
-
-    *pReadByteCount = NumToWrite;
-    return STATUS_SUCCESS;
-}
-
-// Routine Description:
-// - read in characters until the buffer is full or return is read.
-// since we may wait inside this loop, store all important variables
-// in the read data structure.  if we do wait, a read data structure
-// will be allocated from the heap and its pointer will be stored
-// in the wait block.  the CookedReadData will be copied into the
-// structure.  the data is freed when the read is completed.
-// Arguments:
-// - pInputBuffer - input buffer to read data from
-// - ProcessData - process handle of process making read request
-// - pwchBuffer - buffer to place read char data
-// - pReadbyteCount - on output, the number of bytes read into pwchBuffer
-// - pControlKeyState - set by a cooked read
-// - pwsInitialData - text of initial data found in the read message
-// - cbInitialData - length of pwsInitialData, in bytes
-// - dwCtrlWakeupMask - used by COOKED_READ_DATA
-// - pHandleData - input read handle data associated with this read operation
-// - pwsExeName - name of the exe requesting the read
-// - cbExeName - length of pwsExeName, in bytes
-// - Unicode - true if read should be unicode, false otherwise
-// - ppWaiter - If a wait is necessary this will contain the wait
-// object on output
-// - OutputBufferSize - size of pwchBuffer, in bytes
-// Return Value:
-// - STATUS_UNSUCCESSFUL if not able to access current screen buffer
-// - STATUS_NO_MEMORY in low memory situation
-// - other relevant NTSTATUS codes
-NTSTATUS ReadLineInput(_Inout_ InputBuffer* const pInputBuffer,
-                       _In_ HANDLE ProcessData,
-                       _Out_writes_bytes_to_(OutputBufferSize, *pReadByteCount) wchar_t* const pwchBuffer,
-                       _Out_ ULONG* const pReadByteCount,
-                       _Inout_ ULONG* const pControlKeyState,
-                       _In_reads_bytes_opt_(cbInitialData) const wchar_t* const pwsInitialData,
-                       _In_ const ULONG cbInitialData,
-                       _In_ const DWORD dwCtrlWakeupMask,
-                       _In_ INPUT_READ_HANDLE_DATA* const pHandleData,
-                       _In_reads_bytes_opt_(cbExeName) const wchar_t* const pwsExeName,
-                       _In_ const ULONG cbExeName,
-                       _In_ const bool Unicode,
-                       _Outptr_result_maybenull_ IWaitRoutine** const ppWaiter,
-                       _In_ const size_t OutputBufferSize)
-{
-    CONSOLE_INFORMATION& gci = ServiceLocator::LocateGlobals().getConsoleInformation();
-    SCREEN_INFORMATION* const pScreenInfo = gci.CurrentScreenBuffer;
-    if (nullptr == pScreenInfo)
-    {
-        return STATUS_UNSUCCESSFUL;
-    }
-
-    PCOMMAND_HISTORY const pCommandHistory = FindCommandHistory(ProcessData);
-
-    // We need to create a temporary handle to the current screen buffer.
-    ConsoleHandleData* pTempHandleData;
-    NTSTATUS Status = NTSTATUS_FROM_HRESULT(pScreenInfo->Header.AllocateIoHandle(ConsoleHandleData::HandleType::Output,
-                                                                                 GENERIC_WRITE,
-                                                                                 FILE_SHARE_READ | FILE_SHARE_WRITE,
-                                                                                 &pTempHandleData));
-
-    if (!NT_SUCCESS(Status))
-    {
-        return Status;
-    }
-
-    bool Echo = IsFlagSet(pInputBuffer->InputMode, ENABLE_ECHO_INPUT);
-
-
-    // to emulate OS/2 KbdStringIn, we read into our own big buffer
-    // (256 bytes) until the user types enter.  then return as many
-    // chars as will fit in the user's buffer.
-
-    ULONG const TempBufferSize = static_cast<ULONG>(max(OutputBufferSize, LINE_INPUT_BUFFER_SIZE));
-    wchar_t* const TempBuffer = (wchar_t*) new BYTE[TempBufferSize];
-    if (TempBuffer == nullptr)
-    {
-        if (Echo)
-        {
-            pTempHandleData->CloseHandle();
-        }
-
-        return STATUS_NO_MEMORY;
-    }
-
-    // Initialize the user's buffer to spaces. This is done so that
-    // moving in the buffer via cursor doesn't do strange things.
-    for (ULONG i = 0; i < TempBufferSize / sizeof(wchar_t); i++)
-    {
-        TempBuffer[i] = UNICODE_SPACE;
-    }
-
-    COORD invalidCoord;
-    invalidCoord.X = -1;
-    invalidCoord.Y = -1;
-<<<<<<< HEAD
-    COOKED_READ_DATA CookedReadData(pInputBuffer,
-                                    pHandleData,
-                                    pScreenInfo,
-                                    TempBufferSize,
-                                    0,
-                                    0,
-                                    TempBuffer,
-                                    TempBuffer,
-                                    static_cast<ULONG>(OutputBufferSize),
-                                    pwchBuffer,
-                                    invalidCoord,
-                                    0,
-                                    dwCtrlWakeupMask,
-                                    pCommandHistory,
-                                    !!Echo,
-                                    !!gci.GetInsertMode(),
-                                    IsFlagSet(pInputBuffer->InputMode, ENABLE_PROCESSED_INPUT),
-                                    IsFlagSet(pInputBuffer->InputMode, ENABLE_LINE_INPUT),
-                                    pTempHandleData);
-=======
-    COOKED_READ_DATA CookedReadData(pInputBuffer, // pInputBuffer
-                                    pHandleData, // pInputReadHandleData
-                                    pScreenInfo, // pScreenInfo
-                                    TempBufferSize, // BufferSize
-                                    0, // BytesRead
-                                    0, // CurrentPosition
-                                    TempBuffer, // BufferPtr
-                                    TempBuffer, // BackupLimit
-                                    static_cast<ULONG>(OutputBufferSize), // UserBufferSize
-                                    pwchBuffer, // UserBuffer
-                                    invalidCoord, // OriginalCursorPosition
-                                    0, // NumberOfVisibleChars
-                                    dwCtrlWakeupMask, // CtrlWakeupMask
-                                    pCommandHistory, // CommandHistory
-                                    !!Echo, // Echo
-                                    !!gci->GetInsertMode(), // InsertMode
-                                    IsFlagSet(pInputBuffer->InputMode, ENABLE_PROCESSED_INPUT), // Processed
-                                    IsFlagSet(pInputBuffer->InputMode, ENABLE_LINE_INPUT), // Line
-                                    pTempHandleData); // pTempHandle
->>>>>>> 6e1e040d
-
-    if (cbInitialData > 0)
-    {
-        memcpy_s(CookedReadData._BufPtr, CookedReadData._BufferSize, pwsInitialData, cbInitialData);
-
-        CookedReadData._BytesRead += cbInitialData;
-
-        ULONG const cchInitialData = cbInitialData / sizeof(wchar_t);
-        CookedReadData._NumberOfVisibleChars = cchInitialData;
-        CookedReadData._BufPtr += cchInitialData;
-        CookedReadData._CurrentPosition = cchInitialData;
-
-        CookedReadData._OriginalCursorPosition = pScreenInfo->TextInfo->GetCursor()->GetPosition();
-        CookedReadData._OriginalCursorPosition.X -= (SHORT)CookedReadData._CurrentPosition;
-
-        const SHORT sScreenBufferSizeX = pScreenInfo->GetScreenBufferSize().X;
-        while (CookedReadData._OriginalCursorPosition.X < 0)
-        {
-            CookedReadData._OriginalCursorPosition.X += sScreenBufferSizeX;
-            CookedReadData._OriginalCursorPosition.Y -= 1;
-        }
-    }
-
-    if (cbExeName > 0)
-    {
-        CookedReadData.ExeNameLength = (USHORT)cbExeName;
-        CookedReadData.ExeName = (wchar_t*) new BYTE[CookedReadData.ExeNameLength];
-        if (CookedReadData.ExeName)
-        {
-            memcpy_s(CookedReadData.ExeName, CookedReadData.ExeNameLength, pwsExeName, cbExeName);
-        }
-        else
-        {
-            CookedReadData.ExeNameLength = 0;
-        }
-    }
-
-    gci.lpCookedReadData = &CookedReadData;
-
-    Status = CookedRead(&CookedReadData, Unicode, pReadByteCount, pControlKeyState);
-    if (CONSOLE_STATUS_WAIT == Status)
-    {
-        COOKED_READ_DATA* pCookedReadWaiter = new COOKED_READ_DATA(std::move(CookedReadData));
-        if (nullptr == pCookedReadWaiter)
-        {
-            Status = STATUS_NO_MEMORY;
-        }
-        else
-        {
-            gci.lpCookedReadData = pCookedReadWaiter;
-            *ppWaiter = pCookedReadWaiter;
-        }
-    }
-
-    if (CONSOLE_STATUS_WAIT != Status)
-    {
-        gci.lpCookedReadData = nullptr;
-    }
-
-    return Status;
-}
-
-// Routine Description:
-// - Character (raw) mode. Read at least one character in. After one
-// character has been read, get any more available characters and
-// return. The first call to GetChar may block. If we do wait, a read
-// data structure will be allocated from the heap and its pointer will
-// be stored in the wait block. The RawReadData will be copied into
-// the structure. The data is freed when the read is completed.
-// Arguments:
-// - pInputBuffer - input buffer to read data from
-// - pReadByteCount - buffer to place read char data
-// - pcbBuffer - on output, the amount of data read, in bytes
-// - pHandleData - input read handle data associated with this read operation
-// - Unicode - true if read should be unicode, false otherwise
-// - ppWaiter - if a wait is necessary, on output this will contain
-// the associated wait object
-// - OutputBufferSize - The size of pwchBuffer, in bytes
-// Return Value:
-// - CONSOLE_STATUS_WAIT if a wait is necessary. ppWaiter will be
-// populated.
-// - STATUS_SUCCESS on success
-// - Other NSTATUS codes as necessary
-NTSTATUS ReadCharacterInput(_Inout_ InputBuffer* const pInputBuffer,
-                            _Out_writes_bytes_to_(OutputBufferSize, *pReadByteCount) wchar_t* const pwchBuffer,
-                            _Out_ ULONG* const pReadByteCount,
-                            _In_ INPUT_READ_HANDLE_DATA* const pHandleData,
-                            _In_ const bool Unicode,
-                            _Outptr_result_maybenull_ IWaitRoutine** const ppWaiter,
-                            _In_ const size_t OutputBufferSize)
-{
-
-    ULONG NumToWrite = 0;
-    bool addDbcsLead = false;
-    NTSTATUS Status = STATUS_SUCCESS;
-    wchar_t* pBuffer = pwchBuffer;
-    size_t bufferRemaining = OutputBufferSize;
-    *pReadByteCount = 0;
-
-    if (OutputBufferSize < sizeof(wchar_t))
-    {
-        return STATUS_BUFFER_TOO_SMALL;
-    }
-
-    if (*pReadByteCount < static_cast<ULONG>(bufferRemaining))
-    {
-        wchar_t* pwchBufferTmp = pBuffer;
-
-        NumToWrite = 0;
-
-        if (!Unicode && pInputBuffer->IsReadPartialByteSequenceAvailable())
-        {
-            std::unique_ptr<IInputEvent> event = pInputBuffer->FetchReadPartialByteSequence(false);
-            const KeyEvent* const pKeyEvent = static_cast<const KeyEvent* const>(event.get());
-            *pBuffer = static_cast<char>(pKeyEvent->GetCharData());
-            ++pBuffer;
-            bufferRemaining -= sizeof(wchar_t);
-            addDbcsLead = true;
-
-            if (bufferRemaining == 0)
-            {
-                *pReadByteCount = 1;
-                return STATUS_SUCCESS;
-            }
-        }
-        else
-        {
-            Status = GetChar(pInputBuffer,
-                                pBuffer,
-                                true,
-                                nullptr,
-                                nullptr,
-                                nullptr);
-        }
-
-        if (Status == CONSOLE_STATUS_WAIT)
-        {
-            try
-            {
-                *ppWaiter = new RAW_READ_DATA(pInputBuffer,
-                                              pHandleData,
-                                              static_cast<ULONG>(OutputBufferSize),
-                                              pwchBuffer);
-            }
-            catch (...)
-            {
-                return NTSTATUS_FROM_HRESULT(wil::ResultFromCaughtException());
-            }
-            if (!*ppWaiter)
-            {
-                Status = STATUS_NO_MEMORY;
-            }
-        }
-
-        if (!NT_SUCCESS(Status))
-        {
-            *pReadByteCount = 0;
-            return Status;
-        }
-
-        if (!addDbcsLead)
-        {
-            if (IsCharFullWidth(*pBuffer))
-            {
-                *pReadByteCount += 2;
-            }
-            else
-            {
-                *pReadByteCount += 1;
-            }
-            NumToWrite += sizeof(wchar_t);
-            pBuffer++;
-        }
-
-        while (NumToWrite < static_cast<ULONG>(bufferRemaining))
-        {
-            Status = GetChar(pInputBuffer,
-                             pBuffer,
-                             false,
-                             nullptr,
-                             nullptr,
-                             nullptr);
-            if (!NT_SUCCESS(Status))
-            {
-                break;
-            }
-            if (IsCharFullWidth(*pBuffer))
-            {
-                *pReadByteCount += 2;
-            }
-            else
-            {
-                *pReadByteCount += 1;
-            }
-            NumToWrite += sizeof(wchar_t);
-            pBuffer++;
-        }
-
-        // if ansi, translate string.  we allocated the capture buffer large enough to handle the translated string.
-        if (!Unicode)
-        {
-            std::unique_ptr<char[]> tempBuffer;
-            try
-            {
-                tempBuffer = std::make_unique<char[]>(*pReadByteCount);
-            }
-            catch (...)
-            {
-                return STATUS_NO_MEMORY;
-            }
-
-            pBuffer = pwchBufferTmp;
-            std::unique_ptr<IInputEvent> partialEvent;
-
-            *pReadByteCount = TranslateUnicodeToOem(pBuffer,
-                                                    NumToWrite / sizeof(wchar_t),
-                                                    tempBuffer.get(),
-                                                    *pReadByteCount,
-                                                    partialEvent);
-
-            if (partialEvent.get())
-            {
-                pInputBuffer->StoreReadPartialByteSequence(std::move(partialEvent));
-            }
-
-#pragma prefast(suppress:26053 26015, "PREfast claims read overflow. *pReadByteCount is the exact size of tempBuffer as allocated above.")
-            memmove(pBuffer, tempBuffer.get(), *pReadByteCount);
-
-            if (addDbcsLead)
-            {
-                ++*pReadByteCount;
-            }
-        }
-        else
-        {
-            // We always return the byte count for A & W modes, so in
-            // the Unicode case where we didn't translate back, set
-            // the return to the byte count that we assembled while
-            // pulling characters from the internal buffers.
-            *pReadByteCount = NumToWrite;
-        }
-    }
-    return STATUS_SUCCESS;
-}
-
-// Routine Description:
-// - This routine reads in characters for stream input and does the
-// required processing based on the input mode (line, char, echo).
-// - This routine returns UNICODE characters.
-// Arguments:
-// - pInputBuffer - Pointer to input buffer to read from.
-// - ProcessData - process handle of process making read request
-// - pwchBuffer - buffer to place read char data into
-// - pcbBuffer - on input, length of pwchBuffer. on output, the length
-// of data place in pwchBuffer. Both are measured in bytes.
-// - pControlKeyState - set by a cooked read
-// - pwsInitialData - text of initial data found in the read message
-// - cbInitialData - length of pwsInitialData, in bytes
-// - dwCtrlWakeupMask - used by COOKED_READ_DATA
-// - pHandleData - read handle data associated with this read
-// - pwsExeName - name of the exe requesting the read
-// - cbExeName - length of pwsExeName, in bytes
-// - Unicode - true for a unicode read, false for ascii
-// - ppWaiter - If a wait is necessary this will contain the wait
-// object on output
-// Return Value:
-// - STATUS_BUFFER_TOO_SMALL if pdwNumBytes is too small to store char
-// data.
-// - CONSOLE_STATUS_WAIT if a wait is necessary. ppWaiter will be
-// populated.
-// - STATUS_SUCCESS on success
-// - Other NSTATUS codes as necessary
-NTSTATUS DoReadConsole(_Inout_ InputBuffer* const pInputBuffer,
-                       _In_ HANDLE ProcessData,
-                       _Out_writes_bytes_(*pcbBuffer) wchar_t* const pwchBuffer,
-                       _Inout_ ULONG* const pcbBuffer,
-                       _Inout_ ULONG* const pControlKeyState,
-                       _In_reads_bytes_opt_(cbInitialData) const wchar_t* const pwsInitialData,
-                       _In_ const ULONG cbInitialData,
-                       _In_ const DWORD dwCtrlWakeupMask,
-                       _In_ INPUT_READ_HANDLE_DATA* const pHandleData,
-                       _In_reads_bytes_opt_(cbExeName) const wchar_t* const pwsExeName,
-                       _In_ const ULONG cbExeName,
-                       _In_ const bool Unicode,
-                       _Outptr_result_maybenull_ IWaitRoutine** const ppWaiter)
-{
-    LockConsole();
-    auto Unlock = wil::ScopeExit([&] { UnlockConsole(); });
-
-    *ppWaiter = nullptr;
-
-    if (*pcbBuffer < sizeof(wchar_t))
-    {
-        return STATUS_BUFFER_TOO_SMALL;
-    }
-
-    const size_t OutputBufferSize = *pcbBuffer;
-    *pcbBuffer = 0;
-
-    if (IsFlagSet(pHandleData->InputHandleFlags, INPUT_READ_HANDLE_DATA::HandleFlags::InputPending))
-    {
-        return ReadPendingInput(pInputBuffer,
-                                pwchBuffer,
-                                pcbBuffer,
-                                pHandleData,
-                                Unicode,
-                                OutputBufferSize);
-    }
-    else if (IsFlagSet(pInputBuffer->InputMode, ENABLE_LINE_INPUT))
-    {
-        return ReadLineInput(pInputBuffer,
-                            ProcessData,
-                            pwchBuffer,
-                            pcbBuffer,
-                            pControlKeyState,
-                            pwsInitialData,
-                            cbInitialData,
-                            dwCtrlWakeupMask,
-                            pHandleData,
-                            pwsExeName,
-                            cbExeName,
-                            Unicode,
-                            ppWaiter,
-                            OutputBufferSize);
-    }
-    else
-    {
-        return ReadCharacterInput(pInputBuffer,
-                                  pwchBuffer,
-                                  pcbBuffer,
-                                  pHandleData,
-                                  Unicode,
-                                  ppWaiter,
-                                  OutputBufferSize);
-    }
-}
-
-HRESULT ApiRoutines::ReadConsoleAImpl(_Inout_ IConsoleInputObject* const pInContext,
-                                      _Out_writes_to_(cchTextBuffer, *pcchTextBufferWritten) char* const psTextBuffer,
-                                      _In_ size_t const cchTextBuffer,
-                                      _Out_ size_t* const pcchTextBufferWritten,
-                                      _Outptr_result_maybenull_ IWaitRoutine** const ppWaiter,
-                                      _In_reads_opt_(cchInitialData) const char* const psInitialData,
-                                      _In_ size_t const cchInitialData,
-                                      _In_reads_opt_(cchExeName) const wchar_t* const pwsExeName,
-                                      _In_ size_t const cchExeName,
-                                      _In_ INPUT_READ_HANDLE_DATA* const pHandleData,
-                                      _In_ HANDLE const hConsoleClient,
-                                      _In_ DWORD const dwControlWakeupMask,
-                                      _Out_ DWORD* const pdwControlKeyState)
-{
-    ULONG ulTextBuffer;
-    RETURN_IF_FAILED(SizeTToULong(cchTextBuffer, &ulTextBuffer));
-
-    size_t cbExeName;
-    RETURN_IF_FAILED(SizeTMult(cchExeName, sizeof(wchar_t), &cbExeName));
-
-    ULONG ulExeName;
-    RETURN_IF_FAILED(SizeTToULong(cbExeName, &ulExeName));
-
-    ULONG ulInitialData;
-    RETURN_IF_FAILED(SizeTToULong(cchInitialData, &ulInitialData));
-
-    // DoReadConsole performs the same check, but having this here
-    // before the function call makes the static analyzer happy.
-    if (ulTextBuffer < sizeof(wchar_t))
-    {
-        return HRESULT_FROM_NT(STATUS_BUFFER_TOO_SMALL);
-    }
-
-    NTSTATUS const Status = DoReadConsole(pInContext,
-                                          hConsoleClient,
-                                          (wchar_t*)psTextBuffer,
-                                          &ulTextBuffer,
-                                          pdwControlKeyState,
-                                          (wchar_t*)psInitialData,
-                                          ulInitialData,
-                                          dwControlWakeupMask,
-                                          pHandleData,
-                                          pwsExeName,
-                                          ulExeName,
-                                          false,
-                                          ppWaiter);
-
-    *pcchTextBufferWritten = ulTextBuffer;
-
-    return HRESULT_FROM_NT(Status);
-}
-
-HRESULT ApiRoutines::ReadConsoleWImpl(_Inout_ IConsoleInputObject* const pInContext,
-                                      _Out_writes_to_(cchTextBuffer, *pcchTextBufferWritten) wchar_t* const pwsTextBuffer,
-                                      _In_ size_t const cchTextBuffer,
-                                      _Out_ size_t* const pcchTextBufferWritten,
-                                      _Outptr_result_maybenull_ IWaitRoutine** const ppWaiter,
-                                      _In_reads_opt_(cchInitialData) const wchar_t* const pwsInitialData,
-                                      _In_ size_t const cchInitialData,
-                                      _In_reads_opt_(cchExeName) const wchar_t* const pwsExeName,
-                                      _In_ size_t const cchExeName,
-                                      _In_ INPUT_READ_HANDLE_DATA* const pHandleData,
-                                      _In_ HANDLE const hConsoleClient,
-                                      _In_ DWORD const dwControlWakeupMask,
-                                      _Out_ DWORD* const pdwControlKeyState)
-{
-    size_t cbTextBuffer;
-    RETURN_IF_FAILED(SizeTMult(cchTextBuffer, sizeof(wchar_t), &cbTextBuffer));
-
-    ULONG ulTextBuffer;
-    RETURN_IF_FAILED(SizeTToULong(cbTextBuffer, &ulTextBuffer));
-
-    size_t cbInitialData;
-    RETURN_IF_FAILED(SizeTMult(cchInitialData, sizeof(wchar_t), &cbInitialData));
-
-    ULONG ulInitialData;
-    RETURN_IF_FAILED(SizeTToULong(cbInitialData, &ulInitialData));
-
-    size_t cbExeName;
-    RETURN_IF_FAILED(SizeTMult(cchExeName, sizeof(wchar_t), &cbExeName));
-
-    ULONG ulExeName;
-    RETURN_IF_FAILED(SizeTToULong(cbExeName, &ulExeName));
-
-    NTSTATUS const Status = DoReadConsole(pInContext,
-                                          hConsoleClient,
-                                          pwsTextBuffer,
-                                          &ulTextBuffer,
-                                          pdwControlKeyState,
-                                          pwsInitialData,
-                                          ulInitialData,
-                                          dwControlWakeupMask,
-                                          pHandleData,
-                                          pwsExeName,
-                                          ulExeName,
-                                          true,
-                                          ppWaiter);
-
-    assert(ulTextBuffer % sizeof(wchar_t) == 0);
-    *pcchTextBufferWritten = ulTextBuffer / sizeof(wchar_t);
-
-    return HRESULT_FROM_NT(Status);
-}
-
-VOID UnblockWriteConsole(_In_ const DWORD dwReason)
-{
-    CONSOLE_INFORMATION& gci = ServiceLocator::LocateGlobals().getConsoleInformation();
-    gci.Flags &= ~dwReason;
-
-    if (AreAllFlagsClear(gci.Flags, (CONSOLE_SUSPENDED | CONSOLE_SELECTING | CONSOLE_SCROLLBAR_TRACKING)))
-    {
-        // There is no longer any reason to suspend output, so unblock it.
-        gci.OutputQueue.NotifyWaiters(true);
-    }
-}
+/********************************************************
+*                                                       *
+*   Copyright (C) Microsoft. All rights reserved.       *
+*                                                       *
+********************************************************/
+
+#include "precomp.h"
+
+#include "_stream.h"
+#include "stream.h"
+
+#include "dbcs.h"
+#include "handle.h"
+#include "misc.h"
+#include "readDataRaw.hpp"
+
+#include "ApiRoutines.h"
+#include "KeyEventHelpers.hpp"
+
+#include "..\interactivity\inc\ServiceLocator.hpp"
+
+#pragma hdrstop
+
+#define LINE_INPUT_BUFFER_SIZE (256 * sizeof(WCHAR))
+
+#define IS_JPN_1BYTE_KATAKANA(c)   ((c) >= 0xa1 && (c) <= 0xdf)
+
+// Routine Description:
+// - This routine is used in stream input.  It gets input and filters it for unicode characters.
+// Arguments:
+// - pInputBuffer - The InputBuffer to read from
+// - pwchOut - On a successful read, the char data read
+// - Wait - true if a waited read should be performed
+// - pCommandLineEditingKeys - if present, arrow keys will be
+// returned. on output, if true, pwchOut contains virtual key code for
+// arrow key.
+// - pCommandLinePopupKeys - if present, arrow keys will be
+// returned. on output, if true, pwchOut contains virtual key code for
+// arrow key.
+// Return Value:
+// - STATUS_SUCCESS on success or a relevant error code on failure.
+NTSTATUS GetChar(_Inout_ InputBuffer* const pInputBuffer,
+                 _Out_ wchar_t* const pwchOut,
+                 _In_ bool const Wait,
+                 _Out_opt_ bool* const pCommandLineEditingKeys,
+                 _Out_opt_ bool* const pCommandLinePopupKeys,
+                 _Out_opt_ DWORD* const pdwKeyState)
+{
+    if (nullptr != pCommandLineEditingKeys)
+    {
+        *pCommandLineEditingKeys = false;
+    }
+
+    if (nullptr != pCommandLinePopupKeys)
+    {
+        *pCommandLinePopupKeys = false;
+    }
+
+    if (nullptr != pdwKeyState)
+    {
+        *pdwKeyState = 0;
+    }
+
+    NTSTATUS Status;
+    for (;;)
+    {
+        std::unique_ptr<IInputEvent> inputEvent;
+        Status = pInputBuffer->Read(inputEvent,
+                                    false, // peek
+                                    Wait,
+                                    true); // unicode
+
+        if (!NT_SUCCESS(Status))
+        {
+            return Status;
+        }
+        else if (inputEvent.get() == nullptr)
+        {
+            assert(!Wait);
+            return STATUS_UNSUCCESSFUL;
+        }
+
+        if (inputEvent->EventType() == InputEventType::KeyEvent)
+        {
+            std::unique_ptr<KeyEvent> keyEvent = std::unique_ptr<KeyEvent>(static_cast<KeyEvent*>(inputEvent.release()));
+
+            bool commandLineEditKey = false;
+            if (pCommandLineEditingKeys)
+            {
+                commandLineEditKey = ::IsCommandLineEditingKey(*keyEvent);
+            }
+            else if (pCommandLinePopupKeys)
+            {
+                commandLineEditKey = ::IsCommandLinePopupKey(*keyEvent);
+            }
+
+            if ((pCommandLineEditingKeys || pCommandLinePopupKeys) &&
+                ServiceLocator::LocateGlobals().getConsoleInformation().GetExtendedEditKey() &&
+                ::GetKeySubst(*keyEvent))
+            {
+                ::ParseEditKeyInfo(*keyEvent);
+            }
+
+            if (pdwKeyState)
+            {
+                *pdwKeyState = keyEvent->GetActiveModifierKeys();
+            }
+
+            if (keyEvent->GetCharData() != 0 && !commandLineEditKey)
+            {
+                // chars that are generated using alt + numpad
+                if (!keyEvent->IsKeyDown() && keyEvent->GetVirtualKeyCode() == VK_MENU)
+                {
+                    if (keyEvent->IsAltNumpadSet())
+                    {
+                        if (HIBYTE(keyEvent->GetCharData()))
+                        {
+                            char chT[2] = {
+                                static_cast<char>(HIBYTE(keyEvent->GetCharData())),
+                                static_cast<char>(LOBYTE(keyEvent->GetCharData())),
+                            };
+                            *pwchOut = CharToWchar(chT, 2);
+                        }
+                        else
+                        {
+                            // Because USER doesn't know our codepage,
+                            // it gives us the raw OEM char and we
+                            // convert it to a Unicode character.
+                            char chT = LOBYTE(keyEvent->GetCharData());
+                            *pwchOut = CharToWchar(&chT, 1);
+                        }
+                    }
+                    else
+                    {
+                        *pwchOut = keyEvent->GetCharData();
+                    }
+                    return STATUS_SUCCESS;
+                }
+                // Ignore Escape and Newline chars
+                else if (keyEvent->IsKeyDown() &&
+                         (IsFlagSet(pInputBuffer->InputMode, ENABLE_VIRTUAL_TERMINAL_INPUT) ||
+                          (keyEvent->GetVirtualKeyCode() != VK_ESCAPE &&
+                           keyEvent->GetCharData() != UNICODE_LINEFEED)))
+                {
+                    *pwchOut = keyEvent->GetCharData();
+                    return STATUS_SUCCESS;
+                }
+            }
+
+            if (keyEvent->IsKeyDown())
+            {
+                if (pCommandLineEditingKeys && commandLineEditKey)
+                {
+                    *pCommandLineEditingKeys = true;
+                    *pwchOut = static_cast<wchar_t>(keyEvent->GetVirtualKeyCode());
+                    return STATUS_SUCCESS;
+                }
+                else if (pCommandLinePopupKeys && commandLineEditKey)
+                {
+                    *pCommandLinePopupKeys = true;
+                    *pwchOut = static_cast<char>(keyEvent->GetVirtualKeyCode());
+                    return STATUS_SUCCESS;
+                }
+                else
+                {
+                    const short zeroVkeyData = ServiceLocator::LocateInputServices()->VkKeyScanW(0);
+                    const byte zeroVKey = LOBYTE(zeroVkeyData);
+                    const byte zeroControlKeyState = HIBYTE(zeroVkeyData);
+
+                    try
+                    {
+                        // Convert real Windows NT modifier bit into bizarre Console bits
+                        std::unordered_set<ModifierKeyState> consoleModKeyState = FromVkKeyScan(zeroControlKeyState);
+
+                        if (zeroVKey == keyEvent->GetVirtualKeyCode() &&
+                            keyEvent->DoActiveModifierKeysMatch(consoleModKeyState))
+                        {
+                            // This really is the character 0x0000
+                            *pwchOut = keyEvent->GetCharData();
+                            return STATUS_SUCCESS;
+                        }
+                    }
+                    catch (...)
+                    {
+                        LOG_HR(wil::ResultFromCaughtException());
+                    }
+                }
+            }
+        }
+    }
+}
+
+// Routine Description:
+// - This routine returns the total number of screen spaces the characters up to the specified character take up.
+ULONG RetrieveTotalNumberOfSpaces(_In_ const SHORT sOriginalCursorPositionX,
+                                  _In_reads_(ulCurrentPosition) const WCHAR * const pwchBuffer,
+                                  _In_ ULONG ulCurrentPosition)
+{
+    SHORT XPosition = sOriginalCursorPositionX;
+    ULONG NumSpaces = 0;
+
+    for (ULONG i = 0; i < ulCurrentPosition; i++)
+    {
+        WCHAR const Char = pwchBuffer[i];
+
+        ULONG NumSpacesForChar;
+        if (Char == UNICODE_TAB)
+        {
+            NumSpacesForChar = NUMBER_OF_SPACES_IN_TAB(XPosition);
+        }
+        else if (IS_CONTROL_CHAR(Char))
+        {
+            NumSpacesForChar = 2;
+        }
+        else if (IsCharFullWidth(Char))
+        {
+            NumSpacesForChar = 2;
+        }
+        else
+        {
+            NumSpacesForChar = 1;
+        }
+        XPosition = (SHORT)(XPosition + NumSpacesForChar);
+        NumSpaces += NumSpacesForChar;
+    }
+
+    return NumSpaces;
+}
+
+// Routine Description:
+// - This routine returns the number of screen spaces the specified character takes up.
+ULONG RetrieveNumberOfSpaces(_In_ SHORT sOriginalCursorPositionX,
+                             _In_reads_(ulCurrentPosition + 1) const WCHAR * const pwchBuffer,
+                             _In_ ULONG ulCurrentPosition)
+{
+    WCHAR Char = pwchBuffer[ulCurrentPosition];
+    if (Char == UNICODE_TAB)
+    {
+        ULONG NumSpaces = 0;
+        SHORT XPosition = sOriginalCursorPositionX;
+
+        for (ULONG i = 0; i <= ulCurrentPosition; i++)
+        {
+            Char = pwchBuffer[i];
+            if (Char == UNICODE_TAB)
+            {
+                NumSpaces = NUMBER_OF_SPACES_IN_TAB(XPosition);
+            }
+            else if (IS_CONTROL_CHAR(Char))
+            {
+                NumSpaces = 2;
+            }
+            else if (IsCharFullWidth(Char))
+            {
+                NumSpaces = 2;
+            }
+            else
+            {
+                NumSpaces = 1;
+            }
+            XPosition = (SHORT)(XPosition + NumSpaces);
+        }
+
+        return NumSpaces;
+    }
+    else if (IS_CONTROL_CHAR(Char))
+    {
+        return 2;
+    }
+    else if (IsCharFullWidth(Char))
+    {
+        return 2;
+    }
+    else
+    {
+        return 1;
+    }
+}
+
+
+// Routine Description:
+// - if we have leftover input, copy as much fits into the user's
+// buffer and return.  we may have multi line input, if a macro
+// has been defined that contains the $T character.
+// Arguments:
+// - pInputBuffer - Pointer to input buffer to read from.
+// - pwchBuffer - buffer to place read char data into
+// - pReadByteCount - buffer to place read char data
+// - pHandleData - input read handle data associated with this read operation
+// - Unicode - true if read should be unicode, false otherwise
+// - ppWaiter - If a wait is necessary this will contain the wait
+// object on output
+// - OutputBufferSize - size of pwchBuffer, in bytes
+// Return Value:
+// - STATUS_NO_MEMORY in low memory situation
+// - other relevant NTSTATUS codes
+NTSTATUS ReadPendingInput(_Inout_ InputBuffer* const pInputBuffer,
+                          _Out_writes_bytes_to_(OutputBufferSize, *pReadByteCount) wchar_t* const pwchBuffer,
+                          _Out_ ULONG* const pReadByteCount,
+                          _In_ INPUT_READ_HANDLE_DATA* const pHandleData,
+                          _In_ const bool Unicode,
+                          _In_ const size_t OutputBufferSize)
+{
+
+    BOOL fAddDbcsLead = FALSE;
+    ULONG NumToWrite = 0;
+    ULONG NumToBytes = 0;
+    wchar_t* pBuffer = pwchBuffer;
+    DWORD bufferRemaining = static_cast<DWORD>(OutputBufferSize);
+    *pReadByteCount = 0;
+
+    if (OutputBufferSize < sizeof(wchar_t))
+    {
+        return STATUS_BUFFER_TOO_SMALL;
+    }
+
+    if (IsFlagSet(pHandleData->InputHandleFlags, INPUT_READ_HANDLE_DATA::HandleFlags::MultiLineInput))
+    {
+        PWSTR Tmp;
+
+        if (!Unicode)
+        {
+            if (pInputBuffer->IsReadPartialByteSequenceAvailable())
+            {
+                std::unique_ptr<IInputEvent> event = pInputBuffer->FetchReadPartialByteSequence(false);
+                const KeyEvent* const pKeyEvent = static_cast<const KeyEvent* const>(event.get());
+                *pBuffer = static_cast<char>(pKeyEvent->GetCharData());
+                ++pBuffer;
+                bufferRemaining -= sizeof(wchar_t);
+                pHandleData->BytesAvailable -= sizeof(wchar_t);
+                fAddDbcsLead = TRUE;
+            }
+
+            if (pHandleData->BytesAvailable == 0 || bufferRemaining == 0)
+            {
+                ClearAllFlags(pHandleData->InputHandleFlags,
+                                (INPUT_READ_HANDLE_DATA::HandleFlags::InputPending |
+                                INPUT_READ_HANDLE_DATA::HandleFlags::MultiLineInput));
+                delete[] pHandleData->BufPtr;
+                *pReadByteCount = 1;
+                return STATUS_SUCCESS;
+            }
+            else
+            {
+                for (NumToWrite = 0, Tmp = pHandleData->CurrentBufPtr, NumToBytes = 0;
+                        NumToBytes < pHandleData->BytesAvailable &&
+                        NumToBytes < bufferRemaining / sizeof(wchar_t) &&
+                        *Tmp != UNICODE_LINEFEED;
+                        (IsCharFullWidth(*Tmp) ? NumToBytes += 2 : NumToBytes++), Tmp++, NumToWrite += sizeof(wchar_t));
+            }
+        }
+
+
+        NumToWrite = 0;
+        Tmp = pHandleData->CurrentBufPtr;
+        while (NumToWrite < pHandleData->BytesAvailable &&
+               *Tmp != UNICODE_LINEFEED)
+        {
+            ++Tmp;
+            NumToWrite += sizeof(wchar_t);
+        }
+
+        NumToWrite += sizeof(wchar_t);
+        if (NumToWrite > bufferRemaining)
+        {
+            NumToWrite = bufferRemaining;
+        }
+    }
+    else
+    {
+        if (!Unicode)
+        {
+            PWSTR Tmp;
+
+            if (pInputBuffer->IsReadPartialByteSequenceAvailable())
+            {
+                std::unique_ptr<IInputEvent> event = pInputBuffer->FetchReadPartialByteSequence(false);
+                const KeyEvent* const pKeyEvent = static_cast<const KeyEvent* const>(event.get());
+                *pBuffer = static_cast<char>(pKeyEvent->GetCharData());
+                ++pBuffer;
+                bufferRemaining -= sizeof(wchar_t);
+                pHandleData->BytesAvailable -= sizeof(wchar_t);
+                fAddDbcsLead = TRUE;
+            }
+
+            if (pHandleData->BytesAvailable == 0)
+            {
+                ClearAllFlags(pHandleData->InputHandleFlags,
+                              (INPUT_READ_HANDLE_DATA::HandleFlags::InputPending |
+                               INPUT_READ_HANDLE_DATA::HandleFlags::MultiLineInput));
+                delete[] pHandleData->BufPtr;
+                *pReadByteCount = 1;
+                return STATUS_SUCCESS;
+            }
+            else
+            {
+                for (NumToWrite = 0, Tmp = pHandleData->CurrentBufPtr, NumToBytes = 0;
+                        NumToBytes < pHandleData->BytesAvailable && NumToBytes < bufferRemaining / sizeof(wchar_t);
+                        (IsCharFullWidth(*Tmp) ? NumToBytes += 2 : NumToBytes++), Tmp++, NumToWrite += sizeof(wchar_t));
+            }
+        }
+
+        NumToWrite = (bufferRemaining < pHandleData->BytesAvailable) ? bufferRemaining : pHandleData->BytesAvailable;
+    }
+
+    memmove(pBuffer, pHandleData->CurrentBufPtr, NumToWrite);
+    pHandleData->BytesAvailable -= NumToWrite;
+    if (pHandleData->BytesAvailable == 0)
+    {
+        ClearAllFlags(pHandleData->InputHandleFlags,
+                      (INPUT_READ_HANDLE_DATA::HandleFlags::InputPending |
+                       INPUT_READ_HANDLE_DATA::HandleFlags::MultiLineInput));
+        delete[] pHandleData->BufPtr;
+    }
+    else
+    {
+        pHandleData->CurrentBufPtr = reinterpret_cast<wchar_t*>(reinterpret_cast<byte*>(pHandleData->CurrentBufPtr) + NumToWrite);
+    }
+
+    if (!Unicode)
+    {
+        // if ansi, translate string.  we allocated the capture buffer
+        // large enough to handle the translated string.
+        std::unique_ptr<char[]> tempBuffer;
+        try
+        {
+            tempBuffer = std::make_unique<char[]>(NumToBytes);
+        }
+        catch (...)
+        {
+            return STATUS_NO_MEMORY;
+        }
+
+        std::unique_ptr<IInputEvent> partialEvent;
+
+        NumToWrite = TranslateUnicodeToOem(pBuffer,
+                                           NumToWrite / sizeof(wchar_t),
+                                           tempBuffer.get(),
+                                           NumToBytes,
+                                           partialEvent);
+        if (partialEvent.get())
+        {
+            pInputBuffer->StoreReadPartialByteSequence(std::move(partialEvent));
+        }
+
+#pragma prefast(suppress:__WARNING_POTENTIAL_BUFFER_OVERFLOW_HIGH_PRIORITY, "This access is fine but prefast can't follow it, evidently")
+        memmove(pBuffer, tempBuffer.get(), NumToWrite);
+
+        if (fAddDbcsLead)
+        {
+            NumToWrite++;
+        }
+    }
+
+    *pReadByteCount = NumToWrite;
+    return STATUS_SUCCESS;
+}
+
+// Routine Description:
+// - read in characters until the buffer is full or return is read.
+// since we may wait inside this loop, store all important variables
+// in the read data structure.  if we do wait, a read data structure
+// will be allocated from the heap and its pointer will be stored
+// in the wait block.  the CookedReadData will be copied into the
+// structure.  the data is freed when the read is completed.
+// Arguments:
+// - pInputBuffer - input buffer to read data from
+// - ProcessData - process handle of process making read request
+// - pwchBuffer - buffer to place read char data
+// - pReadbyteCount - on output, the number of bytes read into pwchBuffer
+// - pControlKeyState - set by a cooked read
+// - pwsInitialData - text of initial data found in the read message
+// - cbInitialData - length of pwsInitialData, in bytes
+// - dwCtrlWakeupMask - used by COOKED_READ_DATA
+// - pHandleData - input read handle data associated with this read operation
+// - pwsExeName - name of the exe requesting the read
+// - cbExeName - length of pwsExeName, in bytes
+// - Unicode - true if read should be unicode, false otherwise
+// - ppWaiter - If a wait is necessary this will contain the wait
+// object on output
+// - OutputBufferSize - size of pwchBuffer, in bytes
+// Return Value:
+// - STATUS_UNSUCCESSFUL if not able to access current screen buffer
+// - STATUS_NO_MEMORY in low memory situation
+// - other relevant NTSTATUS codes
+NTSTATUS ReadLineInput(_Inout_ InputBuffer* const pInputBuffer,
+                       _In_ HANDLE ProcessData,
+                       _Out_writes_bytes_to_(OutputBufferSize, *pReadByteCount) wchar_t* const pwchBuffer,
+                       _Out_ ULONG* const pReadByteCount,
+                       _Inout_ ULONG* const pControlKeyState,
+                       _In_reads_bytes_opt_(cbInitialData) const wchar_t* const pwsInitialData,
+                       _In_ const ULONG cbInitialData,
+                       _In_ const DWORD dwCtrlWakeupMask,
+                       _In_ INPUT_READ_HANDLE_DATA* const pHandleData,
+                       _In_reads_bytes_opt_(cbExeName) const wchar_t* const pwsExeName,
+                       _In_ const ULONG cbExeName,
+                       _In_ const bool Unicode,
+                       _Outptr_result_maybenull_ IWaitRoutine** const ppWaiter,
+                       _In_ const size_t OutputBufferSize)
+{
+    CONSOLE_INFORMATION& gci = ServiceLocator::LocateGlobals().getConsoleInformation();
+    SCREEN_INFORMATION* const pScreenInfo = gci.CurrentScreenBuffer;
+    if (nullptr == pScreenInfo)
+    {
+        return STATUS_UNSUCCESSFUL;
+    }
+
+    PCOMMAND_HISTORY const pCommandHistory = FindCommandHistory(ProcessData);
+
+    // We need to create a temporary handle to the current screen buffer.
+    ConsoleHandleData* pTempHandleData;
+    NTSTATUS Status = NTSTATUS_FROM_HRESULT(pScreenInfo->Header.AllocateIoHandle(ConsoleHandleData::HandleType::Output,
+                                                                                 GENERIC_WRITE,
+                                                                                 FILE_SHARE_READ | FILE_SHARE_WRITE,
+                                                                                 &pTempHandleData));
+
+    if (!NT_SUCCESS(Status))
+    {
+        return Status;
+    }
+
+    bool Echo = IsFlagSet(pInputBuffer->InputMode, ENABLE_ECHO_INPUT);
+
+
+    // to emulate OS/2 KbdStringIn, we read into our own big buffer
+    // (256 bytes) until the user types enter.  then return as many
+    // chars as will fit in the user's buffer.
+
+    ULONG const TempBufferSize = static_cast<ULONG>(max(OutputBufferSize, LINE_INPUT_BUFFER_SIZE));
+    wchar_t* const TempBuffer = (wchar_t*) new BYTE[TempBufferSize];
+    if (TempBuffer == nullptr)
+    {
+        if (Echo)
+        {
+            pTempHandleData->CloseHandle();
+        }
+
+        return STATUS_NO_MEMORY;
+    }
+
+    // Initialize the user's buffer to spaces. This is done so that
+    // moving in the buffer via cursor doesn't do strange things.
+    for (ULONG i = 0; i < TempBufferSize / sizeof(wchar_t); i++)
+    {
+        TempBuffer[i] = UNICODE_SPACE;
+    }
+
+    COORD invalidCoord;
+    invalidCoord.X = -1;
+    invalidCoord.Y = -1;
+    COOKED_READ_DATA CookedReadData(pInputBuffer, // pInputBuffer
+                                    pHandleData, // pInputReadHandleData
+                                    pScreenInfo, // pScreenInfo
+                                    TempBufferSize, // BufferSize
+                                    0, // BytesRead
+                                    0, // CurrentPosition
+                                    TempBuffer, // BufferPtr
+                                    TempBuffer, // BackupLimit
+                                    static_cast<ULONG>(OutputBufferSize), // UserBufferSize
+                                    pwchBuffer, // UserBuffer
+                                    invalidCoord, // OriginalCursorPosition
+                                    0, // NumberOfVisibleChars
+                                    dwCtrlWakeupMask, // CtrlWakeupMask
+                                    pCommandHistory, // CommandHistory
+                                    !!Echo, // Echo
+                                    !!gci.GetInsertMode(), // InsertMode
+                                    IsFlagSet(pInputBuffer->InputMode, ENABLE_PROCESSED_INPUT), // Processed
+                                    IsFlagSet(pInputBuffer->InputMode, ENABLE_LINE_INPUT), // Line
+                                    pTempHandleData); // pTempHandle
+
+    if (cbInitialData > 0)
+    {
+        memcpy_s(CookedReadData._BufPtr, CookedReadData._BufferSize, pwsInitialData, cbInitialData);
+
+        CookedReadData._BytesRead += cbInitialData;
+
+        ULONG const cchInitialData = cbInitialData / sizeof(wchar_t);
+        CookedReadData._NumberOfVisibleChars = cchInitialData;
+        CookedReadData._BufPtr += cchInitialData;
+        CookedReadData._CurrentPosition = cchInitialData;
+
+        CookedReadData._OriginalCursorPosition = pScreenInfo->TextInfo->GetCursor()->GetPosition();
+        CookedReadData._OriginalCursorPosition.X -= (SHORT)CookedReadData._CurrentPosition;
+
+        const SHORT sScreenBufferSizeX = pScreenInfo->GetScreenBufferSize().X;
+        while (CookedReadData._OriginalCursorPosition.X < 0)
+        {
+            CookedReadData._OriginalCursorPosition.X += sScreenBufferSizeX;
+            CookedReadData._OriginalCursorPosition.Y -= 1;
+        }
+    }
+
+    if (cbExeName > 0)
+    {
+        CookedReadData.ExeNameLength = (USHORT)cbExeName;
+        CookedReadData.ExeName = (wchar_t*) new BYTE[CookedReadData.ExeNameLength];
+        if (CookedReadData.ExeName)
+        {
+            memcpy_s(CookedReadData.ExeName, CookedReadData.ExeNameLength, pwsExeName, cbExeName);
+        }
+        else
+        {
+            CookedReadData.ExeNameLength = 0;
+        }
+    }
+
+    gci.lpCookedReadData = &CookedReadData;
+
+    Status = CookedRead(&CookedReadData, Unicode, pReadByteCount, pControlKeyState);
+    if (CONSOLE_STATUS_WAIT == Status)
+    {
+        COOKED_READ_DATA* pCookedReadWaiter = new COOKED_READ_DATA(std::move(CookedReadData));
+        if (nullptr == pCookedReadWaiter)
+        {
+            Status = STATUS_NO_MEMORY;
+        }
+        else
+        {
+            gci.lpCookedReadData = pCookedReadWaiter;
+            *ppWaiter = pCookedReadWaiter;
+        }
+    }
+
+    if (CONSOLE_STATUS_WAIT != Status)
+    {
+        gci.lpCookedReadData = nullptr;
+    }
+
+    return Status;
+}
+
+// Routine Description:
+// - Character (raw) mode. Read at least one character in. After one
+// character has been read, get any more available characters and
+// return. The first call to GetChar may block. If we do wait, a read
+// data structure will be allocated from the heap and its pointer will
+// be stored in the wait block. The RawReadData will be copied into
+// the structure. The data is freed when the read is completed.
+// Arguments:
+// - pInputBuffer - input buffer to read data from
+// - pReadByteCount - buffer to place read char data
+// - pcbBuffer - on output, the amount of data read, in bytes
+// - pHandleData - input read handle data associated with this read operation
+// - Unicode - true if read should be unicode, false otherwise
+// - ppWaiter - if a wait is necessary, on output this will contain
+// the associated wait object
+// - OutputBufferSize - The size of pwchBuffer, in bytes
+// Return Value:
+// - CONSOLE_STATUS_WAIT if a wait is necessary. ppWaiter will be
+// populated.
+// - STATUS_SUCCESS on success
+// - Other NSTATUS codes as necessary
+NTSTATUS ReadCharacterInput(_Inout_ InputBuffer* const pInputBuffer,
+                            _Out_writes_bytes_to_(OutputBufferSize, *pReadByteCount) wchar_t* const pwchBuffer,
+                            _Out_ ULONG* const pReadByteCount,
+                            _In_ INPUT_READ_HANDLE_DATA* const pHandleData,
+                            _In_ const bool Unicode,
+                            _Outptr_result_maybenull_ IWaitRoutine** const ppWaiter,
+                            _In_ const size_t OutputBufferSize)
+{
+
+    ULONG NumToWrite = 0;
+    bool addDbcsLead = false;
+    NTSTATUS Status = STATUS_SUCCESS;
+    wchar_t* pBuffer = pwchBuffer;
+    size_t bufferRemaining = OutputBufferSize;
+    *pReadByteCount = 0;
+
+    if (OutputBufferSize < sizeof(wchar_t))
+    {
+        return STATUS_BUFFER_TOO_SMALL;
+    }
+
+    if (*pReadByteCount < static_cast<ULONG>(bufferRemaining))
+    {
+        wchar_t* pwchBufferTmp = pBuffer;
+
+        NumToWrite = 0;
+
+        if (!Unicode && pInputBuffer->IsReadPartialByteSequenceAvailable())
+        {
+            std::unique_ptr<IInputEvent> event = pInputBuffer->FetchReadPartialByteSequence(false);
+            const KeyEvent* const pKeyEvent = static_cast<const KeyEvent* const>(event.get());
+            *pBuffer = static_cast<char>(pKeyEvent->GetCharData());
+            ++pBuffer;
+            bufferRemaining -= sizeof(wchar_t);
+            addDbcsLead = true;
+
+            if (bufferRemaining == 0)
+            {
+                *pReadByteCount = 1;
+                return STATUS_SUCCESS;
+            }
+        }
+        else
+        {
+            Status = GetChar(pInputBuffer,
+                                pBuffer,
+                                true,
+                                nullptr,
+                                nullptr,
+                                nullptr);
+        }
+
+        if (Status == CONSOLE_STATUS_WAIT)
+        {
+            try
+            {
+                *ppWaiter = new RAW_READ_DATA(pInputBuffer,
+                                              pHandleData,
+                                              static_cast<ULONG>(OutputBufferSize),
+                                              pwchBuffer);
+            }
+            catch (...)
+            {
+                return NTSTATUS_FROM_HRESULT(wil::ResultFromCaughtException());
+            }
+            if (!*ppWaiter)
+            {
+                Status = STATUS_NO_MEMORY;
+            }
+        }
+
+        if (!NT_SUCCESS(Status))
+        {
+            *pReadByteCount = 0;
+            return Status;
+        }
+
+        if (!addDbcsLead)
+        {
+            if (IsCharFullWidth(*pBuffer))
+            {
+                *pReadByteCount += 2;
+            }
+            else
+            {
+                *pReadByteCount += 1;
+            }
+            NumToWrite += sizeof(wchar_t);
+            pBuffer++;
+        }
+
+        while (NumToWrite < static_cast<ULONG>(bufferRemaining))
+        {
+            Status = GetChar(pInputBuffer,
+                             pBuffer,
+                             false,
+                             nullptr,
+                             nullptr,
+                             nullptr);
+            if (!NT_SUCCESS(Status))
+            {
+                break;
+            }
+            if (IsCharFullWidth(*pBuffer))
+            {
+                *pReadByteCount += 2;
+            }
+            else
+            {
+                *pReadByteCount += 1;
+            }
+            NumToWrite += sizeof(wchar_t);
+            pBuffer++;
+        }
+
+        // if ansi, translate string.  we allocated the capture buffer large enough to handle the translated string.
+        if (!Unicode)
+        {
+            std::unique_ptr<char[]> tempBuffer;
+            try
+            {
+                tempBuffer = std::make_unique<char[]>(*pReadByteCount);
+            }
+            catch (...)
+            {
+                return STATUS_NO_MEMORY;
+            }
+
+            pBuffer = pwchBufferTmp;
+            std::unique_ptr<IInputEvent> partialEvent;
+
+            *pReadByteCount = TranslateUnicodeToOem(pBuffer,
+                                                    NumToWrite / sizeof(wchar_t),
+                                                    tempBuffer.get(),
+                                                    *pReadByteCount,
+                                                    partialEvent);
+
+            if (partialEvent.get())
+            {
+                pInputBuffer->StoreReadPartialByteSequence(std::move(partialEvent));
+            }
+
+#pragma prefast(suppress:26053 26015, "PREfast claims read overflow. *pReadByteCount is the exact size of tempBuffer as allocated above.")
+            memmove(pBuffer, tempBuffer.get(), *pReadByteCount);
+
+            if (addDbcsLead)
+            {
+                ++*pReadByteCount;
+            }
+        }
+        else
+        {
+            // We always return the byte count for A & W modes, so in
+            // the Unicode case where we didn't translate back, set
+            // the return to the byte count that we assembled while
+            // pulling characters from the internal buffers.
+            *pReadByteCount = NumToWrite;
+        }
+    }
+    return STATUS_SUCCESS;
+}
+
+// Routine Description:
+// - This routine reads in characters for stream input and does the
+// required processing based on the input mode (line, char, echo).
+// - This routine returns UNICODE characters.
+// Arguments:
+// - pInputBuffer - Pointer to input buffer to read from.
+// - ProcessData - process handle of process making read request
+// - pwchBuffer - buffer to place read char data into
+// - pcbBuffer - on input, length of pwchBuffer. on output, the length
+// of data place in pwchBuffer. Both are measured in bytes.
+// - pControlKeyState - set by a cooked read
+// - pwsInitialData - text of initial data found in the read message
+// - cbInitialData - length of pwsInitialData, in bytes
+// - dwCtrlWakeupMask - used by COOKED_READ_DATA
+// - pHandleData - read handle data associated with this read
+// - pwsExeName - name of the exe requesting the read
+// - cbExeName - length of pwsExeName, in bytes
+// - Unicode - true for a unicode read, false for ascii
+// - ppWaiter - If a wait is necessary this will contain the wait
+// object on output
+// Return Value:
+// - STATUS_BUFFER_TOO_SMALL if pdwNumBytes is too small to store char
+// data.
+// - CONSOLE_STATUS_WAIT if a wait is necessary. ppWaiter will be
+// populated.
+// - STATUS_SUCCESS on success
+// - Other NSTATUS codes as necessary
+NTSTATUS DoReadConsole(_Inout_ InputBuffer* const pInputBuffer,
+                       _In_ HANDLE ProcessData,
+                       _Out_writes_bytes_(*pcbBuffer) wchar_t* const pwchBuffer,
+                       _Inout_ ULONG* const pcbBuffer,
+                       _Inout_ ULONG* const pControlKeyState,
+                       _In_reads_bytes_opt_(cbInitialData) const wchar_t* const pwsInitialData,
+                       _In_ const ULONG cbInitialData,
+                       _In_ const DWORD dwCtrlWakeupMask,
+                       _In_ INPUT_READ_HANDLE_DATA* const pHandleData,
+                       _In_reads_bytes_opt_(cbExeName) const wchar_t* const pwsExeName,
+                       _In_ const ULONG cbExeName,
+                       _In_ const bool Unicode,
+                       _Outptr_result_maybenull_ IWaitRoutine** const ppWaiter)
+{
+    LockConsole();
+    auto Unlock = wil::ScopeExit([&] { UnlockConsole(); });
+
+    *ppWaiter = nullptr;
+
+    if (*pcbBuffer < sizeof(wchar_t))
+    {
+        return STATUS_BUFFER_TOO_SMALL;
+    }
+
+    const size_t OutputBufferSize = *pcbBuffer;
+    *pcbBuffer = 0;
+
+    if (IsFlagSet(pHandleData->InputHandleFlags, INPUT_READ_HANDLE_DATA::HandleFlags::InputPending))
+    {
+        return ReadPendingInput(pInputBuffer,
+                                pwchBuffer,
+                                pcbBuffer,
+                                pHandleData,
+                                Unicode,
+                                OutputBufferSize);
+    }
+    else if (IsFlagSet(pInputBuffer->InputMode, ENABLE_LINE_INPUT))
+    {
+        return ReadLineInput(pInputBuffer,
+                            ProcessData,
+                            pwchBuffer,
+                            pcbBuffer,
+                            pControlKeyState,
+                            pwsInitialData,
+                            cbInitialData,
+                            dwCtrlWakeupMask,
+                            pHandleData,
+                            pwsExeName,
+                            cbExeName,
+                            Unicode,
+                            ppWaiter,
+                            OutputBufferSize);
+    }
+    else
+    {
+        return ReadCharacterInput(pInputBuffer,
+                                  pwchBuffer,
+                                  pcbBuffer,
+                                  pHandleData,
+                                  Unicode,
+                                  ppWaiter,
+                                  OutputBufferSize);
+    }
+}
+
+HRESULT ApiRoutines::ReadConsoleAImpl(_Inout_ IConsoleInputObject* const pInContext,
+                                      _Out_writes_to_(cchTextBuffer, *pcchTextBufferWritten) char* const psTextBuffer,
+                                      _In_ size_t const cchTextBuffer,
+                                      _Out_ size_t* const pcchTextBufferWritten,
+                                      _Outptr_result_maybenull_ IWaitRoutine** const ppWaiter,
+                                      _In_reads_opt_(cchInitialData) const char* const psInitialData,
+                                      _In_ size_t const cchInitialData,
+                                      _In_reads_opt_(cchExeName) const wchar_t* const pwsExeName,
+                                      _In_ size_t const cchExeName,
+                                      _In_ INPUT_READ_HANDLE_DATA* const pHandleData,
+                                      _In_ HANDLE const hConsoleClient,
+                                      _In_ DWORD const dwControlWakeupMask,
+                                      _Out_ DWORD* const pdwControlKeyState)
+{
+    ULONG ulTextBuffer;
+    RETURN_IF_FAILED(SizeTToULong(cchTextBuffer, &ulTextBuffer));
+
+    size_t cbExeName;
+    RETURN_IF_FAILED(SizeTMult(cchExeName, sizeof(wchar_t), &cbExeName));
+
+    ULONG ulExeName;
+    RETURN_IF_FAILED(SizeTToULong(cbExeName, &ulExeName));
+
+    ULONG ulInitialData;
+    RETURN_IF_FAILED(SizeTToULong(cchInitialData, &ulInitialData));
+
+    // DoReadConsole performs the same check, but having this here
+    // before the function call makes the static analyzer happy.
+    if (ulTextBuffer < sizeof(wchar_t))
+    {
+        return HRESULT_FROM_NT(STATUS_BUFFER_TOO_SMALL);
+    }
+
+    NTSTATUS const Status = DoReadConsole(pInContext,
+                                          hConsoleClient,
+                                          (wchar_t*)psTextBuffer,
+                                          &ulTextBuffer,
+                                          pdwControlKeyState,
+                                          (wchar_t*)psInitialData,
+                                          ulInitialData,
+                                          dwControlWakeupMask,
+                                          pHandleData,
+                                          pwsExeName,
+                                          ulExeName,
+                                          false,
+                                          ppWaiter);
+
+    *pcchTextBufferWritten = ulTextBuffer;
+
+    return HRESULT_FROM_NT(Status);
+}
+
+HRESULT ApiRoutines::ReadConsoleWImpl(_Inout_ IConsoleInputObject* const pInContext,
+                                      _Out_writes_to_(cchTextBuffer, *pcchTextBufferWritten) wchar_t* const pwsTextBuffer,
+                                      _In_ size_t const cchTextBuffer,
+                                      _Out_ size_t* const pcchTextBufferWritten,
+                                      _Outptr_result_maybenull_ IWaitRoutine** const ppWaiter,
+                                      _In_reads_opt_(cchInitialData) const wchar_t* const pwsInitialData,
+                                      _In_ size_t const cchInitialData,
+                                      _In_reads_opt_(cchExeName) const wchar_t* const pwsExeName,
+                                      _In_ size_t const cchExeName,
+                                      _In_ INPUT_READ_HANDLE_DATA* const pHandleData,
+                                      _In_ HANDLE const hConsoleClient,
+                                      _In_ DWORD const dwControlWakeupMask,
+                                      _Out_ DWORD* const pdwControlKeyState)
+{
+    size_t cbTextBuffer;
+    RETURN_IF_FAILED(SizeTMult(cchTextBuffer, sizeof(wchar_t), &cbTextBuffer));
+
+    ULONG ulTextBuffer;
+    RETURN_IF_FAILED(SizeTToULong(cbTextBuffer, &ulTextBuffer));
+
+    size_t cbInitialData;
+    RETURN_IF_FAILED(SizeTMult(cchInitialData, sizeof(wchar_t), &cbInitialData));
+
+    ULONG ulInitialData;
+    RETURN_IF_FAILED(SizeTToULong(cbInitialData, &ulInitialData));
+
+    size_t cbExeName;
+    RETURN_IF_FAILED(SizeTMult(cchExeName, sizeof(wchar_t), &cbExeName));
+
+    ULONG ulExeName;
+    RETURN_IF_FAILED(SizeTToULong(cbExeName, &ulExeName));
+
+    NTSTATUS const Status = DoReadConsole(pInContext,
+                                          hConsoleClient,
+                                          pwsTextBuffer,
+                                          &ulTextBuffer,
+                                          pdwControlKeyState,
+                                          pwsInitialData,
+                                          ulInitialData,
+                                          dwControlWakeupMask,
+                                          pHandleData,
+                                          pwsExeName,
+                                          ulExeName,
+                                          true,
+                                          ppWaiter);
+
+    assert(ulTextBuffer % sizeof(wchar_t) == 0);
+    *pcchTextBufferWritten = ulTextBuffer / sizeof(wchar_t);
+
+    return HRESULT_FROM_NT(Status);
+}
+
+VOID UnblockWriteConsole(_In_ const DWORD dwReason)
+{
+    CONSOLE_INFORMATION& gci = ServiceLocator::LocateGlobals().getConsoleInformation();
+    gci.Flags &= ~dwReason;
+
+    if (AreAllFlagsClear(gci.Flags, (CONSOLE_SUSPENDED | CONSOLE_SELECTING | CONSOLE_SCROLLBAR_TRACKING)))
+    {
+        // There is no longer any reason to suspend output, so unblock it.
+        gci.OutputQueue.NotifyWaiters(true);
+    }
+}