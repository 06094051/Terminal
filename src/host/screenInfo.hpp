--- conflicted
+++ resolved
@@ -1,248 +1,241 @@
-/*++
-Copyright (c) Microsoft Corporation
-
-Module Name:
-- screenInfo.hpp
-
-Abstract:
-- This module represents the structures and functions required
-  for rendering one screen of the console host window.
-
-Author(s):
-- Michael Niksa (MiNiksa) 10-Apr-2014
-- Paul Campbell (PaulCam) 10-Apr-2014
-
-Revision History:
-- From components of output.h/.c and resize.c by Therese Stowell (ThereseS) 1990-1991
---*/
-
-#pragma once
-
-#include "conapi.h"
-#include "textBuffer.hpp"
-#include "settings.hpp"
-
-#include "outputStream.hpp"
-#include "..\terminal\adapter\adaptDispatch.hpp"
-#include "..\terminal\parser\stateMachine.hpp"
-#include "..\server\ObjectHeader.h"
-
-#include "..\interactivity\inc\IAccessibilityNotifier.hpp"
-#include "..\interactivity\inc\IConsoleWindow.hpp"
-#include "..\interactivity\inc\IWindowMetrics.hpp"
-
-using namespace Microsoft::Console::Interactivity;
-using namespace Microsoft::Console::VirtualTerminal;
-
-class ConversionAreaInfo; // forward decl window. circular reference
-
-class SCREEN_INFORMATION
-{
-public:
-    static NTSTATUS CreateInstance(_In_ COORD coordWindowSize,
-                                   _In_ const FontInfo* const pfiFont,
-                                   _In_ COORD coordScreenBufferSize,
-                                   _In_ CHAR_INFO const ciFill,
-                                   _In_ CHAR_INFO const ciPopupFill,
-                                   _In_ UINT const uiCursorSize,
-                                   _Outptr_ SCREEN_INFORMATION ** const ppScreen);
-
-    ~SCREEN_INFORMATION();
-
-    NTSTATUS GetScreenBufferInformation(_Out_ PCOORD pcoordSize,
-                                        _Out_ PCOORD pcoordCursorPosition,
-                                        _Out_ PSMALL_RECT psrWindow,
-                                        _Out_ PWORD pwAttributes,
-                                        _Out_ PCOORD pcoordMaximumWindowSize,
-                                        _Out_ PWORD pwPopupAttributes,
-                                        _Out_writes_(COLOR_TABLE_SIZE) LPCOLORREF lpColorTable) const;
-
-    void GetRequiredConsoleSizeInPixels(_Out_ PSIZE const pRequiredSize) const;
-
-    void MakeCurrentCursorVisible();
-
-    void ClipToScreenBuffer(_Inout_ SMALL_RECT* const psrClip) const;
-    void ClipToScreenBuffer(_Inout_ COORD* const pcoordClip) const;
-
-    void GetScreenEdges(_Out_ SMALL_RECT* const psrEdges) const;
-
-    COORD GetMinWindowSizeInCharacters(_In_ COORD const coordFontSize = { 1, 1 }) const;
-    COORD GetMaxWindowSizeInCharacters(_In_ COORD const coordFontSize = { 1, 1 }) const;
-    COORD GetLargestWindowSizeInCharacters(_In_ COORD const coordFontSize = { 1, 1 }) const;
-    COORD GetScrollBarSizesInCharacters() const;
-
-    void ProcessResizeWindow(_In_ const RECT* const prcClientNew, _In_ const RECT* const prcClientOld);
-    void SetViewportSize(_In_ const COORD* const pcoordSize);
-
-    COORD GetScreenBufferSize() const;
-    void SetScreenBufferSize(_In_ const COORD coordNewBufferSize);
-
-    COORD GetScreenFontSize() const;
-    void UpdateFont(_In_ const FontInfo* const pfiNewFont);
-    void RefreshFontWithRenderer();
-
-    NTSTATUS ResizeScreenBuffer(_In_ const COORD coordNewScreenSize, _In_ const bool fDoScrollBarUpdate);
-
-    void ResetTextFlags(_In_ short const sStartX, _In_ short const sStartY, _In_ short const sEndX, _In_ short const sEndY);
-
-    void UpdateScrollBars();
-    void InternalUpdateScrollBars();
-
-    bool IsMaximizedBoth() const;
-    bool IsMaximizedX() const;
-    bool IsMaximizedY() const;
-
-    SMALL_RECT GetBufferViewport() const;
-    void SetBufferViewport(SMALL_RECT srBufferViewport);
-    // Forwarders to Window if we're the active buffer.
-    NTSTATUS SetViewportOrigin(_In_ const BOOL fAbsolute, _In_ const COORD coordWindowOrigin);
-    NTSTATUS SetViewportRect(_In_ SMALL_RECT* const prcNewViewport);
-    BOOL SendNotifyBeep() const;
-    BOOL PostUpdateWindowSize() const;
-
-    bool InVTMode() const;
-
-    ConsoleObjectHeader Header;
-
-    // TODO: MSFT 9355062 these methods should probably be a part of construction/destruction. http://osgvsowi/9355062
-    static void s_InsertScreenBuffer(_In_ SCREEN_INFORMATION* const pScreenInfo);
-    static void s_RemoveScreenBuffer(_In_ SCREEN_INFORMATION* const pScreenInfo);
-
-    DWORD OutputMode;
-    WORD ResizingWindow;    // > 0 if we should ignore WM_SIZE messages
-
-    short WheelDelta;
-    short HWheelDelta;
-    TEXT_BUFFER_INFO *TextInfo;
-    SCREEN_INFORMATION *Next;
-    BYTE WriteConsoleDbcsLeadByte[2];
-    BYTE FillOutDbcsLeadChar;
-    WCHAR LineChar[6];
-#define UPPER_LEFT_CORNER   0
-#define UPPER_RIGHT_CORNER  1
-#define HORIZONTAL_LINE     2
-#define VERTICAL_LINE       3
-#define BOTTOM_LEFT_CORNER  4
-#define BOTTOM_RIGHT_CORNER 5
-    ConversionAreaInfo* ConvScreenInfo;
-    UINT ScrollScale;
-
-    BOOL IsActiveScreenBuffer() const;
-
-    SHORT GetScreenWindowSizeX() const;
-    SHORT GetScreenWindowSizeY() const;
-
-    WriteBuffer* GetBufferWriter() const;
-    AdaptDispatch* GetAdapterDispatch() const;
-    StateMachine* GetStateMachine() const;
-
-    NTSTATUS SetCursorInformation(_In_ ULONG const Size, _In_ BOOLEAN const Visible);
-    NTSTATUS SetCursorDBMode(_In_ const BOOLEAN DoubleCursor);
-    NTSTATUS SetCursorPosition(_In_ COORD const Position, _In_ BOOL const TurnOn);
-
-    void MakeCursorVisible(_In_ const COORD CursorPosition);
-
-    SMALL_RECT GetScrollMargins() const;
-    void SetScrollMargins(_In_ const SMALL_RECT* const psrMargins);
-
-    NTSTATUS UseAlternateScreenBuffer();
-    NTSTATUS UseMainScreenBuffer();
-    SCREEN_INFORMATION* const GetActiveBuffer();
-    SCREEN_INFORMATION* const GetMainBuffer();
-
-    typedef struct _TabStop
-    {
-        SHORT sColumn;
-        struct _TabStop* ptsNext = nullptr;
-    } TabStop;
-
-    NTSTATUS AddTabStop(_In_ const SHORT sColumn);
-    void ClearTabStops();
-    void ClearTabStop(_In_ const SHORT sColumn);
-    COORD GetForwardTab(_In_ const COORD cCurrCursorPos);
-    COORD GetReverseTab(_In_ const COORD cCurrCursorPos);
-    bool AreTabsSet();
-
-    TextAttribute GetAttributes() const;
-    const TextAttribute* const GetPopupAttributes() const;
-
-<<<<<<< HEAD
-    void SetAttributes(_In_ const TextAttribute attributes);
-    void SetPopupAttributes(_In_ const TextAttribute popupAttributes);
-    void SetDefaultAttributes(_In_ const TextAttribute attributes,
-                              _In_ const TextAttribute popupAttributes);
-    void ReplaceDefaultAttributes(_In_ const TextAttribute oldAttributes,
-                                  _In_ const TextAttribute oldPopupAttributes,
-                                  _In_ const TextAttribute newAttributes,
-                                  _In_ const TextAttribute newPopupAttributes);
-=======
-    void SetAttributes(_In_ const TextAttribute& attributes);
-    void SetPopupAttributes(_In_ const TextAttribute& popupAttributes);
-    void SetDefaultAttributes(_In_ const TextAttribute& attributes,
-                              _In_ const TextAttribute& popupAttributes);
->>>>>>> 9f80062f
-
-    HRESULT VtEraseAll();
-    
-private:
-    SCREEN_INFORMATION(_In_ IWindowMetrics *pMetrics,
-                       _In_ IAccessibilityNotifier *pNotifier,
-                       _In_ const CHAR_INFO ciFill,
-                       _In_ const CHAR_INFO ciPopupFill);
-
-    IWindowMetrics *_pConsoleWindowMetrics;
-    IAccessibilityNotifier *_pAccessibilityNotifier;
-
-    HRESULT _AdjustScreenBufferHelper(_In_ const RECT* const prcClientNew,
-                                      _In_ COORD const coordBufferOld,
-                                      _Out_ COORD* const pcoordClientNewCharacters);
-    HRESULT _AdjustScreenBuffer(_In_ const RECT* const prcClientNew);
-    void _CalculateViewportSize(_In_ const RECT* const prcClientArea, _Out_ COORD* const pcoordSize);
-    void _AdjustViewportSize(_In_ const RECT* const prcClientNew, _In_ const RECT* const prcClientOld, _In_ const COORD* const pcoordSize);
-    void _InternalSetViewportSize(_In_ const COORD* const pcoordSize, _In_ bool const fResizeFromTop, _In_ bool const fResizeFromLeft);
-
-    static void s_CalculateScrollbarVisibility(_In_ const RECT* const prcClientArea,
-                                               _In_ const COORD* const pcoordBufferSize,
-                                               _In_ const COORD* const pcoordFontSize,
-                                               _Out_ bool* const pfIsHorizontalVisible,
-                                               _Out_ bool* const pfIsVerticalVisible);
-
-    NTSTATUS ResizeWithReflow(_In_ COORD const coordnewScreenSize);
-    NTSTATUS ResizeTraditional(_In_ COORD const coordNewScreenSize);
-
-    NTSTATUS _InitializeOutputStateMachine();
-    void _FreeOutputStateMachine();
-
-    NTSTATUS _CreateAltBuffer(_Out_ SCREEN_INFORMATION** const ppsiNewScreenBuffer);
-
-    bool _IsAltBuffer() const;
-
-    ConhostInternalGetSet* _pConApi;
-    WriteBuffer* _pBufferWriter;
-    AdaptDispatch* _pAdapter;
-    StateMachine* _pStateMachine;
-
-    COORD _coordScreenBufferSize; // dimensions of buffer
-
-    SMALL_RECT _srScrollMargins; //The margins of the VT specified scroll region. Left and Right are currently unused, but could be in the future.
-    SMALL_RECT _srBufferViewport;  // specifies which coordinates of the screen buffer are visible in the window client (the "viewport" into the buffer)
-
-    SCREEN_INFORMATION* _psiAlternateBuffer = nullptr; // The VT "Alternate" screen buffer.
-    SCREEN_INFORMATION* _psiMainBuffer = nullptr; // A pointer to the main buffer, if this is the alternate buffer.
-
-    RECT _rcAltSavedClientNew = { 0 };
-    RECT _rcAltSavedClientOld = { 0 };
-    bool _fAltWindowChanged = false;
-
-    TabStop* _ptsTabs = nullptr; // The head of the list of Tab Stops
-
-    TextAttribute _Attributes;
-    TextAttribute _PopupAttributes;
-
-#ifdef UNIT_TESTING
-    friend class ScreenBufferTests;
-#endif
-};
-
-typedef SCREEN_INFORMATION *PSCREEN_INFORMATION;
-typedef PSCREEN_INFORMATION *PPSCREEN_INFORMATION;
+/*++
+Copyright (c) Microsoft Corporation
+
+Module Name:
+- screenInfo.hpp
+
+Abstract:
+- This module represents the structures and functions required
+  for rendering one screen of the console host window.
+
+Author(s):
+- Michael Niksa (MiNiksa) 10-Apr-2014
+- Paul Campbell (PaulCam) 10-Apr-2014
+
+Revision History:
+- From components of output.h/.c and resize.c by Therese Stowell (ThereseS) 1990-1991
+--*/
+
+#pragma once
+
+#include "conapi.h"
+#include "textBuffer.hpp"
+#include "settings.hpp"
+
+#include "outputStream.hpp"
+#include "..\terminal\adapter\adaptDispatch.hpp"
+#include "..\terminal\parser\stateMachine.hpp"
+#include "..\server\ObjectHeader.h"
+
+#include "..\interactivity\inc\IAccessibilityNotifier.hpp"
+#include "..\interactivity\inc\IConsoleWindow.hpp"
+#include "..\interactivity\inc\IWindowMetrics.hpp"
+
+using namespace Microsoft::Console::Interactivity;
+using namespace Microsoft::Console::VirtualTerminal;
+
+class ConversionAreaInfo; // forward decl window. circular reference
+
+class SCREEN_INFORMATION
+{
+public:
+    static NTSTATUS CreateInstance(_In_ COORD coordWindowSize,
+                                   _In_ const FontInfo* const pfiFont,
+                                   _In_ COORD coordScreenBufferSize,
+                                   _In_ CHAR_INFO const ciFill,
+                                   _In_ CHAR_INFO const ciPopupFill,
+                                   _In_ UINT const uiCursorSize,
+                                   _Outptr_ SCREEN_INFORMATION ** const ppScreen);
+
+    ~SCREEN_INFORMATION();
+
+    NTSTATUS GetScreenBufferInformation(_Out_ PCOORD pcoordSize,
+                                        _Out_ PCOORD pcoordCursorPosition,
+                                        _Out_ PSMALL_RECT psrWindow,
+                                        _Out_ PWORD pwAttributes,
+                                        _Out_ PCOORD pcoordMaximumWindowSize,
+                                        _Out_ PWORD pwPopupAttributes,
+                                        _Out_writes_(COLOR_TABLE_SIZE) LPCOLORREF lpColorTable) const;
+
+    void GetRequiredConsoleSizeInPixels(_Out_ PSIZE const pRequiredSize) const;
+
+    void MakeCurrentCursorVisible();
+
+    void ClipToScreenBuffer(_Inout_ SMALL_RECT* const psrClip) const;
+    void ClipToScreenBuffer(_Inout_ COORD* const pcoordClip) const;
+
+    void GetScreenEdges(_Out_ SMALL_RECT* const psrEdges) const;
+
+    COORD GetMinWindowSizeInCharacters(_In_ COORD const coordFontSize = { 1, 1 }) const;
+    COORD GetMaxWindowSizeInCharacters(_In_ COORD const coordFontSize = { 1, 1 }) const;
+    COORD GetLargestWindowSizeInCharacters(_In_ COORD const coordFontSize = { 1, 1 }) const;
+    COORD GetScrollBarSizesInCharacters() const;
+
+    void ProcessResizeWindow(_In_ const RECT* const prcClientNew, _In_ const RECT* const prcClientOld);
+    void SetViewportSize(_In_ const COORD* const pcoordSize);
+
+    COORD GetScreenBufferSize() const;
+    void SetScreenBufferSize(_In_ const COORD coordNewBufferSize);
+
+    COORD GetScreenFontSize() const;
+    void UpdateFont(_In_ const FontInfo* const pfiNewFont);
+    void RefreshFontWithRenderer();
+
+    NTSTATUS ResizeScreenBuffer(_In_ const COORD coordNewScreenSize, _In_ const bool fDoScrollBarUpdate);
+
+    void ResetTextFlags(_In_ short const sStartX, _In_ short const sStartY, _In_ short const sEndX, _In_ short const sEndY);
+
+    void UpdateScrollBars();
+    void InternalUpdateScrollBars();
+
+    bool IsMaximizedBoth() const;
+    bool IsMaximizedX() const;
+    bool IsMaximizedY() const;
+
+    SMALL_RECT GetBufferViewport() const;
+    void SetBufferViewport(SMALL_RECT srBufferViewport);
+    // Forwarders to Window if we're the active buffer.
+    NTSTATUS SetViewportOrigin(_In_ const BOOL fAbsolute, _In_ const COORD coordWindowOrigin);
+    NTSTATUS SetViewportRect(_In_ SMALL_RECT* const prcNewViewport);
+    BOOL SendNotifyBeep() const;
+    BOOL PostUpdateWindowSize() const;
+
+    bool InVTMode() const;
+
+    ConsoleObjectHeader Header;
+
+    // TODO: MSFT 9355062 these methods should probably be a part of construction/destruction. http://osgvsowi/9355062
+    static void s_InsertScreenBuffer(_In_ SCREEN_INFORMATION* const pScreenInfo);
+    static void s_RemoveScreenBuffer(_In_ SCREEN_INFORMATION* const pScreenInfo);
+
+    DWORD OutputMode;
+    WORD ResizingWindow;    // > 0 if we should ignore WM_SIZE messages
+
+    short WheelDelta;
+    short HWheelDelta;
+    TEXT_BUFFER_INFO *TextInfo;
+    SCREEN_INFORMATION *Next;
+    BYTE WriteConsoleDbcsLeadByte[2];
+    BYTE FillOutDbcsLeadChar;
+    WCHAR LineChar[6];
+#define UPPER_LEFT_CORNER   0
+#define UPPER_RIGHT_CORNER  1
+#define HORIZONTAL_LINE     2
+#define VERTICAL_LINE       3
+#define BOTTOM_LEFT_CORNER  4
+#define BOTTOM_RIGHT_CORNER 5
+    ConversionAreaInfo* ConvScreenInfo;
+    UINT ScrollScale;
+
+    BOOL IsActiveScreenBuffer() const;
+
+    SHORT GetScreenWindowSizeX() const;
+    SHORT GetScreenWindowSizeY() const;
+
+    WriteBuffer* GetBufferWriter() const;
+    AdaptDispatch* GetAdapterDispatch() const;
+    StateMachine* GetStateMachine() const;
+
+    NTSTATUS SetCursorInformation(_In_ ULONG const Size, _In_ BOOLEAN const Visible);
+    NTSTATUS SetCursorDBMode(_In_ const BOOLEAN DoubleCursor);
+    NTSTATUS SetCursorPosition(_In_ COORD const Position, _In_ BOOL const TurnOn);
+
+    void MakeCursorVisible(_In_ const COORD CursorPosition);
+
+    SMALL_RECT GetScrollMargins() const;
+    void SetScrollMargins(_In_ const SMALL_RECT* const psrMargins);
+
+    NTSTATUS UseAlternateScreenBuffer();
+    NTSTATUS UseMainScreenBuffer();
+    SCREEN_INFORMATION* const GetActiveBuffer();
+    SCREEN_INFORMATION* const GetMainBuffer();
+
+    typedef struct _TabStop
+    {
+        SHORT sColumn;
+        struct _TabStop* ptsNext = nullptr;
+    } TabStop;
+
+    NTSTATUS AddTabStop(_In_ const SHORT sColumn);
+    void ClearTabStops();
+    void ClearTabStop(_In_ const SHORT sColumn);
+    COORD GetForwardTab(_In_ const COORD cCurrCursorPos);
+    COORD GetReverseTab(_In_ const COORD cCurrCursorPos);
+    bool AreTabsSet();
+
+    TextAttribute GetAttributes() const;
+    const TextAttribute* const GetPopupAttributes() const;
+
+    void SetAttributes(_In_ const TextAttribute& attributes);
+    void SetPopupAttributes(_In_ const TextAttribute& popupAttributes);
+    void SetDefaultAttributes(_In_ const TextAttribute& attributes,
+                              _In_ const TextAttribute& popupAttributes);
+    void ReplaceDefaultAttributes(_In_ const TextAttribute& oldAttributes,
+                                  _In_ const TextAttribute& oldPopupAttributes,
+                                  _In_ const TextAttribute& newAttributes,
+                                  _In_ const TextAttribute& newPopupAttributes);
+
+    HRESULT VtEraseAll();
+    
+private:
+    SCREEN_INFORMATION(_In_ IWindowMetrics *pMetrics,
+                       _In_ IAccessibilityNotifier *pNotifier,
+                       _In_ const CHAR_INFO ciFill,
+                       _In_ const CHAR_INFO ciPopupFill);
+
+    IWindowMetrics *_pConsoleWindowMetrics;
+    IAccessibilityNotifier *_pAccessibilityNotifier;
+
+    HRESULT _AdjustScreenBufferHelper(_In_ const RECT* const prcClientNew,
+                                      _In_ COORD const coordBufferOld,
+                                      _Out_ COORD* const pcoordClientNewCharacters);
+    HRESULT _AdjustScreenBuffer(_In_ const RECT* const prcClientNew);
+    void _CalculateViewportSize(_In_ const RECT* const prcClientArea, _Out_ COORD* const pcoordSize);
+    void _AdjustViewportSize(_In_ const RECT* const prcClientNew, _In_ const RECT* const prcClientOld, _In_ const COORD* const pcoordSize);
+    void _InternalSetViewportSize(_In_ const COORD* const pcoordSize, _In_ bool const fResizeFromTop, _In_ bool const fResizeFromLeft);
+
+    static void s_CalculateScrollbarVisibility(_In_ const RECT* const prcClientArea,
+                                               _In_ const COORD* const pcoordBufferSize,
+                                               _In_ const COORD* const pcoordFontSize,
+                                               _Out_ bool* const pfIsHorizontalVisible,
+                                               _Out_ bool* const pfIsVerticalVisible);
+
+    NTSTATUS ResizeWithReflow(_In_ COORD const coordnewScreenSize);
+    NTSTATUS ResizeTraditional(_In_ COORD const coordNewScreenSize);
+
+    NTSTATUS _InitializeOutputStateMachine();
+    void _FreeOutputStateMachine();
+
+    NTSTATUS _CreateAltBuffer(_Out_ SCREEN_INFORMATION** const ppsiNewScreenBuffer);
+
+    bool _IsAltBuffer() const;
+
+    ConhostInternalGetSet* _pConApi;
+    WriteBuffer* _pBufferWriter;
+    AdaptDispatch* _pAdapter;
+    StateMachine* _pStateMachine;
+
+    COORD _coordScreenBufferSize; // dimensions of buffer
+
+    SMALL_RECT _srScrollMargins; //The margins of the VT specified scroll region. Left and Right are currently unused, but could be in the future.
+    SMALL_RECT _srBufferViewport;  // specifies which coordinates of the screen buffer are visible in the window client (the "viewport" into the buffer)
+
+    SCREEN_INFORMATION* _psiAlternateBuffer = nullptr; // The VT "Alternate" screen buffer.
+    SCREEN_INFORMATION* _psiMainBuffer = nullptr; // A pointer to the main buffer, if this is the alternate buffer.
+
+    RECT _rcAltSavedClientNew = { 0 };
+    RECT _rcAltSavedClientOld = { 0 };
+    bool _fAltWindowChanged = false;
+
+    TabStop* _ptsTabs = nullptr; // The head of the list of Tab Stops
+
+    TextAttribute _Attributes;
+    TextAttribute _PopupAttributes;
+
+#ifdef UNIT_TESTING
+    friend class ScreenBufferTests;
+#endif
+};
+
+typedef SCREEN_INFORMATION *PSCREEN_INFORMATION;
+typedef PSCREEN_INFORMATION *PPSCREEN_INFORMATION;