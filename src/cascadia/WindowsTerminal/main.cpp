#include "pch.h"
#include "AppHost.h"

using namespace winrt;
using namespace Windows::UI;
using namespace Windows::UI::Composition;
using namespace Windows::UI::Xaml::Hosting;
using namespace Windows::Foundation::Numerics;

int __stdcall wWinMain(HINSTANCE, HINSTANCE, LPWSTR, int)
{
    // The Windows.Storage APIs (used by TerminalApp for saving/loading
    //      settings) will fail if you use the single_threaded apartment
    init_apartment(apartment_type::multi_threaded);

<<<<<<< HEAD
    // This is constructed before the Xaml manager as it provides an implementation
    //      of Windows.UI.Xaml.Application.
    winrt::Microsoft::Terminal::TerminalApp::TermApp app;

    const auto launchDimensions = app.GetLaunchDimensions();
    IslandWindow window{ launchDimensions };

    // IMPORTANT:
    // the manager and interop should NOT be in the window object.
    // If they are, its destructor seems to close them incorrectly, and the
    //      app will crash on close.
    // TODO MSFT:20638746 - Investigate encapsulating DesktopWindowXamlSource with IslandWindow
=======
    // Create the AppHost object, which will create both the window and the
    // Terminal App. This MUST BE constructed before the Xaml manager as TermApp
    // provides an implementation of Windows.UI.Xaml.Application.
    AppHost host;
>>>>>>> 87bcbc98

    // Initialize the Xaml Hosting Manager
    auto manager = Windows::UI::Xaml::Hosting::WindowsXamlManager::InitializeForCurrentThread();

    // Initialize the xaml content. This must be called AFTER the
    // WindowsXamlManager is initalized.
    host.Initialize();

    MSG message;

    while (GetMessage(&message, nullptr, 0, 0))
    {
        TranslateMessage(&message);
        DispatchMessage(&message);
    }
    return 0;
}
<|MERGE_RESOLUTION|>--- conflicted
+++ resolved
@@ -1,51 +1,36 @@
-#include "pch.h"
-#include "AppHost.h"
-
-using namespace winrt;
-using namespace Windows::UI;
-using namespace Windows::UI::Composition;
-using namespace Windows::UI::Xaml::Hosting;
-using namespace Windows::Foundation::Numerics;
-
-int __stdcall wWinMain(HINSTANCE, HINSTANCE, LPWSTR, int)
-{
-    // The Windows.Storage APIs (used by TerminalApp for saving/loading
-    //      settings) will fail if you use the single_threaded apartment
-    init_apartment(apartment_type::multi_threaded);
-
-<<<<<<< HEAD
-    // This is constructed before the Xaml manager as it provides an implementation
-    //      of Windows.UI.Xaml.Application.
-    winrt::Microsoft::Terminal::TerminalApp::TermApp app;
-
-    const auto launchDimensions = app.GetLaunchDimensions();
-    IslandWindow window{ launchDimensions };
-
-    // IMPORTANT:
-    // the manager and interop should NOT be in the window object.
-    // If they are, its destructor seems to close them incorrectly, and the
-    //      app will crash on close.
-    // TODO MSFT:20638746 - Investigate encapsulating DesktopWindowXamlSource with IslandWindow
-=======
-    // Create the AppHost object, which will create both the window and the
-    // Terminal App. This MUST BE constructed before the Xaml manager as TermApp
-    // provides an implementation of Windows.UI.Xaml.Application.
-    AppHost host;
->>>>>>> 87bcbc98
-
-    // Initialize the Xaml Hosting Manager
-    auto manager = Windows::UI::Xaml::Hosting::WindowsXamlManager::InitializeForCurrentThread();
-
-    // Initialize the xaml content. This must be called AFTER the
-    // WindowsXamlManager is initalized.
-    host.Initialize();
-
-    MSG message;
-
-    while (GetMessage(&message, nullptr, 0, 0))
-    {
-        TranslateMessage(&message);
-        DispatchMessage(&message);
-    }
-    return 0;
-}
+#include "pch.h"
+#include "AppHost.h"
+
+using namespace winrt;
+using namespace Windows::UI;
+using namespace Windows::UI::Composition;
+using namespace Windows::UI::Xaml::Hosting;
+using namespace Windows::Foundation::Numerics;
+
+int __stdcall wWinMain(HINSTANCE, HINSTANCE, LPWSTR, int)
+{
+    // The Windows.Storage APIs (used by TerminalApp for saving/loading
+    //      settings) will fail if you use the single_threaded apartment
+    init_apartment(apartment_type::multi_threaded);
+
+    // Create the AppHost object, which will create both the window and the
+    // Terminal App. This MUST BE constructed before the Xaml manager as TermApp
+    // provides an implementation of Windows.UI.Xaml.Application.
+    AppHost host;
+
+    // Initialize the Xaml Hosting Manager
+    auto manager = Windows::UI::Xaml::Hosting::WindowsXamlManager::InitializeForCurrentThread();
+
+    // Initialize the xaml content. This must be called AFTER the
+    // WindowsXamlManager is initalized.
+    host.Initialize();
+
+    MSG message;
+
+    while (GetMessage(&message, nullptr, 0, 0))
+    {
+        TranslateMessage(&message);
+        DispatchMessage(&message);
+    }
+    return 0;
+}