--- conflicted
+++ resolved
@@ -1,145 +1,137 @@
-/*++
-Copyright (c) Microsoft Corporation
-
-Module Name:
-- Renderer.hpp
-
-Abstract:
-- This is the definition of our renderer.
-- It provides interfaces for the console application to notify when various portions of the console state have changed and need to be redrawn.
-- It requires a data interface to fetch relevant console structures required for drawing and a drawing engine target for output.
-
-Author(s):
-- Michael Niksa (MiNiksa) 17-Nov-2015
---*/
-
-#pragma once
-
-#include "..\inc\IRenderer.hpp"
-#include "..\inc\IRenderEngine.hpp"
-#include "..\inc\IRenderData.hpp"
-
-#include "thread.hpp"
-#include <deque>
-#include <memory>
-
-#include "..\..\host\textBuffer.hpp"
-
-namespace Microsoft
-{
-    namespace Console
-    {
-        namespace Render
-        {
-            class Renderer sealed : public IRenderer
-            {
-            public:
-                static HRESULT s_CreateInstance(_In_ std::unique_ptr<IRenderData> pData,
-                                                _In_reads_(cEngines) IRenderEngine** const rgpEngines,
-                                                _In_ size_t const cEngines,
-                                                _Outptr_result_nullonfailure_ Renderer** const ppRenderer);
-
-                static HRESULT s_CreateInstance(_In_ std::unique_ptr<IRenderData> pData,
-                                                _Outptr_result_nullonfailure_ Renderer** const ppRenderer);
-
-                ~Renderer();
-
-                HRESULT PaintFrame();
-
-                void TriggerSystemRedraw(_In_ const RECT* const prcDirtyClient);
-                void TriggerRedraw(_In_ const SMALL_RECT* const psrRegion);
-                void TriggerRedraw(_In_ const COORD* const pcoord);
-                void TriggerRedrawAll();
-
-                void TriggerSelection();
-                void TriggerScroll();
-                void TriggerScroll(_In_ const COORD* const pcoordDelta);
-
-                void TriggerFontChange(_In_ int const iDpi, _In_ FontInfoDesired const * const pFontInfoDesired, _Out_ FontInfo* const pFontInfo);
-
-                HRESULT GetProposedFont(_In_ int const iDpi, _In_ FontInfoDesired const * const pFontInfoDesired, _Out_ FontInfo* const pFontInfo);
-
-                COORD GetFontSize();
-                bool IsCharFullWidthByFont(_In_ WCHAR const wch);
-
-                void EnablePainting();
-                void WaitForPaintCompletionAndDisable(const DWORD dwTimeoutMs);
-
-                void AddRenderEngine(_In_ IRenderEngine* const pEngine) override;
-
-            private:
-                Renderer(_In_ std::unique_ptr<IRenderData> pData,
-                         _In_reads_(cEngines) IRenderEngine** const pEngine,
-                         _In_ size_t const cEngines);
-                std::deque<IRenderEngine*> _rgpEngines;
-                const std::unique_ptr<IRenderData> _pData;
-
-                RenderThread* _pThread;
-                void _NotifyPaintFrame();
-
-                bool _CheckViewportAndScroll();
-
-                HRESULT _PaintBackground(_In_ IRenderEngine* const pEngine);
-
-                void _PaintBufferOutput(_In_ IRenderEngine* const pEngine);
-                void _PaintBufferOutputRasterFontHelper(_In_ IRenderEngine* const pEngine,
-<<<<<<< HEAD
-                                                        _In_ const ROW* const pRow,
-=======
-                                                        _In_ const ROW& pRow,
->>>>>>> d55c3841
-                                                        _In_reads_(cchLine) PCWCHAR const pwsLine,
-                                                        _In_reads_(cchLine) PBYTE pbKAttrsLine,
-                                                        _In_ size_t cchLine,
-                                                        _In_ size_t iFirstAttr,
-                                                        _In_ COORD const coordTarget);
-                void _PaintBufferOutputColorHelper(_In_ IRenderEngine* const pEngine,
-<<<<<<< HEAD
-                                                   _In_ const ROW* const pRow,
-=======
-                                                   _In_ const ROW& pRow,
->>>>>>> d55c3841
-                                                   _In_reads_(cchLine) PCWCHAR const pwsLine,
-                                                   _In_reads_(cchLine) PBYTE pbKAttrsLine,
-                                                   _In_ size_t cchLine,
-                                                   _In_ size_t iFirstAttr,
-                                                   _In_ COORD const coordTarget);
-                HRESULT _PaintBufferOutputDoubleByteHelper(_In_ IRenderEngine* const pEngine,
-                                                           _In_reads_(cchLine) PCWCHAR const pwsLine,
-                                                           _In_reads_(cchLine) PBYTE const pbKAttrsLine,
-                                                           _In_ size_t const cchLine,
-                                                           _In_ COORD const coordTarget);
-                void _PaintBufferOutputGridLineHelper(_In_ IRenderEngine* const pEngine, _In_ const TextAttribute textAttribute, _In_ size_t const cchLine, _In_ COORD const coordTarget);
-
-                void _PaintSelection(_In_ IRenderEngine* const pEngine);
-                void _PaintCursor(_In_ IRenderEngine* const pEngine);
-
-                void _PaintIme(_In_ IRenderEngine* const pEngine,
-                               _In_ const std::unique_ptr<ConversionAreaInfo>& AreaInfo,
-                               _In_ const TEXT_BUFFER_INFO* const pTextInfo);
-                void _PaintImeCompositionString(_In_ IRenderEngine* const pEngine);
-
-                HRESULT _UpdateDrawingBrushes(_In_ IRenderEngine* const pEngine, _In_ const TextAttribute attr, _In_ bool const fIncludeBackground);
-
-                HRESULT _ClearOverlays(_In_ IRenderEngine* const pEngine);
-                HRESULT _PerformScrolling(_In_ IRenderEngine* const pEngine);
-
-                SMALL_RECT _srViewportPrevious;
-
-                _Check_return_
-                    NTSTATUS _GetSelectionRects(
-                        _Outptr_result_buffer_all_(*pcRectangles) SMALL_RECT** const prgsrSelection,
-                        _Out_ UINT* const pcRectangles) const;
-
-                SMALL_RECT _RegionFromCoord(_In_ const COORD* const pcoord) const;
-                COLORREF _ConvertAttrToRGB(_In_ const BYTE bAttr);
-
-#ifdef DBG
-                // Helper functions to diagnose issues with painting and layout.
-                // These are only actually effective/on in Debug builds when the flag is set using an attached debugger.
-                bool _fDebug = false;
-#endif
-            };
-        };
-    };
-};
+/*++
+Copyright (c) Microsoft Corporation
+
+Module Name:
+- Renderer.hpp
+
+Abstract:
+- This is the definition of our renderer.
+- It provides interfaces for the console application to notify when various portions of the console state have changed and need to be redrawn.
+- It requires a data interface to fetch relevant console structures required for drawing and a drawing engine target for output.
+
+Author(s):
+- Michael Niksa (MiNiksa) 17-Nov-2015
+--*/
+
+#pragma once
+
+#include "..\inc\IRenderer.hpp"
+#include "..\inc\IRenderEngine.hpp"
+#include "..\inc\IRenderData.hpp"
+
+#include "thread.hpp"
+#include <deque>
+#include <memory>
+
+#include "..\..\host\textBuffer.hpp"
+
+namespace Microsoft
+{
+    namespace Console
+    {
+        namespace Render
+        {
+            class Renderer sealed : public IRenderer
+            {
+            public:
+                static HRESULT s_CreateInstance(_In_ std::unique_ptr<IRenderData> pData,
+                                                _In_reads_(cEngines) IRenderEngine** const rgpEngines,
+                                                _In_ size_t const cEngines,
+                                                _Outptr_result_nullonfailure_ Renderer** const ppRenderer);
+
+                static HRESULT s_CreateInstance(_In_ std::unique_ptr<IRenderData> pData,
+                                                _Outptr_result_nullonfailure_ Renderer** const ppRenderer);
+
+                ~Renderer();
+
+                HRESULT PaintFrame();
+
+                void TriggerSystemRedraw(_In_ const RECT* const prcDirtyClient);
+                void TriggerRedraw(_In_ const SMALL_RECT* const psrRegion);
+                void TriggerRedraw(_In_ const COORD* const pcoord);
+                void TriggerRedrawAll();
+
+                void TriggerSelection();
+                void TriggerScroll();
+                void TriggerScroll(_In_ const COORD* const pcoordDelta);
+
+                void TriggerFontChange(_In_ int const iDpi, _In_ FontInfoDesired const * const pFontInfoDesired, _Out_ FontInfo* const pFontInfo);
+
+                HRESULT GetProposedFont(_In_ int const iDpi, _In_ FontInfoDesired const * const pFontInfoDesired, _Out_ FontInfo* const pFontInfo);
+
+                COORD GetFontSize();
+                bool IsCharFullWidthByFont(_In_ WCHAR const wch);
+
+                void EnablePainting();
+                void WaitForPaintCompletionAndDisable(const DWORD dwTimeoutMs);
+
+                void AddRenderEngine(_In_ IRenderEngine* const pEngine) override;
+
+            private:
+                Renderer(_In_ std::unique_ptr<IRenderData> pData,
+                         _In_reads_(cEngines) IRenderEngine** const pEngine,
+                         _In_ size_t const cEngines);
+                std::deque<IRenderEngine*> _rgpEngines;
+                const std::unique_ptr<IRenderData> _pData;
+
+                RenderThread* _pThread;
+                void _NotifyPaintFrame();
+
+                bool _CheckViewportAndScroll();
+
+                HRESULT _PaintBackground(_In_ IRenderEngine* const pEngine);
+
+                void _PaintBufferOutput(_In_ IRenderEngine* const pEngine);
+                void _PaintBufferOutputRasterFontHelper(_In_ IRenderEngine* const pEngine,
+                                                        _In_ const ROW& pRow,
+                                                        _In_reads_(cchLine) PCWCHAR const pwsLine,
+                                                        _In_reads_(cchLine) PBYTE pbKAttrsLine,
+                                                        _In_ size_t cchLine,
+                                                        _In_ size_t iFirstAttr,
+                                                        _In_ COORD const coordTarget);
+                void _PaintBufferOutputColorHelper(_In_ IRenderEngine* const pEngine,
+                                                   _In_ const ROW& pRow,
+                                                   _In_reads_(cchLine) PCWCHAR const pwsLine,
+                                                   _In_reads_(cchLine) PBYTE pbKAttrsLine,
+                                                   _In_ size_t cchLine,
+                                                   _In_ size_t iFirstAttr,
+                                                   _In_ COORD const coordTarget);
+                HRESULT _PaintBufferOutputDoubleByteHelper(_In_ IRenderEngine* const pEngine,
+                                                           _In_reads_(cchLine) PCWCHAR const pwsLine,
+                                                           _In_reads_(cchLine) PBYTE const pbKAttrsLine,
+                                                           _In_ size_t const cchLine,
+                                                           _In_ COORD const coordTarget);
+                void _PaintBufferOutputGridLineHelper(_In_ IRenderEngine* const pEngine, _In_ const TextAttribute textAttribute, _In_ size_t const cchLine, _In_ COORD const coordTarget);
+
+                void _PaintSelection(_In_ IRenderEngine* const pEngine);
+                void _PaintCursor(_In_ IRenderEngine* const pEngine);
+
+                void _PaintIme(_In_ IRenderEngine* const pEngine,
+                               _In_ const std::unique_ptr<ConversionAreaInfo>& AreaInfo,
+                               _In_ const TEXT_BUFFER_INFO* const pTextInfo);
+                void _PaintImeCompositionString(_In_ IRenderEngine* const pEngine);
+
+                HRESULT _UpdateDrawingBrushes(_In_ IRenderEngine* const pEngine, _In_ const TextAttribute attr, _In_ bool const fIncludeBackground);
+
+                HRESULT _ClearOverlays(_In_ IRenderEngine* const pEngine);
+                HRESULT _PerformScrolling(_In_ IRenderEngine* const pEngine);
+
+                SMALL_RECT _srViewportPrevious;
+
+                _Check_return_
+                    NTSTATUS _GetSelectionRects(
+                        _Outptr_result_buffer_all_(*pcRectangles) SMALL_RECT** const prgsrSelection,
+                        _Out_ UINT* const pcRectangles) const;
+
+                SMALL_RECT _RegionFromCoord(_In_ const COORD* const pcoord) const;
+                COLORREF _ConvertAttrToRGB(_In_ const BYTE bAttr);
+
+#ifdef DBG
+                // Helper functions to diagnose issues with painting and layout.
+                // These are only actually effective/on in Debug builds when the flag is set using an attached debugger.
+                bool _fDebug = false;
+#endif
+            };
+        };
+    };
+};