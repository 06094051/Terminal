--- conflicted
+++ resolved
@@ -1,1202 +1,1189 @@
-/********************************************************
-*                                                       *
-*   Copyright (C) Microsoft. All rights reserved.       *
-*                                                       *
-********************************************************/
-
-#include "precomp.h"
-
-#include "directio.h"
-
-#include "_output.h"
-#include "output.h"
-#include "input.h"
-#include "dbcs.h"
-#include "handle.h"
-#include "misc.h"
-#include "readDataDirect.hpp"
-#include "ApiRoutines.h"
-
-#include "../types/inc/convert.hpp"
-#include "../types/inc/GlyphWidth.hpp"
-#include "../types/inc/viewport.hpp"
-
-#include "..\interactivity\inc\ServiceLocator.hpp"
-
-#pragma hdrstop
-
-using namespace Microsoft::Console::Types;
-
-class CONSOLE_INFORMATION;
-
-#define UNICODE_DBCS_PADDING 0xffff
-
-// Routine Description:
-// - converts non-unicode InputEvents to unicode InputEvents
-// Arguments:
-// inEvents - InputEvents to convert
-// partialEvent - on output, will contain a partial dbcs byte char
-// data if the last event in inEvents is a dbcs lead byte
-// Return Value:
-// - inEvents will contain unicode InputEvents
-// - partialEvent may contain a partial dbcs KeyEvent
-void EventsToUnicode(_Inout_ std::deque<std::unique_ptr<IInputEvent>>& inEvents,
-                     _Out_ std::unique_ptr<IInputEvent>& partialEvent)
-{
-    const CONSOLE_INFORMATION& gci = ServiceLocator::LocateGlobals().getConsoleInformation();
-    std::deque<std::unique_ptr<IInputEvent>> outEvents;
-
-    while (!inEvents.empty())
-    {
-        std::unique_ptr<IInputEvent> currentEvent = std::move(inEvents.front());
-        inEvents.pop_front();
-
-        if (currentEvent->EventType() != InputEventType::KeyEvent)
-        {
-            outEvents.push_back(std::move(currentEvent));
-        }
-        else
-        {
-            const KeyEvent* const keyEvent = static_cast<const KeyEvent* const>(currentEvent.get());
-
-            std::wstring outWChar;
-            HRESULT hr = S_OK;
-
-            // convert char data to unicode
-            if (IsDBCSLeadByteConsole(static_cast<char>(keyEvent->GetCharData()), &gci.CPInfo))
-            {
-                if (inEvents.empty())
-                {
-                    // we ran out of data and have a partial byte leftover
-                    partialEvent = std::move(currentEvent);
-                    break;
-                }
-
-                // get the 2nd byte and convert to unicode
-                const KeyEvent* const keyEventEndByte = static_cast<const KeyEvent* const>(inEvents.front().get());
-                inEvents.pop_front();
-
-                char inBytes[] =
-                {
-                    static_cast<char>(keyEvent->GetCharData()),
-                    static_cast<char>(keyEventEndByte->GetCharData())
-                };
-                try
-                {
-                    outWChar = ConvertToW(gci.CP, { inBytes, ARRAYSIZE(inBytes) });
-                }
-                catch (...)
-                {
-                    hr = wil::ResultFromCaughtException();
-                }
-            }
-            else
-            {
-                char inBytes[] =
-                {
-                    static_cast<char>(keyEvent->GetCharData())
-                };
-                try
-                {
-                    outWChar = ConvertToW(gci.CP, { inBytes, ARRAYSIZE(inBytes) });
-                }
-                catch (...)
-                {
-                    hr = wil::ResultFromCaughtException();
-                }
-            }
-
-            // push unicode key events back out
-            if (SUCCEEDED(hr) && outWChar.size() > 0)
-            {
-                KeyEvent unicodeKeyEvent = *keyEvent;
-                for (const auto wch : outWChar)
-                {
-                    try
-                    {
-                        unicodeKeyEvent.SetCharData(wch);
-                        outEvents.push_back(std::make_unique<KeyEvent>(unicodeKeyEvent));
-                    }
-                    catch (...)
-                    {
-                        LOG_HR(wil::ResultFromCaughtException());
-                    }
-                }
-            }
-        }
-    }
-
-    inEvents.swap(outEvents);
-    return;
-}
-
-// Routine Description:
-// - This routine reads or peeks input events.  In both cases, the events
-//   are copied to the user's buffer.  In the read case they are removed
-//   from the input buffer and in the peek case they are not.
-// Arguments:
-// - pInputBuffer - The input buffer to take records from to return to the client
-// - outEvents - The storage location to fill with input events
-// - eventReadCount - The number of events to read
-// - pInputReadHandleData - A structure that will help us maintain
-// some input context across various calls on the same input
-// handle. Primarily used to restore the "other piece" of partially
-// returned strings (because client buffer wasn't big enough) on the
-// next call.
-// - IsUnicode - Whether to operate on Unicode characters or convert
-// on the current Input Codepage.
-// - IsPeek - If this is a peek operation (a.k.a. do not remove
-// characters from the input buffer while copying to client buffer.)
-// - ppWaiter - If we have to wait (not enough data to fill client
-// buffer), this contains context that will allow the server to
-// restore this call later.
-// Return Value:
-// - STATUS_SUCCESS - If data was found and ready for return to the client.
-// - CONSOLE_STATUS_WAIT - If we didn't have enough data or needed to
-// block, this will be returned along with context in *ppWaiter.
-// - Or an out of memory/math/string error message in NTSTATUS format.
-[[nodiscard]]
-static NTSTATUS _DoGetConsoleInput(InputBuffer& inputBuffer,
-                                   std::deque<std::unique_ptr<IInputEvent>>& outEvents,
-                                   const size_t eventReadCount,
-                                   INPUT_READ_HANDLE_DATA& readHandleState,
-                                   const bool IsUnicode,
-                                   const bool IsPeek,
-                                   std::unique_ptr<IWaitRoutine>& waiter) noexcept
-{
-    try
-    {
-        waiter.reset();
-
-        if (eventReadCount == 0)
-        {
-            return STATUS_SUCCESS;
-        }
-
-        LockConsole();
-        auto Unlock = wil::scope_exit([&] { UnlockConsole(); });
-
-        std::deque<std::unique_ptr<IInputEvent>> partialEvents;
-        if (!IsUnicode)
-        {
-            if (inputBuffer.IsReadPartialByteSequenceAvailable())
-            {
-                partialEvents.push_back(inputBuffer.FetchReadPartialByteSequence(IsPeek));
-            }
-        }
-
-        size_t amountToRead;
-        if (FAILED(SizeTSub(eventReadCount, partialEvents.size(), &amountToRead)))
-        {
-            return STATUS_INTEGER_OVERFLOW;
-        }
-        std::deque<std::unique_ptr<IInputEvent>> readEvents;
-        NTSTATUS Status = inputBuffer.Read(readEvents,
-                                           amountToRead,
-                                           IsPeek,
-                                           true,
-                                           IsUnicode);
-
-        if (CONSOLE_STATUS_WAIT == Status)
-        {
-            FAIL_FAST_IF(!(readEvents.empty()));
-            // If we're told to wait until later, move all of our context
-            // to the read data object and send it back up to the server.
-            waiter = std::make_unique<DirectReadData>(&inputBuffer,
-                                                      &readHandleState,
-                                                      eventReadCount,
-                                                      std::move(partialEvents));
-        }
-        else if (NT_SUCCESS(Status))
-        {
-            // split key events to oem chars if necessary
-            if (!IsUnicode)
-            {
-                try
-                {
-                    SplitToOem(readEvents);
-                }
-                CATCH_LOG();
-            }
-
-            // combine partial and readEvents
-            while (!partialEvents.empty())
-            {
-                readEvents.push_front(std::move(partialEvents.back()));
-                partialEvents.pop_back();
-            }
-
-            // move events over
-            for (size_t i = 0; i < eventReadCount; ++i)
-            {
-                if (readEvents.empty())
-                {
-                    break;
-                }
-                outEvents.push_back(std::move(readEvents.front()));
-                readEvents.pop_front();
-            }
-
-            // store partial event if necessary
-            if (!readEvents.empty())
-            {
-                inputBuffer.StoreReadPartialByteSequence(std::move(readEvents.front()));
-                readEvents.pop_front();
-                FAIL_FAST_IF(!(readEvents.empty()));
-            }
-        }
-        return Status;
-    }
-    catch (...)
-    {
-        return NTSTATUS_FROM_HRESULT(wil::ResultFromCaughtException());
-    }
-}
-
-// Routine Description:
-// - Retrieves input records from the given input object and returns them to the client.
-// - The peek version will NOT remove records when it copies them out.
-// - The A version will convert to W using the console's current Input codepage (see SetConsoleCP)
-// Arguments:
-// - context - The input buffer to take records from to return to the client
-// - outEvents - storage location for read events
-// - eventsToRead - The number of input events to read
-// - readHandleState - A structure that will help us maintain
-// some input context across various calls on the same input
-// handle. Primarily used to restore the "other piece" of partially
-// returned strings (because client buffer wasn't big enough) on the
-// next call.
-// - waiter - If we have to wait (not enough data to fill client
-// buffer), this contains context that will allow the server to
-// restore this call later.
-[[nodiscard]]
-HRESULT ApiRoutines::PeekConsoleInputAImpl(IConsoleInputObject& context,
-                                           std::deque<std::unique_ptr<IInputEvent>>& outEvents,
-                                           const size_t eventsToRead,
-                                           INPUT_READ_HANDLE_DATA& readHandleState,
-                                           std::unique_ptr<IWaitRoutine>& waiter) noexcept
-{
-    try
-    {
-        RETURN_NTSTATUS(_DoGetConsoleInput(context,
-                                           outEvents,
-                                           eventsToRead,
-                                           readHandleState,
-                                           false,
-                                           true,
-                                           waiter));
-    }
-    CATCH_RETURN();
-}
-
-// Routine Description:
-// - Retrieves input records from the given input object and returns them to the client.
-// - The peek version will NOT remove records when it copies them out.
-// - The W version accepts UCS-2 formatted characters (wide characters)
-// Arguments:
-// - context - The input buffer to take records from to return to the client
-// - outEvents - storage location for read events
-// - eventsToRead - The number of input events to read
-// - readHandleState - A structure that will help us maintain
-// some input context across various calls on the same input
-// handle. Primarily used to restore the "other piece" of partially
-// returned strings (because client buffer wasn't big enough) on the
-// next call.
-// - waiter - If we have to wait (not enough data to fill client
-// buffer), this contains context that will allow the server to
-// restore this call later.
-[[nodiscard]]
-HRESULT ApiRoutines::PeekConsoleInputWImpl(IConsoleInputObject& context,
-                                           std::deque<std::unique_ptr<IInputEvent>>& outEvents,
-                                           const size_t eventsToRead,
-                                           INPUT_READ_HANDLE_DATA& readHandleState,
-                                           std::unique_ptr<IWaitRoutine>& waiter) noexcept
-{
-    try
-    {
-        RETURN_NTSTATUS(_DoGetConsoleInput(context,
-                                           outEvents,
-                                           eventsToRead,
-                                           readHandleState,
-                                           true,
-                                           true,
-                                           waiter));
-    }
-    CATCH_RETURN();
-}
-
-// Routine Description:
-// - Retrieves input records from the given input object and returns them to the client.
-// - The read version WILL remove records when it copies them out.
-// - The A version will convert to W using the console's current Input codepage (see SetConsoleCP)
-// Arguments:
-// - context - The input buffer to take records from to return to the client
-// - outEvents - storage location for read events
-// - eventsToRead - The number of input events to read
-// - readHandleState - A structure that will help us maintain
-// some input context across various calls on the same input
-// handle. Primarily used to restore the "other piece" of partially
-// returned strings (because client buffer wasn't big enough) on the
-// next call.
-// - waiter - If we have to wait (not enough data to fill client
-// buffer), this contains context that will allow the server to
-// restore this call later.
-[[nodiscard]]
-HRESULT ApiRoutines::ReadConsoleInputAImpl(IConsoleInputObject& context,
-                                           std::deque<std::unique_ptr<IInputEvent>>& outEvents,
-                                           const size_t eventsToRead,
-                                           INPUT_READ_HANDLE_DATA& readHandleState,
-                                           std::unique_ptr<IWaitRoutine>& waiter) noexcept
-{
-    try
-    {
-        RETURN_NTSTATUS(_DoGetConsoleInput(context,
-                                           outEvents,
-                                           eventsToRead,
-                                           readHandleState,
-                                           false,
-                                           false,
-                                           waiter));
-    }
-    CATCH_RETURN();
-}
-
-// Routine Description:
-// - Retrieves input records from the given input object and returns them to the client.
-// - The read version WILL remove records when it copies them out.
-// - The W version accepts UCS-2 formatted characters (wide characters)
-// Arguments:
-// - context - The input buffer to take records from to return to the client
-// - outEvents - storage location for read events
-// - eventsToRead - The number of input events to read
-// - readHandleState - A structure that will help us maintain
-// some input context across various calls on the same input
-// handle. Primarily used to restore the "other piece" of partially
-// returned strings (because client buffer wasn't big enough) on the
-// next call.
-// - waiter - If we have to wait (not enough data to fill client
-// buffer), this contains context that will allow the server to
-// restore this call later.
-[[nodiscard]]
-HRESULT ApiRoutines::ReadConsoleInputWImpl(IConsoleInputObject& context,
-                                           std::deque<std::unique_ptr<IInputEvent>>& outEvents,
-                                           const size_t eventsToRead,
-                                           INPUT_READ_HANDLE_DATA& readHandleState,
-                                           std::unique_ptr<IWaitRoutine>& waiter) noexcept
-{
-    try
-    {
-        RETURN_NTSTATUS(_DoGetConsoleInput(context,
-                                           outEvents,
-                                           eventsToRead,
-                                           readHandleState,
-                                           true,
-                                           false,
-                                           waiter));
-    }
-    CATCH_RETURN();
-}
-
-// Routine Description:
-// - Writes events to the input buffer
-// Arguments:
-// - context - the input buffer to write to
-// - events - the events to written
-// - written  - on output, the number of events written
-// - append - true if events should be written to the end of the input
-// buffer, false if they should be written to the front
-// Return Value:
-// - HRESULT indicating success or failure
-[[nodiscard]]
-static HRESULT _WriteConsoleInputWImplHelper(InputBuffer& context,
-                                             std::deque<std::unique_ptr<IInputEvent>>& events,
-                                             size_t& written,
-                                             const bool append) noexcept
-{
-    try
-    {
-        written = 0;
-
-        // add to InputBuffer
-        if (append)
-        {
-            written = context.Write(events);
-        }
-        else
-        {
-            written = context.Prepend(events);
-        }
-
-        return S_OK;
-    }
-    CATCH_RETURN();
-}
-
-// Routine Description:
-// - Writes events to the input buffer already formed into IInputEvents (private call)
-// Arguments:
-// - context - the input buffer to write to
-// - events - the events to written
-// - written  - on output, the number of events written
-// - append - true if events should be written to the end of the input
-// buffer, false if they should be written to the front
-// Return Value:
-// - HRESULT indicating success or failure
-[[nodiscard]]
-HRESULT DoSrvPrivateWriteConsoleInputW(_Inout_ InputBuffer* const pInputBuffer,
-                                       _Inout_ std::deque<std::unique_ptr<IInputEvent>>& events,
-                                       _Out_ size_t& eventsWritten,
-                                       const bool append) noexcept
-{
-    return _WriteConsoleInputWImplHelper(*pInputBuffer, events, eventsWritten, append);
-}
-
-// Routine Description:
-// - Writes events to the input buffer, translating from codepage to unicode first
-// Arguments:
-// - context - the input buffer to write to
-// - buffer - the events to written
-// - written  - on output, the number of events written
-// - append - true if events should be written to the end of the input
-// buffer, false if they should be written to the front
-// Return Value:
-// - HRESULT indicating success or failure
-[[nodiscard]]
-HRESULT ApiRoutines::WriteConsoleInputAImpl(InputBuffer& context,
-                                            const std::basic_string_view<INPUT_RECORD> buffer,
-                                            size_t& written,
-                                            const bool append) noexcept
-{
-    written = 0;
-
-    LockConsole();
-    auto Unlock = wil::scope_exit([&] { UnlockConsole(); });
-
-    try
-    {
-        auto events = IInputEvent::Create(buffer);
-
-        // add partial byte event if necessary
-        if (context.IsWritePartialByteSequenceAvailable())
-        {
-            events.push_front(context.FetchWritePartialByteSequence(false));
-        }
-
-        // convert to unicode if necessary
-        std::unique_ptr<IInputEvent> partialEvent;
-        EventsToUnicode(events, partialEvent);
-
-        if (partialEvent.get())
-        {
-            context.StoreWritePartialByteSequence(std::move(partialEvent));
-        }
-
-        return _WriteConsoleInputWImplHelper(context, events, written, append);
-    }
-    CATCH_RETURN();
-}
-
-// Routine Description:
-// - Writes events to the input buffer
-// Arguments:
-// - context - the input buffer to write to
-// - buffer - the events to written
-// - written  - on output, the number of events written
-// - append - true if events should be written to the end of the input
-// buffer, false if they should be written to the front
-// Return Value:
-// - HRESULT indicating success or failure
-[[nodiscard]]
-HRESULT ApiRoutines::WriteConsoleInputWImpl(InputBuffer& context,
-                                            const std::basic_string_view<INPUT_RECORD> buffer,
-                                            size_t& written,
-                                            const bool append) noexcept
-{
-    written = 0;
-
-    LockConsole();
-    auto Unlock = wil::scope_exit([&] { UnlockConsole(); });
-
-    try
-    {
-        auto events = IInputEvent::Create(buffer);
-
-        return _WriteConsoleInputWImplHelper(context, events, written, append);
-    }
-    CATCH_RETURN();
-}
-
-// Function Description:
-// - Writes the input records to the beginning of the input buffer. This is used
-//      by VT sequences that need a response immediately written back to the
-//      input.
-// Arguments:
-// - pInputBuffer - the input buffer to write to
-// - events - the events to written
-// - eventsWritten - on output, the number of events written
-// Return Value:
-// - HRESULT indicating success or failure
-[[nodiscard]]
-HRESULT DoSrvPrivatePrependConsoleInput(_Inout_ InputBuffer* const pInputBuffer,
-                                        _Inout_ std::deque<std::unique_ptr<IInputEvent>>& events,
-                                        _Out_ size_t& eventsWritten)
-{
-    LockConsole();
-    auto Unlock = wil::scope_exit([&] { UnlockConsole(); });
-
-    eventsWritten = 0;
-
-    try
-    {
-        // add partial byte event if necessary
-        if (pInputBuffer->IsWritePartialByteSequenceAvailable())
-        {
-            events.push_front(pInputBuffer->FetchWritePartialByteSequence(false));
-        }
-    }
-    CATCH_RETURN();
-
-    // add to InputBuffer
-    eventsWritten = pInputBuffer->Prepend(events);
-
-    return S_OK;
-}
-
-// Function Description:
-// - Writes the input KeyEvent to the console as a console control event. This
-//      can be used for potentially generating Ctrl-C events, as
-//      HandleGenericKeyEvent will correctly generate the Ctrl-C response in
-//      the same way that it'd be handled from the window proc, with the proper
-//      processed vs raw input handling.
-//  If the input key is *not* a Ctrl-C key, then it will get written to the
-//      buffer just the same as any other KeyEvent.
-// Arguments:
-// - pInputBuffer - the input buffer to write to. Currently unused, as
-//      HandleGenericKeyEvent just gets the global input buffer, but all
-//      ConGetSet API's require a input or output object.
-// - key - The keyevent to send to the console.
-// Return Value:
-// - HRESULT indicating success or failure
-[[nodiscard]]
-HRESULT DoSrvPrivateWriteConsoleControlInput(_Inout_ InputBuffer* const /*pInputBuffer*/,
-                                             _In_ KeyEvent key)
-{
-    LockConsole();
-    auto Unlock = wil::scope_exit([&] { UnlockConsole(); });
-
-    HandleGenericKeyEvent(key, false);
-
-    return S_OK;
-}
-
-// Routine Description:
-// - This is used when the app is reading output as cells and needs them converted
-//   into a particular codepage on the way out.
-// Arguments:
-// - codepage - The relevant codepage for translation
-// - buffer - This is the buffer containing all of the character data to be converted
-// - rectangle - This is the rectangle describing the region that the buffer covers.
-// Return Value:
-// - Generally S_OK. Could be a memory or math error code.
-[[nodiscard]]
-static HRESULT _ConvertCellsToAInplace(const UINT codepage, const gsl::span<CHAR_INFO> buffer, const Viewport rectangle) noexcept
-{
-    try
-    {
-        std::vector<CHAR_INFO> tempBuffer(buffer.cbegin(), buffer.cend());
-
-        const auto size = rectangle.Dimensions();
-        auto tempIter = tempBuffer.cbegin();
-        auto outIter = buffer.begin();
-
-        for (int i = 0; i < size.Y; i++)
-        {
-            for (int j = 0; j < size.X; j++)
-            {
-                // Any time we see the lead flag, we presume there will be a trailing one following it.
-                // Giving us two bytes of space (one per cell in the ascii part of the character union)
-                // to fill with whatever this Unicode character converts into.
-                if (WI_IsFlagSet(tempIter->Attributes, COMMON_LVB_LEADING_BYTE))
-                {
-                    // As long as we're not looking at the exact last column of the buffer...
-                    if (j < size.X - 1)
-                    {
-                        // Walk forward one because we're about to consume two cells.
-                        j++;
-
-                        // Try to convert the unicode character (2 bytes) in the leading cell to the codepage.
-                        CHAR AsciiDbcs[2] = { 0 };
-                        UINT NumBytes = gsl::narrow<UINT>(sizeof(AsciiDbcs));
-                        NumBytes = ConvertToOem(codepage, &tempIter->Char.UnicodeChar, 1, &AsciiDbcs[0], NumBytes);
-
-                        // Fill the 1 byte (AsciiChar) portion of the leading and trailing cells with each of the bytes returned.
-                        outIter->Char.AsciiChar = AsciiDbcs[0];
-                        outIter->Attributes = tempIter->Attributes;
-                        outIter++;
-                        tempIter++;
-                        outIter->Char.AsciiChar = AsciiDbcs[1];
-                        outIter->Attributes = tempIter->Attributes;
-                        outIter++;
-                        tempIter++;
-                    }
-                    else
-                    {
-                        // When we're in the last column with only a leading byte, we can't return that without a trailing.
-                        // Instead, replace the output data with just a space and clear all flags.
-                        outIter->Char.AsciiChar = UNICODE_SPACE;
-                        outIter->Attributes = tempIter->Attributes;
-                        WI_ClearAllFlags(outIter->Attributes, COMMON_LVB_SBCSDBCS);
-                        outIter++;
-                        tempIter++;
-                    }
-                }
-                else if (WI_AreAllFlagsClear(tempIter->Attributes, COMMON_LVB_SBCSDBCS))
-                {
-                    // If there are no leading/trailing pair flags, then we only have 1 ascii byte to try to fit the
-                    // 2 byte UTF-16 character into. Give it a go.
-                    ConvertToOem(codepage, &tempIter->Char.UnicodeChar, 1, &outIter->Char.AsciiChar, 1);
-                    outIter->Attributes = tempIter->Attributes;
-                    outIter++;
-                    tempIter++;
-                }
-            }
-        }
-
-        return S_OK;
-    }
-    CATCH_RETURN();
-}
-
-// Routine Description:
-// - This is used when the app writes oem to the output buffer we want
-//   UnicodeOem or Unicode in the buffer, depending on font
-// Arguments:
-// - codepage - The relevant codepage for translation
-// - buffer - This is the buffer containing all of the character data to be converted
-// - rectangle - This is the rectangle describing the region that the buffer covers.
-// Return Value:
-// - Generally S_OK. Could be a memory or math error code.
-[[nodiscard]]
-static HRESULT _ConvertCellsToWInplace(const UINT codepage, gsl::span<CHAR_INFO> buffer, const Viewport& rectangle) noexcept
-{
-    try
-    {
-        const auto& gci = ServiceLocator::LocateGlobals().getConsoleInformation();
-
-        const auto size = rectangle.Dimensions();
-        auto outIter = buffer.begin();
-
-        for (int i = 0; i < size.Y; i++)
-        {
-            for (int j = 0; j < size.X; j++)
-            {
-                // Clear lead/trailing flags. We'll determine it for ourselves versus the given codepage.
-                WI_ClearAllFlags(outIter->Attributes, COMMON_LVB_SBCSDBCS);
-
-                // If the 1 byte given is a lead in this codepage, we likely need two cells for the width.
-                if (IsDBCSLeadByteConsole(outIter->Char.AsciiChar, &gci.OutputCPInfo))
-                {
-                    // If we're not on the last column, we have two cells to use.
-                    if (j < size.X - 1)
-                    {
-                        // Mark we're consuming two cells.
-                        j++;
-
-                        // Grab the lead/trailing byte pair from this cell and the next one forward.
-                        CHAR AsciiDbcs[2];
-                        AsciiDbcs[0] = outIter->Char.AsciiChar;
-                        AsciiDbcs[1] = (outIter + 1)->Char.AsciiChar;
-
-                        // Convert it to UTF-16.
-                        WCHAR UnicodeDbcs[2];
-                        ConvertOutputToUnicode(codepage, &AsciiDbcs[0], 2, &UnicodeDbcs[0], 2);
-
-                        // Store the actual character in the first available position.
-                        outIter->Char.UnicodeChar = UnicodeDbcs[0];
-                        WI_ClearAllFlags(outIter->Attributes, COMMON_LVB_SBCSDBCS);
-                        WI_SetFlag(outIter->Attributes, COMMON_LVB_LEADING_BYTE);
-                        outIter++;
-
-                        // Put a padding character in the second position.
-                        outIter->Char.UnicodeChar = UNICODE_DBCS_PADDING;
-                        WI_ClearAllFlags(outIter->Attributes, COMMON_LVB_SBCSDBCS);
-                        WI_SetFlag(outIter->Attributes, COMMON_LVB_TRAILING_BYTE);
-                        outIter++;
-                    }
-                    else
-                    {
-                        // If we were on the last column, put in a space.
-                        outIter->Char.UnicodeChar = UNICODE_SPACE;
-                        WI_ClearAllFlags(outIter->Attributes, COMMON_LVB_SBCSDBCS);
-                        outIter++;
-                    }
-                }
-                else
-                {
-                    // If it's not detected as a lead byte of a pair, then just convert it in place and move on.
-                    CHAR c = outIter->Char.AsciiChar;
-
-                    ConvertOutputToUnicode(codepage, &c, 1, &outIter->Char.UnicodeChar, 1);
-                    outIter++;
-                }
-            }
-        }
-
-        return S_OK;
-    }
-    CATCH_RETURN();
-}
-
-[[nodiscard]]
-static std::vector<CHAR_INFO> _ConvertCellsToMungedW(gsl::span<CHAR_INFO> buffer, const Viewport& rectangle)
-{
-    std::vector<CHAR_INFO> result;
-    result.reserve(buffer.size() * 2); // we estimate we'll need up to double the cells if they all expand.
-
-    const auto size = rectangle.Dimensions();
-    auto bufferIter = buffer.cbegin();
-
-    for (SHORT i = 0; i < size.Y; i++)
-    {
-        for (SHORT j = 0; j < size.X; j++)
-        {
-            // Prepare a candidate charinfo on the output side copying the colors but not the lead/trail information.
-            CHAR_INFO candidate;
-            candidate.Attributes = bufferIter->Attributes;
-            WI_ClearAllFlags(candidate.Attributes, COMMON_LVB_SBCSDBCS);
-
-            // If the glyph we're given is full width, it needs to take two cells.
-            if (IsGlyphFullWidth(bufferIter->Char.UnicodeChar))
-            {
-                // If we're not on the final cell of the row...
-                if (j < size.X - 1)
-                {
-                    // Mark that we're consuming two cells.
-                    j++;
-
-                    // Fill one cell with a copy of the color and character marked leading
-                    candidate.Char.UnicodeChar = bufferIter->Char.UnicodeChar;
-                    WI_SetFlag(candidate.Attributes, COMMON_LVB_LEADING_BYTE);
-                    result.push_back(candidate);
-
-                    // Fill a second cell with a copy of the color marked trailing and a padding character.
-                    candidate.Char.UnicodeChar = UNICODE_DBCS_PADDING;
-                    candidate.Attributes = bufferIter->Attributes;
-                    WI_ClearAllFlags(candidate.Attributes, COMMON_LVB_SBCSDBCS);
-                    WI_SetFlag(candidate.Attributes, COMMON_LVB_TRAILING_BYTE);
-
-                }
-                else
-                {
-                    // If we're on the final cell, this won't fit. Replace with a space.
-                    candidate.Char.UnicodeChar = UNICODE_SPACE;
-                }
-            }
-            else
-            {
-                // If we're not full-width, we're half-width. Just copy the character over.
-                candidate.Char.UnicodeChar = bufferIter->Char.UnicodeChar;
-            }
-
-            // Push our candidate in.
-            result.push_back(candidate);
-
-            // Advance to read the next item.
-            bufferIter++;
-        }
-    }
-    return result;
-}
-
-[[nodiscard]]
-static HRESULT _ReadConsoleOutputWImplHelper(const SCREEN_INFORMATION& context,
-                                             gsl::span<CHAR_INFO> targetBuffer,
-                                             const Microsoft::Console::Types::Viewport& requestRectangle,
-                                             Microsoft::Console::Types::Viewport& readRectangle) noexcept
-{
-    try
-    {
-        const auto& gci = ServiceLocator::LocateGlobals().getConsoleInformation();
-        const auto& storageBuffer = context.GetActiveBuffer();
-        const auto storageSize = storageBuffer.GetBufferSize().Dimensions();
-
-        // TODO: 19543742 - validate that the rectangle restrictions are fully covered for requestRectangle
-
-        const auto targetDimensions = requestRectangle.Dimensions();
-
-        // If either dimension of the request is too small, return an empty rectangle as read and exit early.
-        if (targetDimensions.X <= 0 || targetDimensions.Y <= 0)
-        {
-            readRectangle = Viewport::FromDimensions(requestRectangle.Origin(), { 0, 0 });
-            return S_OK;
-        }
-
-        // The buffer given should be big enough to hold the dimensions of the request.
-        SHORT targetArea;
-        RETURN_IF_FAILED(ShortMult(targetDimensions.X, targetDimensions.Y, &targetArea));
-        RETURN_HR_IF(E_INVALIDARG, targetArea < 0);
-        RETURN_HR_IF(E_INVALIDARG, targetArea < targetBuffer.size());
-
-        // Clip the request rectangle to the size of the storage buffer
-        SMALL_RECT clip = requestRectangle.ToExclusive();
-        clip.Right = std::min(clip.Right, storageSize.X);
-        clip.Bottom = std::min(clip.Bottom, storageSize.Y);
-
-        // Find the target point (where to write the user's buffer)
-        // It will either be 0,0 or offset into the buffer by the inverse of the negative values.
-        COORD targetPoint;
-        targetPoint.X = clip.Left < 0 ? -clip.Left : 0;
-        targetPoint.Y = clip.Top < 0 ? -clip.Top : 0;
-
-        // The clipped rect must be inside the buffer size, so it has a minimum value of 0. (max of itself and 0)
-        clip.Left = std::max(clip.Left, 0i16);
-        clip.Top = std::max(clip.Top, 0i16);
-
-        // The final "request rectangle" or the area inside the buffer we want to read, is the clipped dimensions.
-        const auto clippedRequestRectangle = Viewport::FromExclusive(clip);
-
-        // We will start reading the buffer at the point of the top left corner (origin) of the (potentially adjusted) request
-        const auto sourcePoint = clippedRequestRectangle.Origin();
-
-        // Get an iterator to the beginning of the return buffer
-        // We might have to seek this forward or skip around if we clipped the request.
-        auto targetIter = targetBuffer.begin();
-        COORD targetPos = { 0 };
-        const auto targetLimit = Viewport::FromDimensions(targetPoint, clippedRequestRectangle.Dimensions());
-
-        // Get an iterator to the beginning of the request inside the screen buffer
-        // This should walk exactly along every cell of the clipped request.
-        auto sourceIter = storageBuffer.GetCellDataAt(sourcePoint, clippedRequestRectangle);
-
-        // Walk through every cell of the target, advancing the buffer.
-        // Validate that we always still have a valid iterator to the backgin store,
-        // that we always are writing inside the user's buffer (before the end)
-        // and we're always targeting the user's buffer inside its original bounds.
-        while (sourceIter && targetIter < targetBuffer.end())
-        {
-            // If the point we're trying to write is inside the limited buffer write zone...
-            if (targetLimit.IsInBounds(targetPos))
-            {
-                // Copy the data into position...
-<<<<<<< HEAD
-                *targetIter = sourceIter.AsCharInfo();
-                // If the current text attributes aren't legacy attributes, then
-                //    use gci to look up the correct legacy attributes to use
-                //    (for mapping RGB values to the nearest table value)
-                const auto& attr = sourceIter->TextAttr();
-                if (!attr.IsLegacy())
-                {
-                    targetIter->Attributes = gci.GenerateLegacyAttributes(attr);
-                }
-
-=======
-                *targetIter = gci.AsCharInfo(*sourceIter);
->>>>>>> 28a709e8
-                // ... and advance the read iterator.
-                sourceIter++;
-            }
-
-            // Always advance the write iterator, we might have skipped it due to clipping.
-            targetIter++;
-
-            // Increment the target
-            targetPos.X++;
-            if (targetPos.X >= targetDimensions.X)
-            {
-                targetPos.X = 0;
-                targetPos.Y++;
-            }
-        }
-
-        // Reply with the region we read out of the backing buffer (potentially clipped)
-        readRectangle = clippedRequestRectangle;
-
-        return S_OK;
-    }
-    CATCH_RETURN();
-}
-
-[[nodiscard]]
-HRESULT ApiRoutines::ReadConsoleOutputAImpl(const SCREEN_INFORMATION& context,
-                                            gsl::span<CHAR_INFO> buffer,
-                                            const Microsoft::Console::Types::Viewport& sourceRectangle,
-                                            Microsoft::Console::Types::Viewport& readRectangle) noexcept
-{
-    LockConsole();
-    auto Unlock = wil::scope_exit([&] { UnlockConsole(); });
-
-    try
-    {
-        const auto& gci = ServiceLocator::LocateGlobals().getConsoleInformation();
-        const auto codepage = gci.OutputCP;
-
-        RETURN_IF_FAILED(_ReadConsoleOutputWImplHelper(context, buffer, sourceRectangle, readRectangle));
-
-        LOG_IF_FAILED(_ConvertCellsToAInplace(codepage, buffer, readRectangle));
-
-        return S_OK;
-    }
-    CATCH_RETURN();
-}
-
-[[nodiscard]]
-HRESULT ApiRoutines::ReadConsoleOutputWImpl(const SCREEN_INFORMATION& context,
-                                            gsl::span<CHAR_INFO> buffer,
-                                            const Microsoft::Console::Types::Viewport& sourceRectangle,
-                                            Microsoft::Console::Types::Viewport& readRectangle) noexcept
-{
-    LockConsole();
-    auto Unlock = wil::scope_exit([&] { UnlockConsole(); });
-
-    try
-    {
-        RETURN_IF_FAILED(_ReadConsoleOutputWImplHelper(context, buffer, sourceRectangle, readRectangle));
-
-        if (!context.GetActiveBuffer().GetCurrentFont().IsTrueTypeFont())
-        {
-            // For compatibility reasons, we must maintain the behavior that munges the data if we are writing while a raster font is enabled.
-            // This can be removed when raster font support is removed.
-            UnicodeRasterFontCellMungeOnRead(buffer);
-        }
-
-        return S_OK;
-    }
-    CATCH_RETURN();
-}
-
-[[nodiscard]]
-static HRESULT _WriteConsoleOutputWImplHelper(SCREEN_INFORMATION& context,
-                                              gsl::span<CHAR_INFO> buffer,
-                                              const Viewport& requestRectangle,
-                                              Viewport& writtenRectangle) noexcept
-{
-    try
-    {
-        auto& storageBuffer = context.GetActiveBuffer();
-        const auto storageViewport = storageBuffer.GetBufferSize();
-        const auto storageSize = storageViewport.Dimensions();
-
-        // TODO: MSFT: 19549237, validate this is trimmed appropriately when we try to write outside the screen or
-        // using a negative value.
-
-        const auto sourceDimensions = requestRectangle.Dimensions();
-
-        // If either dimension of the request is too small, return an empty rectangle as the read and exit early.
-        if (sourceDimensions.X <= 0 || sourceDimensions.Y <= 0)
-        {
-            writtenRectangle = Viewport::FromDimensions(requestRectangle.Origin(), { 0, 0 });
-            return S_OK;
-        }
-
-        const auto charInfos = std::basic_string_view<CHAR_INFO>(buffer.data(), buffer.size());
-        OutputCellIterator it(charInfos);
-        storageBuffer.WriteRect(it, requestRectangle);
-
-        // Return the area written
-        writtenRectangle = requestRectangle;
-        storageViewport.Clamp(writtenRectangle);
-
-        return S_OK;
-    }
-    CATCH_RETURN();
-}
-
-[[nodiscard]]
-HRESULT ApiRoutines::WriteConsoleOutputAImpl(SCREEN_INFORMATION& context,
-                                             gsl::span<CHAR_INFO> buffer,
-                                             const Viewport& requestRectangle,
-                                             Viewport& writtenRectangle) noexcept
-{
-    LockConsole();
-    auto Unlock = wil::scope_exit([&] { UnlockConsole(); });
-
-    try
-    {
-        const CONSOLE_INFORMATION& gci = ServiceLocator::LocateGlobals().getConsoleInformation();
-        const auto codepage = gci.OutputCP;
-        LOG_IF_FAILED(_ConvertCellsToWInplace(codepage, buffer, requestRectangle));
-
-        RETURN_IF_FAILED(_WriteConsoleOutputWImplHelper(context, buffer, requestRectangle, writtenRectangle));
-
-        return S_OK;
-    }
-    CATCH_RETURN();
-}
-
-[[nodiscard]]
-HRESULT ApiRoutines::WriteConsoleOutputWImpl(SCREEN_INFORMATION& context,
-                                             gsl::span<CHAR_INFO> buffer,
-                                             const Viewport& requestRectangle,
-                                             Viewport& writtenRectangle) noexcept
-{
-    LockConsole();
-    auto Unlock = wil::scope_exit([&] { UnlockConsole(); });
-
-    try
-    {
-        if (!context.GetActiveBuffer().GetCurrentFont().IsTrueTypeFont())
-        {
-            // For compatibility reasons, we must maintain the behavior that munges the data if we are writing while a raster font is enabled.
-            // This can be removed when raster font support is removed.
-            auto translated = _ConvertCellsToMungedW(buffer, requestRectangle);
-            RETURN_IF_FAILED(_WriteConsoleOutputWImplHelper(context, translated, requestRectangle, writtenRectangle));
-        }
-        else
-        {
-            RETURN_IF_FAILED(_WriteConsoleOutputWImplHelper(context, buffer, requestRectangle, writtenRectangle));
-        }
-
-        return S_OK;
-    }
-    CATCH_RETURN();
-}
-
-[[nodiscard]]
-HRESULT ApiRoutines::ReadConsoleOutputAttributeImpl(const SCREEN_INFORMATION& context,
-                                                    const COORD origin,
-                                                    gsl::span<WORD> buffer,
-                                                    size_t& written) noexcept
-{
-    written = 0;
-
-    LockConsole();
-    auto Unlock = wil::scope_exit([&] { UnlockConsole(); });
-
-    try
-    {
-        const auto attrs = ReadOutputAttributes(context.GetActiveBuffer(), origin, buffer.size());
-        std::copy(attrs.cbegin(), attrs.cend(), buffer.begin());
-        written = attrs.size();
-
-        return S_OK;
-    }
-    CATCH_RETURN();
-}
-
-[[nodiscard]]
-HRESULT ApiRoutines::ReadConsoleOutputCharacterAImpl(const SCREEN_INFORMATION& context,
-                                                     const COORD origin,
-                                                     gsl::span<char> buffer,
-                                                     size_t& written) noexcept
-{
-    written = 0;
-
-    LockConsole();
-    auto Unlock = wil::scope_exit([&] { UnlockConsole(); });
-
-    try
-    {
-        const auto chars = ReadOutputStringA(context.GetActiveBuffer(),
-                                             origin,
-                                             buffer.size());
-
-        // for compatibility reasons, if we receive more chars than can fit in the buffer
-            // then we don't send anything back.
-        if (chars.size() <= gsl::narrow<size_t>(buffer.size()))
-        {
-            std::copy(chars.cbegin(), chars.cend(), buffer.begin());
-            written = chars.size();
-        }
-
-        return S_OK;
-    }
-    CATCH_RETURN();
-}
-
-[[nodiscard]]
-HRESULT ApiRoutines::ReadConsoleOutputCharacterWImpl(const SCREEN_INFORMATION& context,
-                                                     const COORD origin,
-                                                     gsl::span<wchar_t> buffer,
-                                                     size_t& written) noexcept
-{
-    written = 0;
-
-    LockConsole();
-    auto Unlock = wil::scope_exit([&] { UnlockConsole(); });
-
-    try
-    {
-        const auto chars = ReadOutputStringW(context.GetActiveBuffer(),
-                                             origin,
-                                             buffer.size());
-
-        // Only copy if the whole result will fit.
-        if (chars.size() <= gsl::narrow<size_t>(buffer.size()))
-        {
-            std::copy(chars.cbegin(), chars.cend(), buffer.begin());
-            written = chars.size();
-        }
-
-        return S_OK;
-    }
-    CATCH_RETURN();
-}
-
-// There used to be a text mode and a graphics mode flag.
-// Text mode was used for regular applications like CMD.exe.
-// Graphics mode was used for bitmap VDM buffers and is no longer supported.
-// OEM console font mode used to represent rewriting the entire buffer into codepage 437 so the renderer could handle it with raster fonts.
-//  But now the entire buffer is always kept in Unicode and the renderer asks for translation when/if necessary for raster fonts only.
-// We keep these definitions here so the API can enforce that the only one we support any longer is the original text mode.
-// See: https://msdn.microsoft.com/en-us/library/windows/desktop/ms682122(v=vs.85).aspx
-#define CONSOLE_TEXTMODE_BUFFER 1
-//#define CONSOLE_GRAPHICS_BUFFER 2
-//#define CONSOLE_OEMFONT_DISPLAY 4
-
-[[nodiscard]]
-NTSTATUS ConsoleCreateScreenBuffer(std::unique_ptr<ConsoleHandleData>& handle,
-                                   _In_ PCONSOLE_API_MSG /*Message*/,
-                                   _In_ PCD_CREATE_OBJECT_INFORMATION Information,
-                                   _In_ PCONSOLE_CREATESCREENBUFFER_MSG a)
-{
-    Telemetry::Instance().LogApiCall(Telemetry::ApiCall::CreateConsoleScreenBuffer);
-    const CONSOLE_INFORMATION& gci = ServiceLocator::LocateGlobals().getConsoleInformation();
-
-    // If any buffer type except the one we support is set, it's invalid.
-    if (WI_IsAnyFlagSet(a->Flags, ~CONSOLE_TEXTMODE_BUFFER))
-    {
-        // We no longer support anything other than a textmode buffer
-        return STATUS_INVALID_PARAMETER;
-    }
-
-    ConsoleHandleData::HandleType const HandleType = ConsoleHandleData::HandleType::Output;
-
-    const SCREEN_INFORMATION& siExisting = gci.GetActiveOutputBuffer();
-
-    // Create new screen buffer.
-    COORD WindowSize = siExisting.GetViewport().Dimensions();
-    const FontInfo& existingFont = siExisting.GetCurrentFont();
-    SCREEN_INFORMATION* ScreenInfo = nullptr;
-    NTSTATUS Status = SCREEN_INFORMATION::CreateInstance(WindowSize,
-                                                         existingFont,
-                                                         WindowSize,
-                                                         siExisting.GetAttributes(),
-                                                         siExisting.GetAttributes(),
-                                                         CURSOR_SMALL_SIZE,
-                                                         &ScreenInfo);
-
-    if (!NT_SUCCESS(Status))
-    {
-        goto Exit;
-    }
-
-    Status = NTSTATUS_FROM_HRESULT(ScreenInfo->AllocateIoHandle(HandleType,
-                                                                Information->DesiredAccess,
-                                                                Information->ShareMode,
-                                                                handle));
-
-    if (!NT_SUCCESS(Status))
-    {
-        goto Exit;
-    }
-
-    SCREEN_INFORMATION::s_InsertScreenBuffer(ScreenInfo);
-
-Exit:
-    if (!NT_SUCCESS(Status))
-    {
-        delete ScreenInfo;
-    }
-
-    return Status;
-}
+/********************************************************
+*                                                       *
+*   Copyright (C) Microsoft. All rights reserved.       *
+*                                                       *
+********************************************************/
+
+#include "precomp.h"
+
+#include "directio.h"
+
+#include "_output.h"
+#include "output.h"
+#include "input.h"
+#include "dbcs.h"
+#include "handle.h"
+#include "misc.h"
+#include "readDataDirect.hpp"
+#include "ApiRoutines.h"
+
+#include "../types/inc/convert.hpp"
+#include "../types/inc/GlyphWidth.hpp"
+#include "../types/inc/viewport.hpp"
+
+#include "..\interactivity\inc\ServiceLocator.hpp"
+
+#pragma hdrstop
+
+using namespace Microsoft::Console::Types;
+
+class CONSOLE_INFORMATION;
+
+#define UNICODE_DBCS_PADDING 0xffff
+
+// Routine Description:
+// - converts non-unicode InputEvents to unicode InputEvents
+// Arguments:
+// inEvents - InputEvents to convert
+// partialEvent - on output, will contain a partial dbcs byte char
+// data if the last event in inEvents is a dbcs lead byte
+// Return Value:
+// - inEvents will contain unicode InputEvents
+// - partialEvent may contain a partial dbcs KeyEvent
+void EventsToUnicode(_Inout_ std::deque<std::unique_ptr<IInputEvent>>& inEvents,
+                     _Out_ std::unique_ptr<IInputEvent>& partialEvent)
+{
+    const CONSOLE_INFORMATION& gci = ServiceLocator::LocateGlobals().getConsoleInformation();
+    std::deque<std::unique_ptr<IInputEvent>> outEvents;
+
+    while (!inEvents.empty())
+    {
+        std::unique_ptr<IInputEvent> currentEvent = std::move(inEvents.front());
+        inEvents.pop_front();
+
+        if (currentEvent->EventType() != InputEventType::KeyEvent)
+        {
+            outEvents.push_back(std::move(currentEvent));
+        }
+        else
+        {
+            const KeyEvent* const keyEvent = static_cast<const KeyEvent* const>(currentEvent.get());
+
+            std::wstring outWChar;
+            HRESULT hr = S_OK;
+
+            // convert char data to unicode
+            if (IsDBCSLeadByteConsole(static_cast<char>(keyEvent->GetCharData()), &gci.CPInfo))
+            {
+                if (inEvents.empty())
+                {
+                    // we ran out of data and have a partial byte leftover
+                    partialEvent = std::move(currentEvent);
+                    break;
+                }
+
+                // get the 2nd byte and convert to unicode
+                const KeyEvent* const keyEventEndByte = static_cast<const KeyEvent* const>(inEvents.front().get());
+                inEvents.pop_front();
+
+                char inBytes[] =
+                {
+                    static_cast<char>(keyEvent->GetCharData()),
+                    static_cast<char>(keyEventEndByte->GetCharData())
+                };
+                try
+                {
+                    outWChar = ConvertToW(gci.CP, { inBytes, ARRAYSIZE(inBytes) });
+                }
+                catch (...)
+                {
+                    hr = wil::ResultFromCaughtException();
+                }
+            }
+            else
+            {
+                char inBytes[] =
+                {
+                    static_cast<char>(keyEvent->GetCharData())
+                };
+                try
+                {
+                    outWChar = ConvertToW(gci.CP, { inBytes, ARRAYSIZE(inBytes) });
+                }
+                catch (...)
+                {
+                    hr = wil::ResultFromCaughtException();
+                }
+            }
+
+            // push unicode key events back out
+            if (SUCCEEDED(hr) && outWChar.size() > 0)
+            {
+                KeyEvent unicodeKeyEvent = *keyEvent;
+                for (const auto wch : outWChar)
+                {
+                    try
+                    {
+                        unicodeKeyEvent.SetCharData(wch);
+                        outEvents.push_back(std::make_unique<KeyEvent>(unicodeKeyEvent));
+                    }
+                    catch (...)
+                    {
+                        LOG_HR(wil::ResultFromCaughtException());
+                    }
+                }
+            }
+        }
+    }
+
+    inEvents.swap(outEvents);
+    return;
+}
+
+// Routine Description:
+// - This routine reads or peeks input events.  In both cases, the events
+//   are copied to the user's buffer.  In the read case they are removed
+//   from the input buffer and in the peek case they are not.
+// Arguments:
+// - pInputBuffer - The input buffer to take records from to return to the client
+// - outEvents - The storage location to fill with input events
+// - eventReadCount - The number of events to read
+// - pInputReadHandleData - A structure that will help us maintain
+// some input context across various calls on the same input
+// handle. Primarily used to restore the "other piece" of partially
+// returned strings (because client buffer wasn't big enough) on the
+// next call.
+// - IsUnicode - Whether to operate on Unicode characters or convert
+// on the current Input Codepage.
+// - IsPeek - If this is a peek operation (a.k.a. do not remove
+// characters from the input buffer while copying to client buffer.)
+// - ppWaiter - If we have to wait (not enough data to fill client
+// buffer), this contains context that will allow the server to
+// restore this call later.
+// Return Value:
+// - STATUS_SUCCESS - If data was found and ready for return to the client.
+// - CONSOLE_STATUS_WAIT - If we didn't have enough data or needed to
+// block, this will be returned along with context in *ppWaiter.
+// - Or an out of memory/math/string error message in NTSTATUS format.
+[[nodiscard]]
+static NTSTATUS _DoGetConsoleInput(InputBuffer& inputBuffer,
+                                   std::deque<std::unique_ptr<IInputEvent>>& outEvents,
+                                   const size_t eventReadCount,
+                                   INPUT_READ_HANDLE_DATA& readHandleState,
+                                   const bool IsUnicode,
+                                   const bool IsPeek,
+                                   std::unique_ptr<IWaitRoutine>& waiter) noexcept
+{
+    try
+    {
+        waiter.reset();
+
+        if (eventReadCount == 0)
+        {
+            return STATUS_SUCCESS;
+        }
+
+        LockConsole();
+        auto Unlock = wil::scope_exit([&] { UnlockConsole(); });
+
+        std::deque<std::unique_ptr<IInputEvent>> partialEvents;
+        if (!IsUnicode)
+        {
+            if (inputBuffer.IsReadPartialByteSequenceAvailable())
+            {
+                partialEvents.push_back(inputBuffer.FetchReadPartialByteSequence(IsPeek));
+            }
+        }
+
+        size_t amountToRead;
+        if (FAILED(SizeTSub(eventReadCount, partialEvents.size(), &amountToRead)))
+        {
+            return STATUS_INTEGER_OVERFLOW;
+        }
+        std::deque<std::unique_ptr<IInputEvent>> readEvents;
+        NTSTATUS Status = inputBuffer.Read(readEvents,
+                                           amountToRead,
+                                           IsPeek,
+                                           true,
+                                           IsUnicode);
+
+        if (CONSOLE_STATUS_WAIT == Status)
+        {
+            FAIL_FAST_IF(!(readEvents.empty()));
+            // If we're told to wait until later, move all of our context
+            // to the read data object and send it back up to the server.
+            waiter = std::make_unique<DirectReadData>(&inputBuffer,
+                                                      &readHandleState,
+                                                      eventReadCount,
+                                                      std::move(partialEvents));
+        }
+        else if (NT_SUCCESS(Status))
+        {
+            // split key events to oem chars if necessary
+            if (!IsUnicode)
+            {
+                try
+                {
+                    SplitToOem(readEvents);
+                }
+                CATCH_LOG();
+            }
+
+            // combine partial and readEvents
+            while (!partialEvents.empty())
+            {
+                readEvents.push_front(std::move(partialEvents.back()));
+                partialEvents.pop_back();
+            }
+
+            // move events over
+            for (size_t i = 0; i < eventReadCount; ++i)
+            {
+                if (readEvents.empty())
+                {
+                    break;
+                }
+                outEvents.push_back(std::move(readEvents.front()));
+                readEvents.pop_front();
+            }
+
+            // store partial event if necessary
+            if (!readEvents.empty())
+            {
+                inputBuffer.StoreReadPartialByteSequence(std::move(readEvents.front()));
+                readEvents.pop_front();
+                FAIL_FAST_IF(!(readEvents.empty()));
+            }
+        }
+        return Status;
+    }
+    catch (...)
+    {
+        return NTSTATUS_FROM_HRESULT(wil::ResultFromCaughtException());
+    }
+}
+
+// Routine Description:
+// - Retrieves input records from the given input object and returns them to the client.
+// - The peek version will NOT remove records when it copies them out.
+// - The A version will convert to W using the console's current Input codepage (see SetConsoleCP)
+// Arguments:
+// - context - The input buffer to take records from to return to the client
+// - outEvents - storage location for read events
+// - eventsToRead - The number of input events to read
+// - readHandleState - A structure that will help us maintain
+// some input context across various calls on the same input
+// handle. Primarily used to restore the "other piece" of partially
+// returned strings (because client buffer wasn't big enough) on the
+// next call.
+// - waiter - If we have to wait (not enough data to fill client
+// buffer), this contains context that will allow the server to
+// restore this call later.
+[[nodiscard]]
+HRESULT ApiRoutines::PeekConsoleInputAImpl(IConsoleInputObject& context,
+                                           std::deque<std::unique_ptr<IInputEvent>>& outEvents,
+                                           const size_t eventsToRead,
+                                           INPUT_READ_HANDLE_DATA& readHandleState,
+                                           std::unique_ptr<IWaitRoutine>& waiter) noexcept
+{
+    try
+    {
+        RETURN_NTSTATUS(_DoGetConsoleInput(context,
+                                           outEvents,
+                                           eventsToRead,
+                                           readHandleState,
+                                           false,
+                                           true,
+                                           waiter));
+    }
+    CATCH_RETURN();
+}
+
+// Routine Description:
+// - Retrieves input records from the given input object and returns them to the client.
+// - The peek version will NOT remove records when it copies them out.
+// - The W version accepts UCS-2 formatted characters (wide characters)
+// Arguments:
+// - context - The input buffer to take records from to return to the client
+// - outEvents - storage location for read events
+// - eventsToRead - The number of input events to read
+// - readHandleState - A structure that will help us maintain
+// some input context across various calls on the same input
+// handle. Primarily used to restore the "other piece" of partially
+// returned strings (because client buffer wasn't big enough) on the
+// next call.
+// - waiter - If we have to wait (not enough data to fill client
+// buffer), this contains context that will allow the server to
+// restore this call later.
+[[nodiscard]]
+HRESULT ApiRoutines::PeekConsoleInputWImpl(IConsoleInputObject& context,
+                                           std::deque<std::unique_ptr<IInputEvent>>& outEvents,
+                                           const size_t eventsToRead,
+                                           INPUT_READ_HANDLE_DATA& readHandleState,
+                                           std::unique_ptr<IWaitRoutine>& waiter) noexcept
+{
+    try
+    {
+        RETURN_NTSTATUS(_DoGetConsoleInput(context,
+                                           outEvents,
+                                           eventsToRead,
+                                           readHandleState,
+                                           true,
+                                           true,
+                                           waiter));
+    }
+    CATCH_RETURN();
+}
+
+// Routine Description:
+// - Retrieves input records from the given input object and returns them to the client.
+// - The read version WILL remove records when it copies them out.
+// - The A version will convert to W using the console's current Input codepage (see SetConsoleCP)
+// Arguments:
+// - context - The input buffer to take records from to return to the client
+// - outEvents - storage location for read events
+// - eventsToRead - The number of input events to read
+// - readHandleState - A structure that will help us maintain
+// some input context across various calls on the same input
+// handle. Primarily used to restore the "other piece" of partially
+// returned strings (because client buffer wasn't big enough) on the
+// next call.
+// - waiter - If we have to wait (not enough data to fill client
+// buffer), this contains context that will allow the server to
+// restore this call later.
+[[nodiscard]]
+HRESULT ApiRoutines::ReadConsoleInputAImpl(IConsoleInputObject& context,
+                                           std::deque<std::unique_ptr<IInputEvent>>& outEvents,
+                                           const size_t eventsToRead,
+                                           INPUT_READ_HANDLE_DATA& readHandleState,
+                                           std::unique_ptr<IWaitRoutine>& waiter) noexcept
+{
+    try
+    {
+        RETURN_NTSTATUS(_DoGetConsoleInput(context,
+                                           outEvents,
+                                           eventsToRead,
+                                           readHandleState,
+                                           false,
+                                           false,
+                                           waiter));
+    }
+    CATCH_RETURN();
+}
+
+// Routine Description:
+// - Retrieves input records from the given input object and returns them to the client.
+// - The read version WILL remove records when it copies them out.
+// - The W version accepts UCS-2 formatted characters (wide characters)
+// Arguments:
+// - context - The input buffer to take records from to return to the client
+// - outEvents - storage location for read events
+// - eventsToRead - The number of input events to read
+// - readHandleState - A structure that will help us maintain
+// some input context across various calls on the same input
+// handle. Primarily used to restore the "other piece" of partially
+// returned strings (because client buffer wasn't big enough) on the
+// next call.
+// - waiter - If we have to wait (not enough data to fill client
+// buffer), this contains context that will allow the server to
+// restore this call later.
+[[nodiscard]]
+HRESULT ApiRoutines::ReadConsoleInputWImpl(IConsoleInputObject& context,
+                                           std::deque<std::unique_ptr<IInputEvent>>& outEvents,
+                                           const size_t eventsToRead,
+                                           INPUT_READ_HANDLE_DATA& readHandleState,
+                                           std::unique_ptr<IWaitRoutine>& waiter) noexcept
+{
+    try
+    {
+        RETURN_NTSTATUS(_DoGetConsoleInput(context,
+                                           outEvents,
+                                           eventsToRead,
+                                           readHandleState,
+                                           true,
+                                           false,
+                                           waiter));
+    }
+    CATCH_RETURN();
+}
+
+// Routine Description:
+// - Writes events to the input buffer
+// Arguments:
+// - context - the input buffer to write to
+// - events - the events to written
+// - written  - on output, the number of events written
+// - append - true if events should be written to the end of the input
+// buffer, false if they should be written to the front
+// Return Value:
+// - HRESULT indicating success or failure
+[[nodiscard]]
+static HRESULT _WriteConsoleInputWImplHelper(InputBuffer& context,
+                                             std::deque<std::unique_ptr<IInputEvent>>& events,
+                                             size_t& written,
+                                             const bool append) noexcept
+{
+    try
+    {
+        written = 0;
+
+        // add to InputBuffer
+        if (append)
+        {
+            written = context.Write(events);
+        }
+        else
+        {
+            written = context.Prepend(events);
+        }
+
+        return S_OK;
+    }
+    CATCH_RETURN();
+}
+
+// Routine Description:
+// - Writes events to the input buffer already formed into IInputEvents (private call)
+// Arguments:
+// - context - the input buffer to write to
+// - events - the events to written
+// - written  - on output, the number of events written
+// - append - true if events should be written to the end of the input
+// buffer, false if they should be written to the front
+// Return Value:
+// - HRESULT indicating success or failure
+[[nodiscard]]
+HRESULT DoSrvPrivateWriteConsoleInputW(_Inout_ InputBuffer* const pInputBuffer,
+                                       _Inout_ std::deque<std::unique_ptr<IInputEvent>>& events,
+                                       _Out_ size_t& eventsWritten,
+                                       const bool append) noexcept
+{
+    return _WriteConsoleInputWImplHelper(*pInputBuffer, events, eventsWritten, append);
+}
+
+// Routine Description:
+// - Writes events to the input buffer, translating from codepage to unicode first
+// Arguments:
+// - context - the input buffer to write to
+// - buffer - the events to written
+// - written  - on output, the number of events written
+// - append - true if events should be written to the end of the input
+// buffer, false if they should be written to the front
+// Return Value:
+// - HRESULT indicating success or failure
+[[nodiscard]]
+HRESULT ApiRoutines::WriteConsoleInputAImpl(InputBuffer& context,
+                                            const std::basic_string_view<INPUT_RECORD> buffer,
+                                            size_t& written,
+                                            const bool append) noexcept
+{
+    written = 0;
+
+    LockConsole();
+    auto Unlock = wil::scope_exit([&] { UnlockConsole(); });
+
+    try
+    {
+        auto events = IInputEvent::Create(buffer);
+
+        // add partial byte event if necessary
+        if (context.IsWritePartialByteSequenceAvailable())
+        {
+            events.push_front(context.FetchWritePartialByteSequence(false));
+        }
+
+        // convert to unicode if necessary
+        std::unique_ptr<IInputEvent> partialEvent;
+        EventsToUnicode(events, partialEvent);
+
+        if (partialEvent.get())
+        {
+            context.StoreWritePartialByteSequence(std::move(partialEvent));
+        }
+
+        return _WriteConsoleInputWImplHelper(context, events, written, append);
+    }
+    CATCH_RETURN();
+}
+
+// Routine Description:
+// - Writes events to the input buffer
+// Arguments:
+// - context - the input buffer to write to
+// - buffer - the events to written
+// - written  - on output, the number of events written
+// - append - true if events should be written to the end of the input
+// buffer, false if they should be written to the front
+// Return Value:
+// - HRESULT indicating success or failure
+[[nodiscard]]
+HRESULT ApiRoutines::WriteConsoleInputWImpl(InputBuffer& context,
+                                            const std::basic_string_view<INPUT_RECORD> buffer,
+                                            size_t& written,
+                                            const bool append) noexcept
+{
+    written = 0;
+
+    LockConsole();
+    auto Unlock = wil::scope_exit([&] { UnlockConsole(); });
+
+    try
+    {
+        auto events = IInputEvent::Create(buffer);
+
+        return _WriteConsoleInputWImplHelper(context, events, written, append);
+    }
+    CATCH_RETURN();
+}
+
+// Function Description:
+// - Writes the input records to the beginning of the input buffer. This is used
+//      by VT sequences that need a response immediately written back to the
+//      input.
+// Arguments:
+// - pInputBuffer - the input buffer to write to
+// - events - the events to written
+// - eventsWritten - on output, the number of events written
+// Return Value:
+// - HRESULT indicating success or failure
+[[nodiscard]]
+HRESULT DoSrvPrivatePrependConsoleInput(_Inout_ InputBuffer* const pInputBuffer,
+                                        _Inout_ std::deque<std::unique_ptr<IInputEvent>>& events,
+                                        _Out_ size_t& eventsWritten)
+{
+    LockConsole();
+    auto Unlock = wil::scope_exit([&] { UnlockConsole(); });
+
+    eventsWritten = 0;
+
+    try
+    {
+        // add partial byte event if necessary
+        if (pInputBuffer->IsWritePartialByteSequenceAvailable())
+        {
+            events.push_front(pInputBuffer->FetchWritePartialByteSequence(false));
+        }
+    }
+    CATCH_RETURN();
+
+    // add to InputBuffer
+    eventsWritten = pInputBuffer->Prepend(events);
+
+    return S_OK;
+}
+
+// Function Description:
+// - Writes the input KeyEvent to the console as a console control event. This
+//      can be used for potentially generating Ctrl-C events, as
+//      HandleGenericKeyEvent will correctly generate the Ctrl-C response in
+//      the same way that it'd be handled from the window proc, with the proper
+//      processed vs raw input handling.
+//  If the input key is *not* a Ctrl-C key, then it will get written to the
+//      buffer just the same as any other KeyEvent.
+// Arguments:
+// - pInputBuffer - the input buffer to write to. Currently unused, as
+//      HandleGenericKeyEvent just gets the global input buffer, but all
+//      ConGetSet API's require a input or output object.
+// - key - The keyevent to send to the console.
+// Return Value:
+// - HRESULT indicating success or failure
+[[nodiscard]]
+HRESULT DoSrvPrivateWriteConsoleControlInput(_Inout_ InputBuffer* const /*pInputBuffer*/,
+                                             _In_ KeyEvent key)
+{
+    LockConsole();
+    auto Unlock = wil::scope_exit([&] { UnlockConsole(); });
+
+    HandleGenericKeyEvent(key, false);
+
+    return S_OK;
+}
+
+// Routine Description:
+// - This is used when the app is reading output as cells and needs them converted
+//   into a particular codepage on the way out.
+// Arguments:
+// - codepage - The relevant codepage for translation
+// - buffer - This is the buffer containing all of the character data to be converted
+// - rectangle - This is the rectangle describing the region that the buffer covers.
+// Return Value:
+// - Generally S_OK. Could be a memory or math error code.
+[[nodiscard]]
+static HRESULT _ConvertCellsToAInplace(const UINT codepage, const gsl::span<CHAR_INFO> buffer, const Viewport rectangle) noexcept
+{
+    try
+    {
+        std::vector<CHAR_INFO> tempBuffer(buffer.cbegin(), buffer.cend());
+
+        const auto size = rectangle.Dimensions();
+        auto tempIter = tempBuffer.cbegin();
+        auto outIter = buffer.begin();
+
+        for (int i = 0; i < size.Y; i++)
+        {
+            for (int j = 0; j < size.X; j++)
+            {
+                // Any time we see the lead flag, we presume there will be a trailing one following it.
+                // Giving us two bytes of space (one per cell in the ascii part of the character union)
+                // to fill with whatever this Unicode character converts into.
+                if (WI_IsFlagSet(tempIter->Attributes, COMMON_LVB_LEADING_BYTE))
+                {
+                    // As long as we're not looking at the exact last column of the buffer...
+                    if (j < size.X - 1)
+                    {
+                        // Walk forward one because we're about to consume two cells.
+                        j++;
+
+                        // Try to convert the unicode character (2 bytes) in the leading cell to the codepage.
+                        CHAR AsciiDbcs[2] = { 0 };
+                        UINT NumBytes = gsl::narrow<UINT>(sizeof(AsciiDbcs));
+                        NumBytes = ConvertToOem(codepage, &tempIter->Char.UnicodeChar, 1, &AsciiDbcs[0], NumBytes);
+
+                        // Fill the 1 byte (AsciiChar) portion of the leading and trailing cells with each of the bytes returned.
+                        outIter->Char.AsciiChar = AsciiDbcs[0];
+                        outIter->Attributes = tempIter->Attributes;
+                        outIter++;
+                        tempIter++;
+                        outIter->Char.AsciiChar = AsciiDbcs[1];
+                        outIter->Attributes = tempIter->Attributes;
+                        outIter++;
+                        tempIter++;
+                    }
+                    else
+                    {
+                        // When we're in the last column with only a leading byte, we can't return that without a trailing.
+                        // Instead, replace the output data with just a space and clear all flags.
+                        outIter->Char.AsciiChar = UNICODE_SPACE;
+                        outIter->Attributes = tempIter->Attributes;
+                        WI_ClearAllFlags(outIter->Attributes, COMMON_LVB_SBCSDBCS);
+                        outIter++;
+                        tempIter++;
+                    }
+                }
+                else if (WI_AreAllFlagsClear(tempIter->Attributes, COMMON_LVB_SBCSDBCS))
+                {
+                    // If there are no leading/trailing pair flags, then we only have 1 ascii byte to try to fit the
+                    // 2 byte UTF-16 character into. Give it a go.
+                    ConvertToOem(codepage, &tempIter->Char.UnicodeChar, 1, &outIter->Char.AsciiChar, 1);
+                    outIter->Attributes = tempIter->Attributes;
+                    outIter++;
+                    tempIter++;
+                }
+            }
+        }
+
+        return S_OK;
+    }
+    CATCH_RETURN();
+}
+
+// Routine Description:
+// - This is used when the app writes oem to the output buffer we want
+//   UnicodeOem or Unicode in the buffer, depending on font
+// Arguments:
+// - codepage - The relevant codepage for translation
+// - buffer - This is the buffer containing all of the character data to be converted
+// - rectangle - This is the rectangle describing the region that the buffer covers.
+// Return Value:
+// - Generally S_OK. Could be a memory or math error code.
+[[nodiscard]]
+static HRESULT _ConvertCellsToWInplace(const UINT codepage, gsl::span<CHAR_INFO> buffer, const Viewport& rectangle) noexcept
+{
+    try
+    {
+        const auto& gci = ServiceLocator::LocateGlobals().getConsoleInformation();
+
+        const auto size = rectangle.Dimensions();
+        auto outIter = buffer.begin();
+
+        for (int i = 0; i < size.Y; i++)
+        {
+            for (int j = 0; j < size.X; j++)
+            {
+                // Clear lead/trailing flags. We'll determine it for ourselves versus the given codepage.
+                WI_ClearAllFlags(outIter->Attributes, COMMON_LVB_SBCSDBCS);
+
+                // If the 1 byte given is a lead in this codepage, we likely need two cells for the width.
+                if (IsDBCSLeadByteConsole(outIter->Char.AsciiChar, &gci.OutputCPInfo))
+                {
+                    // If we're not on the last column, we have two cells to use.
+                    if (j < size.X - 1)
+                    {
+                        // Mark we're consuming two cells.
+                        j++;
+
+                        // Grab the lead/trailing byte pair from this cell and the next one forward.
+                        CHAR AsciiDbcs[2];
+                        AsciiDbcs[0] = outIter->Char.AsciiChar;
+                        AsciiDbcs[1] = (outIter + 1)->Char.AsciiChar;
+
+                        // Convert it to UTF-16.
+                        WCHAR UnicodeDbcs[2];
+                        ConvertOutputToUnicode(codepage, &AsciiDbcs[0], 2, &UnicodeDbcs[0], 2);
+
+                        // Store the actual character in the first available position.
+                        outIter->Char.UnicodeChar = UnicodeDbcs[0];
+                        WI_ClearAllFlags(outIter->Attributes, COMMON_LVB_SBCSDBCS);
+                        WI_SetFlag(outIter->Attributes, COMMON_LVB_LEADING_BYTE);
+                        outIter++;
+
+                        // Put a padding character in the second position.
+                        outIter->Char.UnicodeChar = UNICODE_DBCS_PADDING;
+                        WI_ClearAllFlags(outIter->Attributes, COMMON_LVB_SBCSDBCS);
+                        WI_SetFlag(outIter->Attributes, COMMON_LVB_TRAILING_BYTE);
+                        outIter++;
+                    }
+                    else
+                    {
+                        // If we were on the last column, put in a space.
+                        outIter->Char.UnicodeChar = UNICODE_SPACE;
+                        WI_ClearAllFlags(outIter->Attributes, COMMON_LVB_SBCSDBCS);
+                        outIter++;
+                    }
+                }
+                else
+                {
+                    // If it's not detected as a lead byte of a pair, then just convert it in place and move on.
+                    CHAR c = outIter->Char.AsciiChar;
+
+                    ConvertOutputToUnicode(codepage, &c, 1, &outIter->Char.UnicodeChar, 1);
+                    outIter++;
+                }
+            }
+        }
+
+        return S_OK;
+    }
+    CATCH_RETURN();
+}
+
+[[nodiscard]]
+static std::vector<CHAR_INFO> _ConvertCellsToMungedW(gsl::span<CHAR_INFO> buffer, const Viewport& rectangle)
+{
+    std::vector<CHAR_INFO> result;
+    result.reserve(buffer.size() * 2); // we estimate we'll need up to double the cells if they all expand.
+
+    const auto size = rectangle.Dimensions();
+    auto bufferIter = buffer.cbegin();
+
+    for (SHORT i = 0; i < size.Y; i++)
+    {
+        for (SHORT j = 0; j < size.X; j++)
+        {
+            // Prepare a candidate charinfo on the output side copying the colors but not the lead/trail information.
+            CHAR_INFO candidate;
+            candidate.Attributes = bufferIter->Attributes;
+            WI_ClearAllFlags(candidate.Attributes, COMMON_LVB_SBCSDBCS);
+
+            // If the glyph we're given is full width, it needs to take two cells.
+            if (IsGlyphFullWidth(bufferIter->Char.UnicodeChar))
+            {
+                // If we're not on the final cell of the row...
+                if (j < size.X - 1)
+                {
+                    // Mark that we're consuming two cells.
+                    j++;
+
+                    // Fill one cell with a copy of the color and character marked leading
+                    candidate.Char.UnicodeChar = bufferIter->Char.UnicodeChar;
+                    WI_SetFlag(candidate.Attributes, COMMON_LVB_LEADING_BYTE);
+                    result.push_back(candidate);
+
+                    // Fill a second cell with a copy of the color marked trailing and a padding character.
+                    candidate.Char.UnicodeChar = UNICODE_DBCS_PADDING;
+                    candidate.Attributes = bufferIter->Attributes;
+                    WI_ClearAllFlags(candidate.Attributes, COMMON_LVB_SBCSDBCS);
+                    WI_SetFlag(candidate.Attributes, COMMON_LVB_TRAILING_BYTE);
+
+                }
+                else
+                {
+                    // If we're on the final cell, this won't fit. Replace with a space.
+                    candidate.Char.UnicodeChar = UNICODE_SPACE;
+                }
+            }
+            else
+            {
+                // If we're not full-width, we're half-width. Just copy the character over.
+                candidate.Char.UnicodeChar = bufferIter->Char.UnicodeChar;
+            }
+
+            // Push our candidate in.
+            result.push_back(candidate);
+
+            // Advance to read the next item.
+            bufferIter++;
+        }
+    }
+    return result;
+}
+
+[[nodiscard]]
+static HRESULT _ReadConsoleOutputWImplHelper(const SCREEN_INFORMATION& context,
+                                             gsl::span<CHAR_INFO> targetBuffer,
+                                             const Microsoft::Console::Types::Viewport& requestRectangle,
+                                             Microsoft::Console::Types::Viewport& readRectangle) noexcept
+{
+    try
+    {
+        const auto& gci = ServiceLocator::LocateGlobals().getConsoleInformation();
+        const auto& storageBuffer = context.GetActiveBuffer();
+        const auto storageSize = storageBuffer.GetBufferSize().Dimensions();
+
+        // TODO: 19543742 - validate that the rectangle restrictions are fully covered for requestRectangle
+
+        const auto targetDimensions = requestRectangle.Dimensions();
+
+        // If either dimension of the request is too small, return an empty rectangle as read and exit early.
+        if (targetDimensions.X <= 0 || targetDimensions.Y <= 0)
+        {
+            readRectangle = Viewport::FromDimensions(requestRectangle.Origin(), { 0, 0 });
+            return S_OK;
+        }
+
+        // The buffer given should be big enough to hold the dimensions of the request.
+        SHORT targetArea;
+        RETURN_IF_FAILED(ShortMult(targetDimensions.X, targetDimensions.Y, &targetArea));
+        RETURN_HR_IF(E_INVALIDARG, targetArea < 0);
+        RETURN_HR_IF(E_INVALIDARG, targetArea < targetBuffer.size());
+
+        // Clip the request rectangle to the size of the storage buffer
+        SMALL_RECT clip = requestRectangle.ToExclusive();
+        clip.Right = std::min(clip.Right, storageSize.X);
+        clip.Bottom = std::min(clip.Bottom, storageSize.Y);
+
+        // Find the target point (where to write the user's buffer)
+        // It will either be 0,0 or offset into the buffer by the inverse of the negative values.
+        COORD targetPoint;
+        targetPoint.X = clip.Left < 0 ? -clip.Left : 0;
+        targetPoint.Y = clip.Top < 0 ? -clip.Top : 0;
+
+        // The clipped rect must be inside the buffer size, so it has a minimum value of 0. (max of itself and 0)
+        clip.Left = std::max(clip.Left, 0i16);
+        clip.Top = std::max(clip.Top, 0i16);
+
+        // The final "request rectangle" or the area inside the buffer we want to read, is the clipped dimensions.
+        const auto clippedRequestRectangle = Viewport::FromExclusive(clip);
+
+        // We will start reading the buffer at the point of the top left corner (origin) of the (potentially adjusted) request
+        const auto sourcePoint = clippedRequestRectangle.Origin();
+
+        // Get an iterator to the beginning of the return buffer
+        // We might have to seek this forward or skip around if we clipped the request.
+        auto targetIter = targetBuffer.begin();
+        COORD targetPos = { 0 };
+        const auto targetLimit = Viewport::FromDimensions(targetPoint, clippedRequestRectangle.Dimensions());
+
+        // Get an iterator to the beginning of the request inside the screen buffer
+        // This should walk exactly along every cell of the clipped request.
+        auto sourceIter = storageBuffer.GetCellDataAt(sourcePoint, clippedRequestRectangle);
+
+        // Walk through every cell of the target, advancing the buffer.
+        // Validate that we always still have a valid iterator to the backgin store,
+        // that we always are writing inside the user's buffer (before the end)
+        // and we're always targeting the user's buffer inside its original bounds.
+        while (sourceIter && targetIter < targetBuffer.end())
+        {
+            // If the point we're trying to write is inside the limited buffer write zone...
+            if (targetLimit.IsInBounds(targetPos))
+            {
+                // Copy the data into position...
+                *targetIter = gci.AsCharInfo(*sourceIter);
+                // ... and advance the read iterator.
+                sourceIter++;
+            }
+
+            // Always advance the write iterator, we might have skipped it due to clipping.
+            targetIter++;
+
+            // Increment the target
+            targetPos.X++;
+            if (targetPos.X >= targetDimensions.X)
+            {
+                targetPos.X = 0;
+                targetPos.Y++;
+            }
+        }
+
+        // Reply with the region we read out of the backing buffer (potentially clipped)
+        readRectangle = clippedRequestRectangle;
+
+        return S_OK;
+    }
+    CATCH_RETURN();
+}
+
+[[nodiscard]]
+HRESULT ApiRoutines::ReadConsoleOutputAImpl(const SCREEN_INFORMATION& context,
+                                            gsl::span<CHAR_INFO> buffer,
+                                            const Microsoft::Console::Types::Viewport& sourceRectangle,
+                                            Microsoft::Console::Types::Viewport& readRectangle) noexcept
+{
+    LockConsole();
+    auto Unlock = wil::scope_exit([&] { UnlockConsole(); });
+
+    try
+    {
+        const auto& gci = ServiceLocator::LocateGlobals().getConsoleInformation();
+        const auto codepage = gci.OutputCP;
+
+        RETURN_IF_FAILED(_ReadConsoleOutputWImplHelper(context, buffer, sourceRectangle, readRectangle));
+
+        LOG_IF_FAILED(_ConvertCellsToAInplace(codepage, buffer, readRectangle));
+
+        return S_OK;
+    }
+    CATCH_RETURN();
+}
+
+[[nodiscard]]
+HRESULT ApiRoutines::ReadConsoleOutputWImpl(const SCREEN_INFORMATION& context,
+                                            gsl::span<CHAR_INFO> buffer,
+                                            const Microsoft::Console::Types::Viewport& sourceRectangle,
+                                            Microsoft::Console::Types::Viewport& readRectangle) noexcept
+{
+    LockConsole();
+    auto Unlock = wil::scope_exit([&] { UnlockConsole(); });
+
+    try
+    {
+        RETURN_IF_FAILED(_ReadConsoleOutputWImplHelper(context, buffer, sourceRectangle, readRectangle));
+
+        if (!context.GetActiveBuffer().GetCurrentFont().IsTrueTypeFont())
+        {
+            // For compatibility reasons, we must maintain the behavior that munges the data if we are writing while a raster font is enabled.
+            // This can be removed when raster font support is removed.
+            UnicodeRasterFontCellMungeOnRead(buffer);
+        }
+
+        return S_OK;
+    }
+    CATCH_RETURN();
+}
+
+[[nodiscard]]
+static HRESULT _WriteConsoleOutputWImplHelper(SCREEN_INFORMATION& context,
+                                              gsl::span<CHAR_INFO> buffer,
+                                              const Viewport& requestRectangle,
+                                              Viewport& writtenRectangle) noexcept
+{
+    try
+    {
+        auto& storageBuffer = context.GetActiveBuffer();
+        const auto storageViewport = storageBuffer.GetBufferSize();
+        const auto storageSize = storageViewport.Dimensions();
+
+        // TODO: MSFT: 19549237, validate this is trimmed appropriately when we try to write outside the screen or
+        // using a negative value.
+
+        const auto sourceDimensions = requestRectangle.Dimensions();
+
+        // If either dimension of the request is too small, return an empty rectangle as the read and exit early.
+        if (sourceDimensions.X <= 0 || sourceDimensions.Y <= 0)
+        {
+            writtenRectangle = Viewport::FromDimensions(requestRectangle.Origin(), { 0, 0 });
+            return S_OK;
+        }
+
+        const auto charInfos = std::basic_string_view<CHAR_INFO>(buffer.data(), buffer.size());
+        OutputCellIterator it(charInfos);
+        storageBuffer.WriteRect(it, requestRectangle);
+
+        // Return the area written
+        writtenRectangle = requestRectangle;
+        storageViewport.Clamp(writtenRectangle);
+
+        return S_OK;
+    }
+    CATCH_RETURN();
+}
+
+[[nodiscard]]
+HRESULT ApiRoutines::WriteConsoleOutputAImpl(SCREEN_INFORMATION& context,
+                                             gsl::span<CHAR_INFO> buffer,
+                                             const Viewport& requestRectangle,
+                                             Viewport& writtenRectangle) noexcept
+{
+    LockConsole();
+    auto Unlock = wil::scope_exit([&] { UnlockConsole(); });
+
+    try
+    {
+        const CONSOLE_INFORMATION& gci = ServiceLocator::LocateGlobals().getConsoleInformation();
+        const auto codepage = gci.OutputCP;
+        LOG_IF_FAILED(_ConvertCellsToWInplace(codepage, buffer, requestRectangle));
+
+        RETURN_IF_FAILED(_WriteConsoleOutputWImplHelper(context, buffer, requestRectangle, writtenRectangle));
+
+        return S_OK;
+    }
+    CATCH_RETURN();
+}
+
+[[nodiscard]]
+HRESULT ApiRoutines::WriteConsoleOutputWImpl(SCREEN_INFORMATION& context,
+                                             gsl::span<CHAR_INFO> buffer,
+                                             const Viewport& requestRectangle,
+                                             Viewport& writtenRectangle) noexcept
+{
+    LockConsole();
+    auto Unlock = wil::scope_exit([&] { UnlockConsole(); });
+
+    try
+    {
+        if (!context.GetActiveBuffer().GetCurrentFont().IsTrueTypeFont())
+        {
+            // For compatibility reasons, we must maintain the behavior that munges the data if we are writing while a raster font is enabled.
+            // This can be removed when raster font support is removed.
+            auto translated = _ConvertCellsToMungedW(buffer, requestRectangle);
+            RETURN_IF_FAILED(_WriteConsoleOutputWImplHelper(context, translated, requestRectangle, writtenRectangle));
+        }
+        else
+        {
+            RETURN_IF_FAILED(_WriteConsoleOutputWImplHelper(context, buffer, requestRectangle, writtenRectangle));
+        }
+
+        return S_OK;
+    }
+    CATCH_RETURN();
+}
+
+[[nodiscard]]
+HRESULT ApiRoutines::ReadConsoleOutputAttributeImpl(const SCREEN_INFORMATION& context,
+                                                    const COORD origin,
+                                                    gsl::span<WORD> buffer,
+                                                    size_t& written) noexcept
+{
+    written = 0;
+
+    LockConsole();
+    auto Unlock = wil::scope_exit([&] { UnlockConsole(); });
+
+    try
+    {
+        const auto attrs = ReadOutputAttributes(context.GetActiveBuffer(), origin, buffer.size());
+        std::copy(attrs.cbegin(), attrs.cend(), buffer.begin());
+        written = attrs.size();
+
+        return S_OK;
+    }
+    CATCH_RETURN();
+}
+
+[[nodiscard]]
+HRESULT ApiRoutines::ReadConsoleOutputCharacterAImpl(const SCREEN_INFORMATION& context,
+                                                     const COORD origin,
+                                                     gsl::span<char> buffer,
+                                                     size_t& written) noexcept
+{
+    written = 0;
+
+    LockConsole();
+    auto Unlock = wil::scope_exit([&] { UnlockConsole(); });
+
+    try
+    {
+        const auto chars = ReadOutputStringA(context.GetActiveBuffer(),
+                                             origin,
+                                             buffer.size());
+
+        // for compatibility reasons, if we receive more chars than can fit in the buffer
+            // then we don't send anything back.
+        if (chars.size() <= gsl::narrow<size_t>(buffer.size()))
+        {
+            std::copy(chars.cbegin(), chars.cend(), buffer.begin());
+            written = chars.size();
+        }
+
+        return S_OK;
+    }
+    CATCH_RETURN();
+}
+
+[[nodiscard]]
+HRESULT ApiRoutines::ReadConsoleOutputCharacterWImpl(const SCREEN_INFORMATION& context,
+                                                     const COORD origin,
+                                                     gsl::span<wchar_t> buffer,
+                                                     size_t& written) noexcept
+{
+    written = 0;
+
+    LockConsole();
+    auto Unlock = wil::scope_exit([&] { UnlockConsole(); });
+
+    try
+    {
+        const auto chars = ReadOutputStringW(context.GetActiveBuffer(),
+                                             origin,
+                                             buffer.size());
+
+        // Only copy if the whole result will fit.
+        if (chars.size() <= gsl::narrow<size_t>(buffer.size()))
+        {
+            std::copy(chars.cbegin(), chars.cend(), buffer.begin());
+            written = chars.size();
+        }
+
+        return S_OK;
+    }
+    CATCH_RETURN();
+}
+
+// There used to be a text mode and a graphics mode flag.
+// Text mode was used for regular applications like CMD.exe.
+// Graphics mode was used for bitmap VDM buffers and is no longer supported.
+// OEM console font mode used to represent rewriting the entire buffer into codepage 437 so the renderer could handle it with raster fonts.
+//  But now the entire buffer is always kept in Unicode and the renderer asks for translation when/if necessary for raster fonts only.
+// We keep these definitions here so the API can enforce that the only one we support any longer is the original text mode.
+// See: https://msdn.microsoft.com/en-us/library/windows/desktop/ms682122(v=vs.85).aspx
+#define CONSOLE_TEXTMODE_BUFFER 1
+//#define CONSOLE_GRAPHICS_BUFFER 2
+//#define CONSOLE_OEMFONT_DISPLAY 4
+
+[[nodiscard]]
+NTSTATUS ConsoleCreateScreenBuffer(std::unique_ptr<ConsoleHandleData>& handle,
+                                   _In_ PCONSOLE_API_MSG /*Message*/,
+                                   _In_ PCD_CREATE_OBJECT_INFORMATION Information,
+                                   _In_ PCONSOLE_CREATESCREENBUFFER_MSG a)
+{
+    Telemetry::Instance().LogApiCall(Telemetry::ApiCall::CreateConsoleScreenBuffer);
+    const CONSOLE_INFORMATION& gci = ServiceLocator::LocateGlobals().getConsoleInformation();
+
+    // If any buffer type except the one we support is set, it's invalid.
+    if (WI_IsAnyFlagSet(a->Flags, ~CONSOLE_TEXTMODE_BUFFER))
+    {
+        // We no longer support anything other than a textmode buffer
+        return STATUS_INVALID_PARAMETER;
+    }
+
+    ConsoleHandleData::HandleType const HandleType = ConsoleHandleData::HandleType::Output;
+
+    const SCREEN_INFORMATION& siExisting = gci.GetActiveOutputBuffer();
+
+    // Create new screen buffer.
+    COORD WindowSize = siExisting.GetViewport().Dimensions();
+    const FontInfo& existingFont = siExisting.GetCurrentFont();
+    SCREEN_INFORMATION* ScreenInfo = nullptr;
+    NTSTATUS Status = SCREEN_INFORMATION::CreateInstance(WindowSize,
+                                                         existingFont,
+                                                         WindowSize,
+                                                         siExisting.GetAttributes(),
+                                                         siExisting.GetAttributes(),
+                                                         CURSOR_SMALL_SIZE,
+                                                         &ScreenInfo);
+
+    if (!NT_SUCCESS(Status))
+    {
+        goto Exit;
+    }
+
+    Status = NTSTATUS_FROM_HRESULT(ScreenInfo->AllocateIoHandle(HandleType,
+                                                                Information->DesiredAccess,
+                                                                Information->ShareMode,
+                                                                handle));
+
+    if (!NT_SUCCESS(Status))
+    {
+        goto Exit;
+    }
+
+    SCREEN_INFORMATION::s_InsertScreenBuffer(ScreenInfo);
+
+Exit:
+    if (!NT_SUCCESS(Status))
+    {
+        delete ScreenInfo;
+    }
+
+    return Status;
+}