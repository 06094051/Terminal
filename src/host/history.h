--- conflicted
+++ resolved
@@ -1,119 +1,105 @@
-/*++
-Copyright (c) Microsoft Corporation
-
-Module Name:
-- history.h
-
-Abstract:
-- Encapsulates the cmdline functions and structures specifically related to
-        command history functionality.
---*/
-
-#pragma once
-
-// Disable warning about 0 length MSFT compiler struct extension.
-#pragma warning(disable:4200)
-typedef struct _COMMAND
-{
-    USHORT CommandLength;
-    WCHAR Command[0]; // TODO: refactor
-} COMMAND, *PCOMMAND;
-
-// COMMAND_HISTORY Flags
-#define CLE_ALLOCATED 0x00000001
-#define CLE_RESET     0x00000002
-
-#pragma warning(disable:4200)
-typedef struct _COMMAND_HISTORY
-{
-    LIST_ENTRY ListLink;
-    DWORD Flags;
-    PWCHAR AppName;
-    SHORT NumberOfCommands;
-    SHORT LastAdded;
-    SHORT LastDisplayed;
-    SHORT FirstCommand; // circular buffer
-    SHORT MaximumNumberOfCommands;
-    HANDLE ProcessHandle;
-    LIST_ENTRY PopupList;   // pointer to top-level popup
-    PCOMMAND Commands[0]; // TODO: refactor
-} COMMAND_HISTORY, *PCOMMAND_HISTORY;
-
-[[nodiscard]]
-NTSTATUS AddCommand(_In_ PCOMMAND_HISTORY pCmdHistory,
-                    _In_reads_bytes_(cbCommand) PCWCHAR pwchCommand,
-<<<<<<< HEAD
-                    const USHORT cbCommand,
-                    const BOOL fHistoryNoDup);
-PCOMMAND_HISTORY AllocateCommandHistory(_In_reads_bytes_(cbAppName) PCWSTR pwszAppName, const DWORD cbAppName, _In_ HANDLE hProcess);
-void FreeCommandHistory(const HANDLE hProcess);
-=======
-                    _In_ const USHORT cbCommand,
-                    _In_ const bool fHistoryNoDup);
-PCOMMAND_HISTORY AllocateCommandHistory(_In_reads_bytes_(cbAppName) PCWSTR pwszAppName, _In_ const DWORD cbAppName, _In_ HANDLE hProcess);
-void FreeCommandHistory(_In_ HANDLE const hProcess);
->>>>>>> 52ba82ab
-void FreeCommandHistoryBuffers();
-void ResizeCommandHistoryBuffers(const UINT cCommands);
-void EmptyCommandHistory(_In_opt_ PCOMMAND_HISTORY CommandHistory);
-<<<<<<< HEAD
-PCOMMAND_HISTORY ReallocCommandHistory(_In_opt_ PCOMMAND_HISTORY CurrentCommandHistory, const DWORD NumCommands);
-PCOMMAND_HISTORY FindExeCommandHistory(_In_reads_(AppNameLength) PVOID AppName, _In_ DWORD AppNameLength, const BOOLEAN UnicodeExe);
-BOOL AtFirstCommand(_In_ PCOMMAND_HISTORY CommandHistory);
-BOOL AtLastCommand(_In_ PCOMMAND_HISTORY CommandHistory);
-=======
-PCOMMAND_HISTORY ReallocCommandHistory(_In_opt_ PCOMMAND_HISTORY CurrentCommandHistory, _In_ DWORD const NumCommands);
-PCOMMAND_HISTORY FindExeCommandHistory(_In_reads_(AppNameLength) PVOID AppName, _In_ DWORD AppNameLength, _In_ bool const UnicodeExe);
-bool AtFirstCommand(_In_ PCOMMAND_HISTORY CommandHistory);
-bool AtLastCommand(_In_ PCOMMAND_HISTORY CommandHistory);
->>>>>>> 52ba82ab
-void EmptyCommandHistory(_In_opt_ PCOMMAND_HISTORY CommandHistory);
-PCOMMAND GetLastCommand(_In_ PCOMMAND_HISTORY CommandHistory);
-PCOMMAND RemoveCommand(_In_ PCOMMAND_HISTORY CommandHistory, _In_ SHORT iDel);
-SHORT FindMatchingCommand(_In_ PCOMMAND_HISTORY CommandHistory,
-                          _In_reads_bytes_(cbIn) PCWCHAR pwchIn,
-                          _In_ ULONG cbIn,
-                          _In_ SHORT CommandIndex,
-                          _In_ DWORD Flags);
-[[nodiscard]]
-NTSTATUS RetrieveNthCommand(_In_ PCOMMAND_HISTORY CommandHistory,
-                            _In_ SHORT Index,
-                            _In_reads_bytes_(BufferSize)
-                            PWCHAR Buffer,
-                            _In_ ULONG BufferSize, _Out_ PULONG CommandSize);
-
-// COMMAND_IND_NEXT and COMMAND_IND_PREV go to the next and prev command
-// COMMAND_IND_INC  and COMMAND_IND_DEC  go to the next and prev slots
-//
-// Don't get the two confused - it matters when the cmd history is not full!
-#define COMMAND_IND_PREV(IND, CMDHIST)               \
-{                                                    \
-    if (IND <= 0) {                                  \
-        IND = (CMDHIST)->NumberOfCommands;           \
-    }                                                \
-    IND--;                                           \
-}
-
-#define COMMAND_IND_NEXT(IND, CMDHIST)               \
-{                                                    \
-    ++IND;                                           \
-    if (IND >= (CMDHIST)->NumberOfCommands) {        \
-        IND = 0;                                     \
-    }                                                \
-}
-
-#define COMMAND_IND_DEC(IND, CMDHIST)                \
-{                                                    \
-    if (IND <= 0) {                                  \
-        IND = (CMDHIST)->MaximumNumberOfCommands;    \
-    }                                                \
-    IND--;                                           \
-}
-
-#define COMMAND_IND_INC(IND, CMDHIST)                \
-{                                                    \
-    ++IND;                                           \
-    if (IND >= (CMDHIST)->MaximumNumberOfCommands) { \
-        IND = 0;                                     \
-    }                                                \
-}
+/*++
+Copyright (c) Microsoft Corporation
+
+Module Name:
+- history.h
+
+Abstract:
+- Encapsulates the cmdline functions and structures specifically related to
+        command history functionality.
+--*/
+
+#pragma once
+
+// Disable warning about 0 length MSFT compiler struct extension.
+#pragma warning(disable:4200)
+typedef struct _COMMAND
+{
+    USHORT CommandLength;
+    WCHAR Command[0]; // TODO: refactor
+} COMMAND, *PCOMMAND;
+
+// COMMAND_HISTORY Flags
+#define CLE_ALLOCATED 0x00000001
+#define CLE_RESET     0x00000002
+
+#pragma warning(disable:4200)
+typedef struct _COMMAND_HISTORY
+{
+    LIST_ENTRY ListLink;
+    DWORD Flags;
+    PWCHAR AppName;
+    SHORT NumberOfCommands;
+    SHORT LastAdded;
+    SHORT LastDisplayed;
+    SHORT FirstCommand; // circular buffer
+    SHORT MaximumNumberOfCommands;
+    HANDLE ProcessHandle;
+    LIST_ENTRY PopupList;   // pointer to top-level popup
+    PCOMMAND Commands[0]; // TODO: refactor
+} COMMAND_HISTORY, *PCOMMAND_HISTORY;
+
+[[nodiscard]]
+NTSTATUS AddCommand(_In_ PCOMMAND_HISTORY pCmdHistory,
+                    _In_reads_bytes_(cbCommand) PCWCHAR pwchCommand,
+                    const USHORT cbCommand,
+                    const bool fHistoryNoDup);
+PCOMMAND_HISTORY AllocateCommandHistory(_In_reads_bytes_(cbAppName) PCWSTR pwszAppName, const DWORD cbAppName, _In_ HANDLE hProcess);
+void FreeCommandHistory(const HANDLE hProcess);
+void FreeCommandHistoryBuffers();
+void ResizeCommandHistoryBuffers(const UINT cCommands);
+void EmptyCommandHistory(_In_opt_ PCOMMAND_HISTORY CommandHistory);
+PCOMMAND_HISTORY ReallocCommandHistory(_In_opt_ PCOMMAND_HISTORY CurrentCommandHistory, const DWORD NumCommands);
+PCOMMAND_HISTORY FindExeCommandHistory(_In_reads_(AppNameLength) PVOID AppName, _In_ DWORD AppNameLength, const bool UnicodeExe);
+bool AtFirstCommand(_In_ PCOMMAND_HISTORY CommandHistory);
+bool AtLastCommand(_In_ PCOMMAND_HISTORY CommandHistory);
+void EmptyCommandHistory(_In_opt_ PCOMMAND_HISTORY CommandHistory);
+PCOMMAND GetLastCommand(_In_ PCOMMAND_HISTORY CommandHistory);
+PCOMMAND RemoveCommand(_In_ PCOMMAND_HISTORY CommandHistory, _In_ SHORT iDel);
+SHORT FindMatchingCommand(_In_ PCOMMAND_HISTORY CommandHistory,
+                          _In_reads_bytes_(cbIn) PCWCHAR pwchIn,
+                          _In_ ULONG cbIn,
+                          _In_ SHORT CommandIndex,
+                          _In_ DWORD Flags);
+[[nodiscard]]
+NTSTATUS RetrieveNthCommand(_In_ PCOMMAND_HISTORY CommandHistory,
+                            _In_ SHORT Index,
+                            _In_reads_bytes_(BufferSize)
+                            PWCHAR Buffer,
+                            _In_ ULONG BufferSize, _Out_ PULONG CommandSize);
+
+// COMMAND_IND_NEXT and COMMAND_IND_PREV go to the next and prev command
+// COMMAND_IND_INC  and COMMAND_IND_DEC  go to the next and prev slots
+//
+// Don't get the two confused - it matters when the cmd history is not full!
+#define COMMAND_IND_PREV(IND, CMDHIST)               \
+{                                                    \
+    if (IND <= 0) {                                  \
+        IND = (CMDHIST)->NumberOfCommands;           \
+    }                                                \
+    IND--;                                           \
+}
+
+#define COMMAND_IND_NEXT(IND, CMDHIST)               \
+{                                                    \
+    ++IND;                                           \
+    if (IND >= (CMDHIST)->NumberOfCommands) {        \
+        IND = 0;                                     \
+    }                                                \
+}
+
+#define COMMAND_IND_DEC(IND, CMDHIST)                \
+{                                                    \
+    if (IND <= 0) {                                  \
+        IND = (CMDHIST)->MaximumNumberOfCommands;    \
+    }                                                \
+    IND--;                                           \
+}
+
+#define COMMAND_IND_INC(IND, CMDHIST)                \
+{                                                    \
+    ++IND;                                           \
+    if (IND >= (CMDHIST)->MaximumNumberOfCommands) { \
+        IND = 0;                                     \
+    }                                                \
+}