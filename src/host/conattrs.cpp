/*++
Copyright (c) Microsoft Corporation

Module Name:
- conattrs.cpp

Abstract:
- Defines common operations on console attributes, especially in regards to 
    finding the nearest color from a color table.

Author(s):
- Mike Griese (migrie) 01-Sept-2017
--*/

#include "precomp.h"
#include "..\inc\conattrs.hpp"
#include <math.h>

struct _HSL
{
    double h, s, l;

    // constructs an HSL color from a RGB Color.
    _HSL(_In_ const COLORREF rgb)
    {
        const double r = (double) GetRValue(rgb);
        const double g = (double) GetGValue(rgb);
        const double b = (double) GetBValue(rgb);
        double min, max, diff, sum;

        max = max(max(r, g), b);
        min = min(min(r, g), b);

        diff = max - min;
        sum = max + min;
        // Luminence
        l = max / 255.0;

        // Saturation
        s = (max == 0) ? 0 : diff / max;

        //Hue
        double q = (diff == 0)? 0 : 60.0/diff;
        if (max == r)
        {
            h = (g < b)? ((360.0 + q * (g - b))/360.0) : ((q * (g - b))/360.0);
        }
        else if (max == g)
        {
            h = (120.0 + q * (b - r))/360.0;
        }
        else if (max == b)
        {
            h = (240.0 + q * (r - g))/360.0;
        }
        else
        {
            h = 0;
        }
    }
};

//Routine Description:
// Finds the "distance" between a given HSL color and an RGB color, using the HSL color space.
//   This function is designed such that the caller would convert one RGB color to HSL ahead of time,
//   then compare many RGB colors to that first color.
//Arguments:
// - phslColorA - a pointer to the first color, as a HSL color.
// - rgbColorB - The second color to compare, in RGB color.
// Return value:
// The "distance" between the two.
static double _FindDifference(_In_ const _HSL* const phslColorA, _In_ const COLORREF rgbColorB)
{
    const _HSL hslColorB = _HSL(rgbColorB);
    return sqrt( pow((hslColorB.h - phslColorA->h), 2) +
                 pow((hslColorB.s - phslColorA->s), 2) +
                 pow((hslColorB.l - phslColorA->l), 2) );
}

//Routine Description:
// For a given RGB color Color, finds the nearest color from the array ColorTable, and returns the index of that match.
//Arguments:
// - Color - The RGB color to fine the nearest color to.
// - ColorTable - The array of colors to find a nearest color from.
// - cColorTable - The number of elements in ColorTable
// Return value:
// The index in ColorTable of the nearest match to Color.
WORD FindNearestTableIndex(_In_ COLORREF const Color, _In_reads_(cColorTable) const COLORREF* const ColorTable, _In_ const WORD cColorTable)
{
    const _HSL hslColor = _HSL(Color);
    WORD closest = 0;
    double minDiff = _FindDifference(&hslColor, ColorTable[0]);
    for (WORD i = 1; i < cColorTable; i++)
    {
        double diff = _FindDifference(&hslColor, ColorTable[i]);
        if (diff < minDiff)
        {
            minDiff = diff;
            closest = i;
        }
    }
    return closest;
}

// Function Description:
// - Converts the value of a xterm color table index to the windows color table equivalent.
// Arguments:
// - xtermTableEntry: the xterm color table index
// Return Value:
// - The windows color table equivalent.
WORD XtermToWindowsIndex(_In_ const size_t xtermTableEntry)
{
<<<<<<< HEAD
    const bool fRed = IsFlagSet(xtermTableEntry, 0x01);
    const bool fGreen = IsFlagSet(xtermTableEntry, 0x02);
    const bool fBlue = IsFlagSet(xtermTableEntry, 0x04);
    const bool fBright = IsFlagSet(xtermTableEntry, 0x08);

    return (fRed ? 0x4 : 0x0) +
           (fGreen ? 0x2 : 0x0) +
           (fBlue ? 0x1 : 0x0) +
           (fBright ? 0x8 : 0x0);
=======
    const bool fRed = IsFlagSet(xtermTableEntry, XTERM_RED_ATTR);
    const bool fGreen = IsFlagSet(xtermTableEntry, XTERM_GREEN_ATTR);
    const bool fBlue = IsFlagSet(xtermTableEntry, XTERM_BLUE_ATTR);
    const bool fBright = IsFlagSet(xtermTableEntry, XTERM_BRIGHT_ATTR);

    return (fRed ? WINDOWS_RED_ATTR : 0x0) +
           (fGreen ? WINDOWS_GREEN_ATTR : 0x0) +
           (fBlue ? WINDOWS_BLUE_ATTR : 0x0) +
           (fBright ? WINDOWS_BRIGHT_ATTR : 0x0);
>>>>>>> a27d1b1b
}
<|MERGE_RESOLUTION|>--- conflicted
+++ resolved
@@ -1,134 +1,122 @@
-/*++
-Copyright (c) Microsoft Corporation
-
-Module Name:
-- conattrs.cpp
-
-Abstract:
-- Defines common operations on console attributes, especially in regards to 
-    finding the nearest color from a color table.
-
-Author(s):
-- Mike Griese (migrie) 01-Sept-2017
---*/
-
-#include "precomp.h"
-#include "..\inc\conattrs.hpp"
-#include <math.h>
-
-struct _HSL
-{
-    double h, s, l;
-
-    // constructs an HSL color from a RGB Color.
-    _HSL(_In_ const COLORREF rgb)
-    {
-        const double r = (double) GetRValue(rgb);
-        const double g = (double) GetGValue(rgb);
-        const double b = (double) GetBValue(rgb);
-        double min, max, diff, sum;
-
-        max = max(max(r, g), b);
-        min = min(min(r, g), b);
-
-        diff = max - min;
-        sum = max + min;
-        // Luminence
-        l = max / 255.0;
-
-        // Saturation
-        s = (max == 0) ? 0 : diff / max;
-
-        //Hue
-        double q = (diff == 0)? 0 : 60.0/diff;
-        if (max == r)
-        {
-            h = (g < b)? ((360.0 + q * (g - b))/360.0) : ((q * (g - b))/360.0);
-        }
-        else if (max == g)
-        {
-            h = (120.0 + q * (b - r))/360.0;
-        }
-        else if (max == b)
-        {
-            h = (240.0 + q * (r - g))/360.0;
-        }
-        else
-        {
-            h = 0;
-        }
-    }
-};
-
-//Routine Description:
-// Finds the "distance" between a given HSL color and an RGB color, using the HSL color space.
-//   This function is designed such that the caller would convert one RGB color to HSL ahead of time,
-//   then compare many RGB colors to that first color.
-//Arguments:
-// - phslColorA - a pointer to the first color, as a HSL color.
-// - rgbColorB - The second color to compare, in RGB color.
-// Return value:
-// The "distance" between the two.
-static double _FindDifference(_In_ const _HSL* const phslColorA, _In_ const COLORREF rgbColorB)
-{
-    const _HSL hslColorB = _HSL(rgbColorB);
-    return sqrt( pow((hslColorB.h - phslColorA->h), 2) +
-                 pow((hslColorB.s - phslColorA->s), 2) +
-                 pow((hslColorB.l - phslColorA->l), 2) );
-}
-
-//Routine Description:
-// For a given RGB color Color, finds the nearest color from the array ColorTable, and returns the index of that match.
-//Arguments:
-// - Color - The RGB color to fine the nearest color to.
-// - ColorTable - The array of colors to find a nearest color from.
-// - cColorTable - The number of elements in ColorTable
-// Return value:
-// The index in ColorTable of the nearest match to Color.
-WORD FindNearestTableIndex(_In_ COLORREF const Color, _In_reads_(cColorTable) const COLORREF* const ColorTable, _In_ const WORD cColorTable)
-{
-    const _HSL hslColor = _HSL(Color);
-    WORD closest = 0;
-    double minDiff = _FindDifference(&hslColor, ColorTable[0]);
-    for (WORD i = 1; i < cColorTable; i++)
-    {
-        double diff = _FindDifference(&hslColor, ColorTable[i]);
-        if (diff < minDiff)
-        {
-            minDiff = diff;
-            closest = i;
-        }
-    }
-    return closest;
-}
-
-// Function Description:
-// - Converts the value of a xterm color table index to the windows color table equivalent.
-// Arguments:
-// - xtermTableEntry: the xterm color table index
-// Return Value:
-// - The windows color table equivalent.
-WORD XtermToWindowsIndex(_In_ const size_t xtermTableEntry)
-{
-<<<<<<< HEAD
-    const bool fRed = IsFlagSet(xtermTableEntry, 0x01);
-    const bool fGreen = IsFlagSet(xtermTableEntry, 0x02);
-    const bool fBlue = IsFlagSet(xtermTableEntry, 0x04);
-    const bool fBright = IsFlagSet(xtermTableEntry, 0x08);
-
-    return (fRed ? 0x4 : 0x0) +
-           (fGreen ? 0x2 : 0x0) +
-           (fBlue ? 0x1 : 0x0) +
-           (fBright ? 0x8 : 0x0);
-=======
-    const bool fRed = IsFlagSet(xtermTableEntry, XTERM_RED_ATTR);
-    const bool fGreen = IsFlagSet(xtermTableEntry, XTERM_GREEN_ATTR);
-    const bool fBlue = IsFlagSet(xtermTableEntry, XTERM_BLUE_ATTR);
-    const bool fBright = IsFlagSet(xtermTableEntry, XTERM_BRIGHT_ATTR);
-
-    return (fRed ? WINDOWS_RED_ATTR : 0x0) +
-           (fGreen ? WINDOWS_GREEN_ATTR : 0x0) +
-           (fBlue ? WINDOWS_BLUE_ATTR : 0x0) +
-           (fBright ? WINDOWS_BRIGHT_ATTR : 0x0);
->>>>>>> a27d1b1b
-}
+/*++
+Copyright (c) Microsoft Corporation
+
+Module Name:
+- conattrs.cpp
+
+Abstract:
+- Defines common operations on console attributes, especially in regards to 
+    finding the nearest color from a color table.
+
+Author(s):
+- Mike Griese (migrie) 01-Sept-2017
+--*/
+
+#include "precomp.h"
+#include "..\inc\conattrs.hpp"
+#include <math.h>
+
+struct _HSL
+{
+    double h, s, l;
+
+    // constructs an HSL color from a RGB Color.
+    _HSL(_In_ const COLORREF rgb)
+    {
+        const double r = (double) GetRValue(rgb);
+        const double g = (double) GetGValue(rgb);
+        const double b = (double) GetBValue(rgb);
+        double min, max, diff, sum;
+
+        max = max(max(r, g), b);
+        min = min(min(r, g), b);
+
+        diff = max - min;
+        sum = max + min;
+        // Luminence
+        l = max / 255.0;
+
+        // Saturation
+        s = (max == 0) ? 0 : diff / max;
+
+        //Hue
+        double q = (diff == 0)? 0 : 60.0/diff;
+        if (max == r)
+        {
+            h = (g < b)? ((360.0 + q * (g - b))/360.0) : ((q * (g - b))/360.0);
+        }
+        else if (max == g)
+        {
+            h = (120.0 + q * (b - r))/360.0;
+        }
+        else if (max == b)
+        {
+            h = (240.0 + q * (r - g))/360.0;
+        }
+        else
+        {
+            h = 0;
+        }
+    }
+};
+
+//Routine Description:
+// Finds the "distance" between a given HSL color and an RGB color, using the HSL color space.
+//   This function is designed such that the caller would convert one RGB color to HSL ahead of time,
+//   then compare many RGB colors to that first color.
+//Arguments:
+// - phslColorA - a pointer to the first color, as a HSL color.
+// - rgbColorB - The second color to compare, in RGB color.
+// Return value:
+// The "distance" between the two.
+static double _FindDifference(_In_ const _HSL* const phslColorA, _In_ const COLORREF rgbColorB)
+{
+    const _HSL hslColorB = _HSL(rgbColorB);
+    return sqrt( pow((hslColorB.h - phslColorA->h), 2) +
+                 pow((hslColorB.s - phslColorA->s), 2) +
+                 pow((hslColorB.l - phslColorA->l), 2) );
+}
+
+//Routine Description:
+// For a given RGB color Color, finds the nearest color from the array ColorTable, and returns the index of that match.
+//Arguments:
+// - Color - The RGB color to fine the nearest color to.
+// - ColorTable - The array of colors to find a nearest color from.
+// - cColorTable - The number of elements in ColorTable
+// Return value:
+// The index in ColorTable of the nearest match to Color.
+WORD FindNearestTableIndex(_In_ COLORREF const Color, _In_reads_(cColorTable) const COLORREF* const ColorTable, _In_ const WORD cColorTable)
+{
+    const _HSL hslColor = _HSL(Color);
+    WORD closest = 0;
+    double minDiff = _FindDifference(&hslColor, ColorTable[0]);
+    for (WORD i = 1; i < cColorTable; i++)
+    {
+        double diff = _FindDifference(&hslColor, ColorTable[i]);
+        if (diff < minDiff)
+        {
+            minDiff = diff;
+            closest = i;
+        }
+    }
+    return closest;
+}
+
+// Function Description:
+// - Converts the value of a xterm color table index to the windows color table equivalent.
+// Arguments:
+// - xtermTableEntry: the xterm color table index
+// Return Value:
+// - The windows color table equivalent.
+WORD XtermToWindowsIndex(_In_ const size_t xtermTableEntry)
+{
+    const bool fRed = IsFlagSet(xtermTableEntry, XTERM_RED_ATTR);
+    const bool fGreen = IsFlagSet(xtermTableEntry, XTERM_GREEN_ATTR);
+    const bool fBlue = IsFlagSet(xtermTableEntry, XTERM_BLUE_ATTR);
+    const bool fBright = IsFlagSet(xtermTableEntry, XTERM_BRIGHT_ATTR);
+
+    return (fRed ? WINDOWS_RED_ATTR : 0x0) +
+           (fGreen ? WINDOWS_GREEN_ATTR : 0x0) +
+           (fBlue ? WINDOWS_BLUE_ATTR : 0x0) +
+           (fBright ? WINDOWS_BRIGHT_ATTR : 0x0);
+}