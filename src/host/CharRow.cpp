/********************************************************
 *                                                       *
 *   Copyright (C) Microsoft. All rights reserved.       *
 *                                                       *
 ********************************************************/

#include "precomp.h"
#include "CharRow.hpp"

// Routine Description:
// - swaps two CHAR_ROWs
// Arguments:
// - a - the first CHAR_ROW to swap
// - b - the second CHAR_ROW to swap
// Return Value:
// - <none>
void swap(CHAR_ROW& a, CHAR_ROW& b) noexcept
{
    a.swap(b);
}

// Routine Description:
// - constructor
// Arguments:
// - rowWidth - the size (in wchar_t) of the char and attribute rows
// Return Value:
// - instantiated object
// Note: will through if unable to allocate char/attribute buffers
CHAR_ROW::CHAR_ROW(short rowWidth) :
    _data(rowWidth, std::pair<wchar_t, DbcsAttribute>(UNICODE_SPACE, DbcsAttribute{}))
{
    SetWrapStatus(false);
    SetDoubleBytePadded(false);
}

// Routine Description:
// - copy constructor
// Arguments:
// - CHAR_ROW to copy
// Return Value:
// - instantiated object
// Note: will through if unable to allocate char/attribute buffers
CHAR_ROW::CHAR_ROW(const CHAR_ROW& a) :
    bRowFlags{ a.bRowFlags },
    _data{ a._data }
{
}

// Routine Description:
// - assignment operator
// Arguments:
// - CHAR_ROW to copy
// Return Value:
// - reference to this object
CHAR_ROW& CHAR_ROW::operator=(const CHAR_ROW& a)
{
    CHAR_ROW temp(a);
    this->swap(temp);
    return *this;
}

// Routine Description:
// - move constructor
// Arguments:
// - CHAR_ROW to move
// Return Value:
// - instantiated object
CHAR_ROW::CHAR_ROW(CHAR_ROW&& a) noexcept
{
    this->swap(a);
}

CHAR_ROW::~CHAR_ROW()
{
}

// Routine Description:
// - swaps values with another CHAR_ROW
// Arguments:
// - other - the CHAR_ROW to swap with
// Return Value:
// - <none>
void CHAR_ROW::swap(CHAR_ROW& other) noexcept
{
    // this looks kinda weird, but we want the compiler to be able to choose between std::swap and a
    // specialized swap, so we include both in the same namespace and let it sort it out.
    using std::swap;
    swap(bRowFlags, other.bRowFlags);
    swap(_data, other._data);
}

// Routine Description:
// - gets the attribute at the specified column
// Arguments:
// - column - the column to get the attribute for
// Return Value:
// - the attribute
// Note: will throw exception if column is out of bounds
const DbcsAttribute& CHAR_ROW::GetAttribute(_In_ const size_t column) const
{
    return _data.at(column).second;
}

// Routine Description:
// - gets the attribute at the specified column
// Arguments:
// - column - the column to get the attribute for
// Return Value:
// - the attribute
// Note: will throw exception if column is out of bounds
DbcsAttribute& CHAR_ROW::GetAttribute(_In_ const size_t column)
{
    return const_cast<DbcsAttribute&>(static_cast<const CHAR_ROW* const>(this)->GetAttribute(column));
}

CHAR_ROW::iterator CHAR_ROW::begin() noexcept
{
    return _data.begin();
}

CHAR_ROW::const_iterator CHAR_ROW::cbegin() const noexcept
{
    return _data.cbegin();
}

CHAR_ROW::iterator CHAR_ROW::end() noexcept
{
    return _data.end();
}

CHAR_ROW::const_iterator CHAR_ROW::cend() const noexcept
{
    return _data.cend();
}

size_t CHAR_ROW::size() const noexcept
{
    return _data.size();
}

// Routine Description:
// - resets text data at column
// Arguments:
// - column - column index to clear text data from
// Return Value:
// - <none>
// Note: will throw exception if column is out of bounds
void CHAR_ROW::ClearGlyph(const size_t column)
{
    _data.at(column).first = UNICODE_SPACE;
}

// Routine Description:
// - returns text data at column as a const reference.
// Arguments:
// - column - column to get text data for
// Return Value:
// - text data at column
// - Note: will throw exception if column is out of bounds
const wchar_t& CHAR_ROW::GetGlyphAt(const size_t column) const
{
    return _data.at(column).first;
}

// Routine Description:
// - returns text data at column as a reference.
// Arguments:
// - column - column to get text data for
// Return Value:
// - text data at column
// - Note: will throw exception if column is out of bounds
wchar_t& CHAR_ROW::GetGlyphAt(const size_t column)
{
    return const_cast<wchar_t&>(static_cast<const CHAR_ROW* const>(this)->GetGlyphAt(column));
}

// Routine Description:
// - returns the all of the text in a row, including leading and trailing whitespace.
// Arguments:
// - <none>
// Return Value:
// - all text data in the row
std::wstring CHAR_ROW::GetText() const
{
    std::wstring temp(_data.size(), UNICODE_SPACE);
    for (size_t i = 0; i < _data.size(); ++i)
    {
        temp[i] = _data[i].first;
    }
    return temp;
}

// Routine Description:
// - Sets all properties of the CHAR_ROW to default values
// Arguments:
// - sRowWidth - The width of the row.
// Return Value:
// - <none>
void CHAR_ROW::Reset(_In_ short const sRowWidth)
{
    const value_type insertVals{ UNICODE_SPACE, DbcsAttribute() };

    std::fill(_data.begin(), _data.end(), insertVals);
    _data.resize(sRowWidth, insertVals);

    SetWrapStatus(false);
    SetDoubleBytePadded(false);
}

// Routine Description:
// - resizes the width of the CHAR_ROW
// Arguments:
// - newSize - the new width of the character and attributes rows
// Return Value:
// - S_OK on success, otherwise relevant error code
HRESULT CHAR_ROW::Resize(_In_ size_t const newSize)
{
<<<<<<< HEAD
    // last attribute in a row gets extended to the end
    const value_type insertVals{ UNICODE_SPACE, _data.back().second };
    _data.resize(newSize, insertVals);
=======
    try
    {
        _chars.resize(newSize, UNICODE_SPACE);
        // last attribute in a row gets extended to the end
        _attributes.resize(newSize, _attributes.back());
    }
    CATCH_RETURN();

    _rowWidth = newSize;
>>>>>>> 6fefef3a

    return S_OK;
}

// Routine Description:
// - Sets the wrap status for the current row
// Arguments:
// - fWrapWasForced - True if the row ran out of space and we forced to wrap to the next row. False otherwise.
// Return Value:
// - <none>
void CHAR_ROW::SetWrapStatus(_In_ bool const fWrapWasForced)
{
    if (fWrapWasForced)
    {
        this->bRowFlags |= RowFlags::WrapForced;
    }
    else
    {
        this->bRowFlags &= ~RowFlags::WrapForced;
    }
}

// Routine Description:
// - Gets the wrap status for the current row
// Arguments:
// - <none>
// Return Value:
// - True if the row ran out of space and we were forced to wrap to the next row. False otherwise.
bool CHAR_ROW::WasWrapForced() const
{
    return IsFlagSet((DWORD)this->bRowFlags, (DWORD)RowFlags::WrapForced);
}

// Routine Description:
// - Sets the double byte padding for the current row
// Arguments:
// - fWrapWasForced - True if the row ran out of space for a double byte character and we padded out the row. False otherwise.
// Return Value:
// - <none>
void CHAR_ROW::SetDoubleBytePadded(_In_ bool const fDoubleBytePadded)
{
    if (fDoubleBytePadded)
    {
        this->bRowFlags |= RowFlags::DoubleBytePadded;
    }
    else
    {
        this->bRowFlags &= ~RowFlags::DoubleBytePadded;
    }
}

// Routine Description:
// - Gets the double byte padding status for the current row.
// Arguments:
// - <none>
// Return Value:
// - True if the row didn't have space for a double byte character and we were padded out the row. False otherwise.
bool CHAR_ROW::WasDoubleBytePadded() const
{
    return IsFlagSet((DWORD)this->bRowFlags, (DWORD)RowFlags::DoubleBytePadded);
}

// Routine Description:
// - Inspects the current internal string to find the left edge of it
// Arguments:
// - <none>
// Return Value:
// - The calculated left boundary of the internal string.
size_t CHAR_ROW::MeasureLeft() const
{
    std::vector<value_type>::const_iterator it = _data.cbegin();
    while (it != _data.cend() && it->first == UNICODE_SPACE)
    {
        ++it;
    }
    return it - _data.begin();
}

// Routine Description:
// - Inspects the current internal string to find the right edge of it
// Arguments:
// - <none>
// Return Value:
// - The calculated right boundary of the internal string.
size_t CHAR_ROW::MeasureRight() const
{
    std::vector<value_type>::const_reverse_iterator it = _data.crbegin();
    while (it != _data.crend() && it->first == UNICODE_SPACE)
    {
        ++it;
    }
    return _data.crend() - it;
}

// Routine Description:
// - Tells you whether or not this row contains any valid text.
// Arguments:
// - <none>
// Return Value:
// - True if there is valid text in this row. False otherwise.
bool CHAR_ROW::ContainsText() const
{
    for (const value_type& vals : _data)
    {
        if (vals.first != UNICODE_SPACE)
        {
            return true;
        }
    }
    return false;
}
<|MERGE_RESOLUTION|>--- conflicted
+++ resolved
@@ -1,343 +1,335 @@
-/********************************************************
- *                                                       *
- *   Copyright (C) Microsoft. All rights reserved.       *
- *                                                       *
- ********************************************************/
-
-#include "precomp.h"
-#include "CharRow.hpp"
-
-// Routine Description:
-// - swaps two CHAR_ROWs
-// Arguments:
-// - a - the first CHAR_ROW to swap
-// - b - the second CHAR_ROW to swap
-// Return Value:
-// - <none>
-void swap(CHAR_ROW& a, CHAR_ROW& b) noexcept
-{
-    a.swap(b);
-}
-
-// Routine Description:
-// - constructor
-// Arguments:
-// - rowWidth - the size (in wchar_t) of the char and attribute rows
-// Return Value:
-// - instantiated object
-// Note: will through if unable to allocate char/attribute buffers
-CHAR_ROW::CHAR_ROW(short rowWidth) :
-    _data(rowWidth, std::pair<wchar_t, DbcsAttribute>(UNICODE_SPACE, DbcsAttribute{}))
-{
-    SetWrapStatus(false);
-    SetDoubleBytePadded(false);
-}
-
-// Routine Description:
-// - copy constructor
-// Arguments:
-// - CHAR_ROW to copy
-// Return Value:
-// - instantiated object
-// Note: will through if unable to allocate char/attribute buffers
-CHAR_ROW::CHAR_ROW(const CHAR_ROW& a) :
-    bRowFlags{ a.bRowFlags },
-    _data{ a._data }
-{
-}
-
-// Routine Description:
-// - assignment operator
-// Arguments:
-// - CHAR_ROW to copy
-// Return Value:
-// - reference to this object
-CHAR_ROW& CHAR_ROW::operator=(const CHAR_ROW& a)
-{
-    CHAR_ROW temp(a);
-    this->swap(temp);
-    return *this;
-}
-
-// Routine Description:
-// - move constructor
-// Arguments:
-// - CHAR_ROW to move
-// Return Value:
-// - instantiated object
-CHAR_ROW::CHAR_ROW(CHAR_ROW&& a) noexcept
-{
-    this->swap(a);
-}
-
-CHAR_ROW::~CHAR_ROW()
-{
-}
-
-// Routine Description:
-// - swaps values with another CHAR_ROW
-// Arguments:
-// - other - the CHAR_ROW to swap with
-// Return Value:
-// - <none>
-void CHAR_ROW::swap(CHAR_ROW& other) noexcept
-{
-    // this looks kinda weird, but we want the compiler to be able to choose between std::swap and a
-    // specialized swap, so we include both in the same namespace and let it sort it out.
-    using std::swap;
-    swap(bRowFlags, other.bRowFlags);
-    swap(_data, other._data);
-}
-
-// Routine Description:
-// - gets the attribute at the specified column
-// Arguments:
-// - column - the column to get the attribute for
-// Return Value:
-// - the attribute
-// Note: will throw exception if column is out of bounds
-const DbcsAttribute& CHAR_ROW::GetAttribute(_In_ const size_t column) const
-{
-    return _data.at(column).second;
-}
-
-// Routine Description:
-// - gets the attribute at the specified column
-// Arguments:
-// - column - the column to get the attribute for
-// Return Value:
-// - the attribute
-// Note: will throw exception if column is out of bounds
-DbcsAttribute& CHAR_ROW::GetAttribute(_In_ const size_t column)
-{
-    return const_cast<DbcsAttribute&>(static_cast<const CHAR_ROW* const>(this)->GetAttribute(column));
-}
-
-CHAR_ROW::iterator CHAR_ROW::begin() noexcept
-{
-    return _data.begin();
-}
-
-CHAR_ROW::const_iterator CHAR_ROW::cbegin() const noexcept
-{
-    return _data.cbegin();
-}
-
-CHAR_ROW::iterator CHAR_ROW::end() noexcept
-{
-    return _data.end();
-}
-
-CHAR_ROW::const_iterator CHAR_ROW::cend() const noexcept
-{
-    return _data.cend();
-}
-
-size_t CHAR_ROW::size() const noexcept
-{
-    return _data.size();
-}
-
-// Routine Description:
-// - resets text data at column
-// Arguments:
-// - column - column index to clear text data from
-// Return Value:
-// - <none>
-// Note: will throw exception if column is out of bounds
-void CHAR_ROW::ClearGlyph(const size_t column)
-{
-    _data.at(column).first = UNICODE_SPACE;
-}
-
-// Routine Description:
-// - returns text data at column as a const reference.
-// Arguments:
-// - column - column to get text data for
-// Return Value:
-// - text data at column
-// - Note: will throw exception if column is out of bounds
-const wchar_t& CHAR_ROW::GetGlyphAt(const size_t column) const
-{
-    return _data.at(column).first;
-}
-
-// Routine Description:
-// - returns text data at column as a reference.
-// Arguments:
-// - column - column to get text data for
-// Return Value:
-// - text data at column
-// - Note: will throw exception if column is out of bounds
-wchar_t& CHAR_ROW::GetGlyphAt(const size_t column)
-{
-    return const_cast<wchar_t&>(static_cast<const CHAR_ROW* const>(this)->GetGlyphAt(column));
-}
-
-// Routine Description:
-// - returns the all of the text in a row, including leading and trailing whitespace.
-// Arguments:
-// - <none>
-// Return Value:
-// - all text data in the row
-std::wstring CHAR_ROW::GetText() const
-{
-    std::wstring temp(_data.size(), UNICODE_SPACE);
-    for (size_t i = 0; i < _data.size(); ++i)
-    {
-        temp[i] = _data[i].first;
-    }
-    return temp;
-}
-
-// Routine Description:
-// - Sets all properties of the CHAR_ROW to default values
-// Arguments:
-// - sRowWidth - The width of the row.
-// Return Value:
-// - <none>
-void CHAR_ROW::Reset(_In_ short const sRowWidth)
-{
-    const value_type insertVals{ UNICODE_SPACE, DbcsAttribute() };
-
-    std::fill(_data.begin(), _data.end(), insertVals);
-    _data.resize(sRowWidth, insertVals);
-
-    SetWrapStatus(false);
-    SetDoubleBytePadded(false);
-}
-
-// Routine Description:
-// - resizes the width of the CHAR_ROW
-// Arguments:
-// - newSize - the new width of the character and attributes rows
-// Return Value:
-// - S_OK on success, otherwise relevant error code
-HRESULT CHAR_ROW::Resize(_In_ size_t const newSize)
-{
-<<<<<<< HEAD
-    // last attribute in a row gets extended to the end
-    const value_type insertVals{ UNICODE_SPACE, _data.back().second };
-    _data.resize(newSize, insertVals);
-=======
-    try
-    {
-        _chars.resize(newSize, UNICODE_SPACE);
-        // last attribute in a row gets extended to the end
-        _attributes.resize(newSize, _attributes.back());
-    }
-    CATCH_RETURN();
-
-    _rowWidth = newSize;
->>>>>>> 6fefef3a
-
-    return S_OK;
-}
-
-// Routine Description:
-// - Sets the wrap status for the current row
-// Arguments:
-// - fWrapWasForced - True if the row ran out of space and we forced to wrap to the next row. False otherwise.
-// Return Value:
-// - <none>
-void CHAR_ROW::SetWrapStatus(_In_ bool const fWrapWasForced)
-{
-    if (fWrapWasForced)
-    {
-        this->bRowFlags |= RowFlags::WrapForced;
-    }
-    else
-    {
-        this->bRowFlags &= ~RowFlags::WrapForced;
-    }
-}
-
-// Routine Description:
-// - Gets the wrap status for the current row
-// Arguments:
-// - <none>
-// Return Value:
-// - True if the row ran out of space and we were forced to wrap to the next row. False otherwise.
-bool CHAR_ROW::WasWrapForced() const
-{
-    return IsFlagSet((DWORD)this->bRowFlags, (DWORD)RowFlags::WrapForced);
-}
-
-// Routine Description:
-// - Sets the double byte padding for the current row
-// Arguments:
-// - fWrapWasForced - True if the row ran out of space for a double byte character and we padded out the row. False otherwise.
-// Return Value:
-// - <none>
-void CHAR_ROW::SetDoubleBytePadded(_In_ bool const fDoubleBytePadded)
-{
-    if (fDoubleBytePadded)
-    {
-        this->bRowFlags |= RowFlags::DoubleBytePadded;
-    }
-    else
-    {
-        this->bRowFlags &= ~RowFlags::DoubleBytePadded;
-    }
-}
-
-// Routine Description:
-// - Gets the double byte padding status for the current row.
-// Arguments:
-// - <none>
-// Return Value:
-// - True if the row didn't have space for a double byte character and we were padded out the row. False otherwise.
-bool CHAR_ROW::WasDoubleBytePadded() const
-{
-    return IsFlagSet((DWORD)this->bRowFlags, (DWORD)RowFlags::DoubleBytePadded);
-}
-
-// Routine Description:
-// - Inspects the current internal string to find the left edge of it
-// Arguments:
-// - <none>
-// Return Value:
-// - The calculated left boundary of the internal string.
-size_t CHAR_ROW::MeasureLeft() const
-{
-    std::vector<value_type>::const_iterator it = _data.cbegin();
-    while (it != _data.cend() && it->first == UNICODE_SPACE)
-    {
-        ++it;
-    }
-    return it - _data.begin();
-}
-
-// Routine Description:
-// - Inspects the current internal string to find the right edge of it
-// Arguments:
-// - <none>
-// Return Value:
-// - The calculated right boundary of the internal string.
-size_t CHAR_ROW::MeasureRight() const
-{
-    std::vector<value_type>::const_reverse_iterator it = _data.crbegin();
-    while (it != _data.crend() && it->first == UNICODE_SPACE)
-    {
-        ++it;
-    }
-    return _data.crend() - it;
-}
-
-// Routine Description:
-// - Tells you whether or not this row contains any valid text.
-// Arguments:
-// - <none>
-// Return Value:
-// - True if there is valid text in this row. False otherwise.
-bool CHAR_ROW::ContainsText() const
-{
-    for (const value_type& vals : _data)
-    {
-        if (vals.first != UNICODE_SPACE)
-        {
-            return true;
-        }
-    }
-    return false;
-}
+/********************************************************
+ *                                                       *
+ *   Copyright (C) Microsoft. All rights reserved.       *
+ *                                                       *
+ ********************************************************/
+
+#include "precomp.h"
+#include "CharRow.hpp"
+
+// Routine Description:
+// - swaps two CHAR_ROWs
+// Arguments:
+// - a - the first CHAR_ROW to swap
+// - b - the second CHAR_ROW to swap
+// Return Value:
+// - <none>
+void swap(CHAR_ROW& a, CHAR_ROW& b) noexcept
+{
+    a.swap(b);
+}
+
+// Routine Description:
+// - constructor
+// Arguments:
+// - rowWidth - the size (in wchar_t) of the char and attribute rows
+// Return Value:
+// - instantiated object
+// Note: will through if unable to allocate char/attribute buffers
+CHAR_ROW::CHAR_ROW(short rowWidth) :
+    _data(rowWidth, std::pair<wchar_t, DbcsAttribute>(UNICODE_SPACE, DbcsAttribute{}))
+{
+    SetWrapStatus(false);
+    SetDoubleBytePadded(false);
+}
+
+// Routine Description:
+// - copy constructor
+// Arguments:
+// - CHAR_ROW to copy
+// Return Value:
+// - instantiated object
+// Note: will through if unable to allocate char/attribute buffers
+CHAR_ROW::CHAR_ROW(const CHAR_ROW& a) :
+    bRowFlags{ a.bRowFlags },
+    _data{ a._data }
+{
+}
+
+// Routine Description:
+// - assignment operator
+// Arguments:
+// - CHAR_ROW to copy
+// Return Value:
+// - reference to this object
+CHAR_ROW& CHAR_ROW::operator=(const CHAR_ROW& a)
+{
+    CHAR_ROW temp(a);
+    this->swap(temp);
+    return *this;
+}
+
+// Routine Description:
+// - move constructor
+// Arguments:
+// - CHAR_ROW to move
+// Return Value:
+// - instantiated object
+CHAR_ROW::CHAR_ROW(CHAR_ROW&& a) noexcept
+{
+    this->swap(a);
+}
+
+CHAR_ROW::~CHAR_ROW()
+{
+}
+
+// Routine Description:
+// - swaps values with another CHAR_ROW
+// Arguments:
+// - other - the CHAR_ROW to swap with
+// Return Value:
+// - <none>
+void CHAR_ROW::swap(CHAR_ROW& other) noexcept
+{
+    // this looks kinda weird, but we want the compiler to be able to choose between std::swap and a
+    // specialized swap, so we include both in the same namespace and let it sort it out.
+    using std::swap;
+    swap(bRowFlags, other.bRowFlags);
+    swap(_data, other._data);
+}
+
+// Routine Description:
+// - gets the attribute at the specified column
+// Arguments:
+// - column - the column to get the attribute for
+// Return Value:
+// - the attribute
+// Note: will throw exception if column is out of bounds
+const DbcsAttribute& CHAR_ROW::GetAttribute(_In_ const size_t column) const
+{
+    return _data.at(column).second;
+}
+
+// Routine Description:
+// - gets the attribute at the specified column
+// Arguments:
+// - column - the column to get the attribute for
+// Return Value:
+// - the attribute
+// Note: will throw exception if column is out of bounds
+DbcsAttribute& CHAR_ROW::GetAttribute(_In_ const size_t column)
+{
+    return const_cast<DbcsAttribute&>(static_cast<const CHAR_ROW* const>(this)->GetAttribute(column));
+}
+
+CHAR_ROW::iterator CHAR_ROW::begin() noexcept
+{
+    return _data.begin();
+}
+
+CHAR_ROW::const_iterator CHAR_ROW::cbegin() const noexcept
+{
+    return _data.cbegin();
+}
+
+CHAR_ROW::iterator CHAR_ROW::end() noexcept
+{
+    return _data.end();
+}
+
+CHAR_ROW::const_iterator CHAR_ROW::cend() const noexcept
+{
+    return _data.cend();
+}
+
+size_t CHAR_ROW::size() const noexcept
+{
+    return _data.size();
+}
+
+// Routine Description:
+// - resets text data at column
+// Arguments:
+// - column - column index to clear text data from
+// Return Value:
+// - <none>
+// Note: will throw exception if column is out of bounds
+void CHAR_ROW::ClearGlyph(const size_t column)
+{
+    _data.at(column).first = UNICODE_SPACE;
+}
+
+// Routine Description:
+// - returns text data at column as a const reference.
+// Arguments:
+// - column - column to get text data for
+// Return Value:
+// - text data at column
+// - Note: will throw exception if column is out of bounds
+const wchar_t& CHAR_ROW::GetGlyphAt(const size_t column) const
+{
+    return _data.at(column).first;
+}
+
+// Routine Description:
+// - returns text data at column as a reference.
+// Arguments:
+// - column - column to get text data for
+// Return Value:
+// - text data at column
+// - Note: will throw exception if column is out of bounds
+wchar_t& CHAR_ROW::GetGlyphAt(const size_t column)
+{
+    return const_cast<wchar_t&>(static_cast<const CHAR_ROW* const>(this)->GetGlyphAt(column));
+}
+
+// Routine Description:
+// - returns the all of the text in a row, including leading and trailing whitespace.
+// Arguments:
+// - <none>
+// Return Value:
+// - all text data in the row
+std::wstring CHAR_ROW::GetText() const
+{
+    std::wstring temp(_data.size(), UNICODE_SPACE);
+    for (size_t i = 0; i < _data.size(); ++i)
+    {
+        temp[i] = _data[i].first;
+    }
+    return temp;
+}
+
+// Routine Description:
+// - Sets all properties of the CHAR_ROW to default values
+// Arguments:
+// - sRowWidth - The width of the row.
+// Return Value:
+// - <none>
+void CHAR_ROW::Reset(_In_ short const sRowWidth)
+{
+    const value_type insertVals{ UNICODE_SPACE, DbcsAttribute() };
+
+    std::fill(_data.begin(), _data.end(), insertVals);
+    _data.resize(sRowWidth, insertVals);
+
+    SetWrapStatus(false);
+    SetDoubleBytePadded(false);
+}
+
+// Routine Description:
+// - resizes the width of the CHAR_ROW
+// Arguments:
+// - newSize - the new width of the character and attributes rows
+// Return Value:
+// - S_OK on success, otherwise relevant error code
+HRESULT CHAR_ROW::Resize(_In_ size_t const newSize)
+{
+    // last attribute in a row gets extended to the end
+    const value_type insertVals{ UNICODE_SPACE, _data.back().second };
+    try
+    {
+        _data.resize(newSize, insertVals);
+    }
+    CATCH_RETURN();
+
+    return S_OK;
+}
+
+// Routine Description:
+// - Sets the wrap status for the current row
+// Arguments:
+// - fWrapWasForced - True if the row ran out of space and we forced to wrap to the next row. False otherwise.
+// Return Value:
+// - <none>
+void CHAR_ROW::SetWrapStatus(_In_ bool const fWrapWasForced)
+{
+    if (fWrapWasForced)
+    {
+        this->bRowFlags |= RowFlags::WrapForced;
+    }
+    else
+    {
+        this->bRowFlags &= ~RowFlags::WrapForced;
+    }
+}
+
+// Routine Description:
+// - Gets the wrap status for the current row
+// Arguments:
+// - <none>
+// Return Value:
+// - True if the row ran out of space and we were forced to wrap to the next row. False otherwise.
+bool CHAR_ROW::WasWrapForced() const
+{
+    return IsFlagSet((DWORD)this->bRowFlags, (DWORD)RowFlags::WrapForced);
+}
+
+// Routine Description:
+// - Sets the double byte padding for the current row
+// Arguments:
+// - fWrapWasForced - True if the row ran out of space for a double byte character and we padded out the row. False otherwise.
+// Return Value:
+// - <none>
+void CHAR_ROW::SetDoubleBytePadded(_In_ bool const fDoubleBytePadded)
+{
+    if (fDoubleBytePadded)
+    {
+        this->bRowFlags |= RowFlags::DoubleBytePadded;
+    }
+    else
+    {
+        this->bRowFlags &= ~RowFlags::DoubleBytePadded;
+    }
+}
+
+// Routine Description:
+// - Gets the double byte padding status for the current row.
+// Arguments:
+// - <none>
+// Return Value:
+// - True if the row didn't have space for a double byte character and we were padded out the row. False otherwise.
+bool CHAR_ROW::WasDoubleBytePadded() const
+{
+    return IsFlagSet((DWORD)this->bRowFlags, (DWORD)RowFlags::DoubleBytePadded);
+}
+
+// Routine Description:
+// - Inspects the current internal string to find the left edge of it
+// Arguments:
+// - <none>
+// Return Value:
+// - The calculated left boundary of the internal string.
+size_t CHAR_ROW::MeasureLeft() const
+{
+    std::vector<value_type>::const_iterator it = _data.cbegin();
+    while (it != _data.cend() && it->first == UNICODE_SPACE)
+    {
+        ++it;
+    }
+    return it - _data.begin();
+}
+
+// Routine Description:
+// - Inspects the current internal string to find the right edge of it
+// Arguments:
+// - <none>
+// Return Value:
+// - The calculated right boundary of the internal string.
+size_t CHAR_ROW::MeasureRight() const
+{
+    std::vector<value_type>::const_reverse_iterator it = _data.crbegin();
+    while (it != _data.crend() && it->first == UNICODE_SPACE)
+    {
+        ++it;
+    }
+    return _data.crend() - it;
+}
+
+// Routine Description:
+// - Tells you whether or not this row contains any valid text.
+// Arguments:
+// - <none>
+// Return Value:
+// - True if there is valid text in this row. False otherwise.
+bool CHAR_ROW::ContainsText() const
+{
+    for (const value_type& vals : _data)
+    {
+        if (vals.first != UNICODE_SPACE)
+        {
+            return true;
+        }
+    }
+    return false;
+}