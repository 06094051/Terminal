--- conflicted
+++ resolved
@@ -1,143 +1,139 @@
-/*++
-Copyright (c) Microsoft Corporation
-
-Module Name:
-- CharRow.hpp
-
-Abstract:
-- contains data structure for UCS2 encoded character data of a row
-
-Author(s):
-- Michael Niksa (miniksa) 10-Apr-2014
-- Paul Campbell (paulcam) 10-Apr-2014
-
-Revision History:
-- From components of output.h/.c
-  by Therese Stowell (ThereseS) 1990-1991
-- Pulled into its own file from textBuffer.hpp/cpp (AustDi, 2017)
---*/
-
-#pragma once
-
-#include "DbcsAttribute.hpp"
-<<<<<<< HEAD
-=======
-#include "ICharRow.hpp"
-#include "CharRowCellReference.hpp"
-#include "CharRowCell.hpp"
-#include "UnicodeStorage.hpp"
-
-class ROW;
->>>>>>> 44bd4767
-
-// the characters of one row of screen buffer
-// we keep the following values so that we don't write
-// more pixels to the screen than we have to:
-// left is initialized to screenbuffer width.  right is
-// initialized to zero.
-//
-//      [     foo.bar    12-12-61                       ]
-//       ^    ^                  ^                     ^
-//       |    |                  |                     |
-//     Chars Left               Right                end of Chars buffer
-class CharRow final
-{
-public:
-    using glyph_type = typename wchar_t;
-    using value_type = typename CharRowCell;
-    using iterator = typename std::vector<value_type>::iterator;
-    using const_iterator = typename std::vector<value_type>::const_iterator;
-    using reference = typename CharRowCellReference;
-
-    CharRow(size_t rowWidth, ROW* pParent);
-    CharRow(const CharRow& a) = default;
-    CharRow& operator=(const CharRow& a);
-    CharRow(CharRow&& a) = default;
-    ~CharRow() = default;
-
-    void swap(CharRow& other) noexcept;
-
-    void SetWrapForced(const bool wrap) noexcept;
-    bool WasWrapForced() const noexcept;
-    void SetDoubleBytePadded(const bool doubleBytePadded) noexcept;
-    bool WasDoubleBytePadded() const noexcept;
-    size_t size() const noexcept;
-    void Reset();
-    [[nodiscard]]
-    HRESULT Resize(const size_t newSize) noexcept;
-    size_t MeasureLeft() const;
-    size_t MeasureRight() const noexcept;
-    void ClearCell(const size_t column);
-    bool ContainsText() const noexcept;
-    const DbcsAttribute& DbcsAttrAt(const size_t column) const;
-    DbcsAttribute& DbcsAttrAt(const size_t column);
-    void ClearGlyph(const size_t column);
-    std::wstring GetText() const;
-
-    // other functions implemented at the template class level
-    std::wstring GetTextRaw() const;
-
-    // working with glyphs
-    const reference GlyphAt(const size_t column) const;
-    reference GlyphAt(const size_t column);
-
-    // iterators
-    iterator begin() noexcept;
-    const_iterator cbegin() const noexcept;
-
-    iterator end() noexcept;
-    const_iterator cend() const noexcept;
-
-    UnicodeStorage& GetUnicodeStorage();
-    const UnicodeStorage& GetUnicodeStorage() const;
-    COORD GetStorageKey(const size_t column) const;
-
-    friend CharRowCellReference;
-    friend constexpr bool operator==(const CharRow& a, const CharRow& b) noexcept;
-
-protected:
-    // Occurs when the user runs out of text in a given row and we're forced to wrap the cursor to the next line
-    bool _wrapForced;
-
-    // Occurs when the user runs out of text to support a double byte character and we're forced to the next line
-    bool _doubleBytePadded;
-
-    // storage for glyph data and dbcs attributes
-    std::vector<value_type> _data;
-
-    // ROW that this CharRow belongs to
-    ROW* _pParent;
-};
-
-void swap(CharRow& a, CharRow& b) noexcept;
-
-constexpr bool operator==(const CharRow& a, const CharRow& b) noexcept
-{
-    return (a._wrapForced == b._wrapForced &&
-            a._doubleBytePadded == b._doubleBytePadded &&
-            a._data == b._data);
-}
-
-template<typename InputIt1, typename InputIt2>
-void OverwriteColumns(InputIt1 startChars, InputIt1 endChars, InputIt2 startAttrs, CharRow::iterator outIt)
-{
-    std::transform(startChars,
-                   endChars,
-                   startAttrs,
-                   outIt,
-                   [](const wchar_t wch, const DbcsAttribute attr)
-    {
-        return CharRow::value_type{ wch, attr };
-    });
-}
-
-// this sticks specialization of swap() into the std::namespace for CharRow, so that callers that use
-// std::swap explicitly over calling the global swap can still get the performance benefit.
-namespace std
-{
-    template<>
-    inline void swap<CharRow>(CharRow& a, CharRow& b) noexcept
-    {
-        a.swap(b);
-    }
-}
+/*++
+Copyright (c) Microsoft Corporation
+
+Module Name:
+- CharRow.hpp
+
+Abstract:
+- contains data structure for UCS2 encoded character data of a row
+
+Author(s):
+- Michael Niksa (miniksa) 10-Apr-2014
+- Paul Campbell (paulcam) 10-Apr-2014
+
+Revision History:
+- From components of output.h/.c
+  by Therese Stowell (ThereseS) 1990-1991
+- Pulled into its own file from textBuffer.hpp/cpp (AustDi, 2017)
+--*/
+
+#pragma once
+
+#include "DbcsAttribute.hpp"
+#include "CharRowCellReference.hpp"
+#include "CharRowCell.hpp"
+#include "UnicodeStorage.hpp"
+
+class ROW;
+
+// the characters of one row of screen buffer
+// we keep the following values so that we don't write
+// more pixels to the screen than we have to:
+// left is initialized to screenbuffer width.  right is
+// initialized to zero.
+//
+//      [     foo.bar    12-12-61                       ]
+//       ^    ^                  ^                     ^
+//       |    |                  |                     |
+//     Chars Left               Right                end of Chars buffer
+class CharRow final
+{
+public:
+    using glyph_type = typename wchar_t;
+    using value_type = typename CharRowCell;
+    using iterator = typename std::vector<value_type>::iterator;
+    using const_iterator = typename std::vector<value_type>::const_iterator;
+    using reference = typename CharRowCellReference;
+
+    CharRow(size_t rowWidth, ROW* pParent);
+    CharRow(const CharRow& a) = default;
+    CharRow& operator=(const CharRow& a);
+    CharRow(CharRow&& a) = default;
+    ~CharRow() = default;
+
+    void swap(CharRow& other) noexcept;
+
+    void SetWrapForced(const bool wrap) noexcept;
+    bool WasWrapForced() const noexcept;
+    void SetDoubleBytePadded(const bool doubleBytePadded) noexcept;
+    bool WasDoubleBytePadded() const noexcept;
+    size_t size() const noexcept;
+    void Reset();
+    [[nodiscard]]
+    HRESULT Resize(const size_t newSize) noexcept;
+    size_t MeasureLeft() const;
+    size_t MeasureRight() const noexcept;
+    void ClearCell(const size_t column);
+    bool ContainsText() const noexcept;
+    const DbcsAttribute& DbcsAttrAt(const size_t column) const;
+    DbcsAttribute& DbcsAttrAt(const size_t column);
+    void ClearGlyph(const size_t column);
+    std::wstring GetText() const;
+
+    // other functions implemented at the template class level
+    std::wstring GetTextRaw() const;
+
+    // working with glyphs
+    const reference GlyphAt(const size_t column) const;
+    reference GlyphAt(const size_t column);
+
+    // iterators
+    iterator begin() noexcept;
+    const_iterator cbegin() const noexcept;
+
+    iterator end() noexcept;
+    const_iterator cend() const noexcept;
+
+    UnicodeStorage& GetUnicodeStorage();
+    const UnicodeStorage& GetUnicodeStorage() const;
+    COORD GetStorageKey(const size_t column) const;
+
+    friend CharRowCellReference;
+    friend constexpr bool operator==(const CharRow& a, const CharRow& b) noexcept;
+
+protected:
+    // Occurs when the user runs out of text in a given row and we're forced to wrap the cursor to the next line
+    bool _wrapForced;
+
+    // Occurs when the user runs out of text to support a double byte character and we're forced to the next line
+    bool _doubleBytePadded;
+
+    // storage for glyph data and dbcs attributes
+    std::vector<value_type> _data;
+
+    // ROW that this CharRow belongs to
+    ROW* _pParent;
+};
+
+void swap(CharRow& a, CharRow& b) noexcept;
+
+constexpr bool operator==(const CharRow& a, const CharRow& b) noexcept
+{
+    return (a._wrapForced == b._wrapForced &&
+            a._doubleBytePadded == b._doubleBytePadded &&
+            a._data == b._data);
+}
+
+template<typename InputIt1, typename InputIt2>
+void OverwriteColumns(InputIt1 startChars, InputIt1 endChars, InputIt2 startAttrs, CharRow::iterator outIt)
+{
+    std::transform(startChars,
+                   endChars,
+                   startAttrs,
+                   outIt,
+                   [](const wchar_t wch, const DbcsAttribute attr)
+    {
+        return CharRow::value_type{ wch, attr };
+    });
+}
+
+// this sticks specialization of swap() into the std::namespace for CharRow, so that callers that use
+// std::swap explicitly over calling the global swap can still get the performance benefit.
+namespace std
+{
+    template<>
+    inline void swap<CharRow>(CharRow& a, CharRow& b) noexcept
+    {
+        a.swap(b);
+    }
+}