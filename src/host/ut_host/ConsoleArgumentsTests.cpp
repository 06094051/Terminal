--- conflicted
+++ resolved
@@ -1,934 +1,952 @@
-/********************************************************
-*                                                       *
-*   Copyright (C) Microsoft. All rights reserved.       *
-*                                                       *
-********************************************************/
-#include "precomp.h"
-#include "WexTestClass.h"
-
-#include "globals.h"
-#include "../ConsoleArguments.hpp"
-
-using namespace WEX::Common;
-using namespace WEX::Logging;
-using namespace WEX::TestExecution;
-
-class ConsoleArgumentsTests
-{
-public:
-    TEST_CLASS(ConsoleArgumentsTests);
-
-    TEST_METHOD(ArgSplittingTests);
-    TEST_METHOD(VtPipesTest);
-    TEST_METHOD(ClientCommandlineTests);
-    TEST_METHOD(LegacyFormatsTests);
-
-    TEST_METHOD(IsUsingVtPipeTests);
-<<<<<<< HEAD
-    
-    TEST_METHOD(HeadlessArgTests);
-=======
-    TEST_METHOD(IsUsingVtHandleTests);
-    TEST_METHOD(CombineVtPipeHandleTests);
-    TEST_METHOD(IsVtHandleValidTests);
->>>>>>> 1f62b597
-};
-
-ConsoleArguments CreateAndParse(std::wstring& commandline, HANDLE hVtIn, HANDLE hVtOut)
-{
-    ConsoleArguments args = ConsoleArguments(commandline, hVtIn, hVtOut);
-    VERIFY_SUCCEEDED(args.ParseCommandline());
-    return args;
-}
-
-// Used when you expect args to be invalid
-ConsoleArguments CreateAndParseUnsuccessfully(std::wstring& commandline, HANDLE hVtIn, HANDLE hVtOut)
-{
-    ConsoleArguments args = ConsoleArguments(commandline, hVtIn, hVtOut);
-    VERIFY_FAILED(args.ParseCommandline());
-    return args;
-}
-
-void ArgTestsRunner(LPCWSTR comment, std::wstring commandline, HANDLE hVtIn, HANDLE hVtOut, const ConsoleArguments& expected, bool shouldBeSuccessful)
-{
-    Log::Comment(comment);
-    Log::Comment(commandline.c_str());
-    const ConsoleArguments actual = shouldBeSuccessful ?
-        CreateAndParse(commandline, hVtIn, hVtOut) :
-        CreateAndParseUnsuccessfully(commandline, hVtIn, hVtOut);
-
-    VERIFY_ARE_EQUAL(expected, actual);
-}
-
-void ConsoleArgumentsTests::ArgSplittingTests()
-{
-    std::wstring commandline;
-
-    commandline = L"conhost.exe --inpipe foo --outpipe bar this is the commandline";
-    ArgTestsRunner(L"#1 look for a valid commandline",
-                   commandline,
-                   INVALID_HANDLE_VALUE,
-                   INVALID_HANDLE_VALUE,
-                   ConsoleArguments(commandline,
-                                    L"this is the commandline", // clientCommandLine,
-                                    INVALID_HANDLE_VALUE,
-                                    INVALID_HANDLE_VALUE,
-                                    L"foo", // vtInPipe
-                                    L"bar", // vtOutPipe
-                                    L"", // vtMode
-                                    false, // forceV1
-                                    false, // headless
-                                    true, // createServerHandle
-                                    0), // serverHandle
-                   true); // successful parse?
-
-    commandline = L"conhost.exe --inpipe foo --outpipe bar \"this is the commandline\"";
-    ArgTestsRunner(L"#2 a commandline with quotes",
-                   commandline,
-                   INVALID_HANDLE_VALUE,
-                   INVALID_HANDLE_VALUE,
-                   ConsoleArguments(commandline,
-                                    L"this is the commandline", // clientCommandLine
-                                    INVALID_HANDLE_VALUE,
-                                    INVALID_HANDLE_VALUE,
-                                    L"foo", // vtInPipe
-                                    L"bar", // vtOutPipe
-                                    L"", // vtMode
-                                    false, // forceV1
-                                    false, // headless
-                                    true, // createServerHandle
-                                    0), // serverHandle
-                   true); // successful parse?
-
-    commandline = L"conhost.exe --inpipe foo \"--outpipe bar this is the commandline\"";
-    ArgTestsRunner(L"#3 quotes on an arg",
-                   commandline,
-                   INVALID_HANDLE_VALUE,
-                   INVALID_HANDLE_VALUE,
-                   ConsoleArguments(commandline,
-                                    L"--outpipe bar this is the commandline", // clientCommandLine
-                                    INVALID_HANDLE_VALUE,
-                                    INVALID_HANDLE_VALUE,
-                                    L"foo", // vtInPipe
-                                    L"", // vtOutPipe
-                                    L"", // vtMode
-                                    false, // forceV1
-                                    false, // headless
-                                    true, // createServerHandle
-                                    0), // serverHandle
-                   true); // successful parse?
-
-    commandline = L"conhost.exe --inpipe  foo   --outpipe    bar       this      is the    commandline";
-    ArgTestsRunner(L"#4 Many spaces",
-                   commandline,
-                   INVALID_HANDLE_VALUE,
-                   INVALID_HANDLE_VALUE,
-                   ConsoleArguments(commandline,
-                                    L"this is the commandline", // clientCommandLine
-                                    INVALID_HANDLE_VALUE,
-                                    INVALID_HANDLE_VALUE,
-                                    L"foo", // vtInPipe
-                                    L"bar", // vtOutPipe
-                                    L"", // vtMode
-                                    false, // forceV1
-                                    false, // headless
-                                    true, // createServerHandle
-                                    0), // serverHandle
-                   true); // successful parse?
-
-    commandline = L"conhost.exe --inpipe\tfoo\t--outpipe\tbar\tthis\tis\tthe\tcommandline";
-    ArgTestsRunner(L"#5\ttab\tdelimit",
-                   commandline,
-                   INVALID_HANDLE_VALUE,
-                   INVALID_HANDLE_VALUE,
-                   ConsoleArguments(commandline,
-                                    L"this is the commandline", // clientCommandLine
-                                    INVALID_HANDLE_VALUE,
-                                    INVALID_HANDLE_VALUE,
-                                    L"foo", // vtInPipe
-                                    L"bar", // vtOutPipe
-                                    L"", // vtMode
-                                    false, // forceV1
-                                    false, // headless
-                                    true, // createServerHandle
-                                    0), // serverHandle
-                   true); // successful parse?
-
-    commandline = L"conhost.exe --inpipe\\ foo\\ --outpipe\\ bar\\ this\\ is\\ the\\ commandline";
-    ArgTestsRunner(L"#6 back-slashes won't escape spaces",
-                   commandline,
-                   INVALID_HANDLE_VALUE,
-                   INVALID_HANDLE_VALUE,
-                   ConsoleArguments(commandline,
-                                    L"--inpipe\\ foo\\ --outpipe\\ bar\\ this\\ is\\ the\\ commandline", // clientCommandLine
-                                    INVALID_HANDLE_VALUE, 
-                                    INVALID_HANDLE_VALUE,
-                                    L"", // vtInPipe
-                                    L"", // vtOutPipe
-                                    L"", // vtMode
-                                    false, // forceV1
-                                    false, // headless
-                                    true, // createServerHandle
-                                    0), // serverHandle
-                   true); // successful parse?
-
-    commandline = L"conhost.exe --inpipe\\\tfoo\\\t--outpipe\\\tbar\\\tthis\\\tis\\\tthe\\\tcommandline";
-    ArgTestsRunner(L"#7 back-slashes won't escape tabs (but the tabs are still converted to spaces)",
-                   commandline,
-                   INVALID_HANDLE_VALUE, 
-                   INVALID_HANDLE_VALUE,
-                   ConsoleArguments(commandline,
-                                    L"--inpipe\\ foo\\ --outpipe\\ bar\\ this\\ is\\ the\\ commandline", // clientCommandLine
-                                    INVALID_HANDLE_VALUE,
-                                    INVALID_HANDLE_VALUE,
-                                    L"", // vtInPipe
-                                    L"", // vtOutPipe
-                                    L"", // vtMode
-                                    false, // forceV1
-                                    false, // headless
-                                    true, // createServerHandle
-                                    0), // serverHandle
-                   true); // successful parse?
-
-    commandline = L"conhost.exe --inpipe a\\\\\\\\\"b c\" d e";
-    ArgTestsRunner(L"#8 Combo of backslashes and quotes from msdn",
-                   commandline,
-                   INVALID_HANDLE_VALUE,
-                   INVALID_HANDLE_VALUE,
-                   ConsoleArguments(commandline,
-                                    L"d e", // clientCommandLine
-                                    INVALID_HANDLE_VALUE,
-                                    INVALID_HANDLE_VALUE,
-                                    L"a\\\\b c", // vtInPipe
-                                    L"", // vtOutPipe
-                                    L"", // vtMode
-                                    false, // forceV1
-                                    false, // headless
-                                    true, // createServerHandle
-                                    0), // serverHandle
-                   true); // successful parse?
-}
-
-void ConsoleArgumentsTests::VtPipesTest()
-{
-    std::wstring commandline;
-
-    commandline = L"conhost.exe --inpipe foo --outpipe bar";
-    ArgTestsRunner(L"#1 look for a valid commandline",
-                  commandline,
-                  INVALID_HANDLE_VALUE,
-                  INVALID_HANDLE_VALUE,
-                  ConsoleArguments(commandline,
-                                   L"", // clientCommandLine
-                                   INVALID_HANDLE_VALUE,
-                                   INVALID_HANDLE_VALUE, 
-                                   L"foo", // vtInPipe
-                                   L"bar", // vtOutPipe
-                                   L"", // vtMode
-                                   false, // forceV1
-                                   false, // headless
-                                   true, // createServerHandle
-                                   0), // serverHandle
-                  true); // successful parse?
-
-    commandline = L"conhost.exe --inpipe foo bar";
-    ArgTestsRunner(L"#2 In, but no out",
-                   commandline,
-                   INVALID_HANDLE_VALUE,
-                   INVALID_HANDLE_VALUE,
-                   ConsoleArguments(commandline,
-                                    L"bar", // clientCommandLine
-                                    INVALID_HANDLE_VALUE,
-                                    INVALID_HANDLE_VALUE,
-                                    L"foo", // vtInPipe
-                                    L"", // vtOutPipe
-                                    L"", // vtMode
-                                    false, // forceV1
-                                    false, // headless
-                                    true, // createServerHandle
-                                    0), // serverHandle
-                   true); // successful parse?
-
-    commandline = L"conhost.exe --outpipe foo";
-    ArgTestsRunner(L"#3 Out, no in",
-                   commandline,
-                   INVALID_HANDLE_VALUE,
-                   INVALID_HANDLE_VALUE,
-                   ConsoleArguments(commandline,
-                                    L"", // clientCommandLine
-                                    INVALID_HANDLE_VALUE,
-                                    INVALID_HANDLE_VALUE,
-                                    L"", // vtInPipe
-                                    L"foo", // vtOutPipe
-                                    L"", // vtMode
-                                    false, // forceV1
-                                    false, // headless
-                                    true, // createServerHandle
-                                    0), // serverHandle
-                   true); // successful parse?
-
-    commandline = L"conhost.exe foo";
-    ArgTestsRunner(L"#4 Neither",
-                   commandline,
-                   INVALID_HANDLE_VALUE,
-                   INVALID_HANDLE_VALUE,
-                   ConsoleArguments(commandline,
-                                    L"foo", // clientCommandLine
-                                    INVALID_HANDLE_VALUE,
-                                    INVALID_HANDLE_VALUE,
-                                    L"", // vtInPipe
-                                    L"", // vtOutPipe
-                                    L"", // vtMode
-                                    false, // forceV1
-                                    false, // headless
-                                    true, // createServerHandle
-                                    0), // serverHandle
-                   true); // successful parse?
-
-    commandline = L"conhost.exe --inpipe --outpipe foo";
-    ArgTestsRunner(L"#5 Mixed (1)",
-                   commandline,
-                   INVALID_HANDLE_VALUE,
-                   INVALID_HANDLE_VALUE,
-                   ConsoleArguments(commandline,
-                                    L"foo", // clientCommandLine
-                                    INVALID_HANDLE_VALUE,
-                                    INVALID_HANDLE_VALUE,
-                                    L"--outpipe", // vtInPipe
-                                    L"", // vtOutPipe
-                                    L"", // vtMode
-                                    false, // forceV1
-                                    false, // headless
-                                    true, // createServerHandle
-                                    0), // serverHandle
-                   true); // successful parse?
-
-    commandline = L"conhost.exe --inpipe --outpipe --outpipe foo";
-    ArgTestsRunner(L"#6 Mixed (2)",
-                   commandline,
-                   INVALID_HANDLE_VALUE,
-                   INVALID_HANDLE_VALUE,
-                   ConsoleArguments(commandline,
-                                    L"", // clientCommandLine
-                                    INVALID_HANDLE_VALUE,
-                                    INVALID_HANDLE_VALUE,
-                                    L"--outpipe", // vtInPipe
-                                    L"foo", // vtOutPipe
-                                    L"", // vtMode
-                                    false, // forceV1
-                                    false, // headless
-                                    true, // createServerHandle
-                                    0), // serverHandle
-                   true); // successful parse?
-
-    commandline = L"conhost.exe -- --inpipe foo --outpipe bar";
-    ArgTestsRunner(L"#7 Pipe names in client commandline",
-                   commandline,
-                   INVALID_HANDLE_VALUE,
-                   INVALID_HANDLE_VALUE,
-                   ConsoleArguments(commandline,
-                                    L"--inpipe foo --outpipe bar", // clientCommandLine
-                                    INVALID_HANDLE_VALUE,
-                                    INVALID_HANDLE_VALUE,
-                                    L"", // vtInPipe
-                                    L"", // vtOutPipe
-                                    L"", // vtMode
-                                    false, // forceV1
-                                    false, // headless
-                                    true, // createServerHandle
-                                    0), // serverHandle
-                   true); // successful parse?
-
-    commandline = L"conhost.exe --inpipe foo --outpipe foo";
-    ArgTestsRunner(L"#8 Pipe names the same",
-                   commandline,
-                   INVALID_HANDLE_VALUE,
-                   INVALID_HANDLE_VALUE,
-                   ConsoleArguments(commandline,
-                                    L"", // clientCommandLine
-                                    INVALID_HANDLE_VALUE,
-                                    INVALID_HANDLE_VALUE,
-                                    L"foo", // vtInPipe
-                                    L"foo", // vtOutPipe
-                                    L"", // vtMode
-                                    false, // forceV1
-                                    false, // headless
-                                    true, // createServerHandle
-                                    0), // serverHandle
-                   true); // successful parse?
-
-    commandline = L"conhost.exe --inpipe foo --outpipe";
-    ArgTestsRunner(L"#9 Not enough args (1)",
-                   commandline,
-                   INVALID_HANDLE_VALUE,
-                   INVALID_HANDLE_VALUE,
-                   ConsoleArguments(commandline,
-                                    L"", // clientCommandLine
-                                    INVALID_HANDLE_VALUE,
-                                    INVALID_HANDLE_VALUE,
-                                    L"foo", // vtInPipe
-                                    L"", // vtOutPipe
-                                    L"", // vtMode
-                                    false, // forceV1
-                                    false, // headless
-                                    true, // createServerHandle
-                                    0), // serverHandle
-                   false); // successful parse?
-    
-    commandline = L"conhost.exe --inpipe";
-    ArgTestsRunner(L"#10 Not enough args (2)",
-                   commandline,
-                   INVALID_HANDLE_VALUE,
-                   INVALID_HANDLE_VALUE,
-                   ConsoleArguments(commandline,
-                                    L"", // clientCommandLine
-                                    INVALID_HANDLE_VALUE,
-                                    INVALID_HANDLE_VALUE,
-                                    L"", // vtInPipe
-                                    L"", // vtOutPipe
-                                    L"", // vtMode
-                                    false, // forceV1
-                                    false, // headless
-                                    true, // createServerHandle
-                                    0), // serverHandle
-                   false); // successful parse?
-}
-
-void ConsoleArgumentsTests::ClientCommandlineTests()
-{
-    std::wstring commandline;
-
-    commandline = L"conhost.exe -- foo";
-    ArgTestsRunner(L"#1 Check that a simple explicit commandline is found",
-                   commandline,
-                   INVALID_HANDLE_VALUE,
-                   INVALID_HANDLE_VALUE,
-                   ConsoleArguments(commandline,
-                                    L"foo", // clientCommandLine
-                                    INVALID_HANDLE_VALUE,
-                                    INVALID_HANDLE_VALUE,
-                                    L"", // vtInPipe
-                                    L"", // vtOutPipe
-                                    L"", // vtMode
-                                    false, // forceV1
-                                    false, // headless
-                                    true, // createServerHandle
-                                    0), // serverHandle
-                   true); // successful parse?
-
-    commandline = L"conhost.exe foo";
-    ArgTestsRunner(L"#2 Check that a simple implicit commandline is found",
-                   commandline,
-                   INVALID_HANDLE_VALUE,
-                   INVALID_HANDLE_VALUE,
-                   ConsoleArguments(commandline,
-                                    L"foo", // clientCommandLine
-                                    INVALID_HANDLE_VALUE,
-                                    INVALID_HANDLE_VALUE,
-                                    L"", // vtInPipe
-                                    L"", // vtOutPipe
-                                    L"", // vtMode
-                                    false, // forceV1
-                                    false, // headless
-                                    true, // createServerHandle
-                                    0), // serverHandle
-                   true); // successful parse?
-
-    commandline = L"conhost.exe foo -- bar";
-    ArgTestsRunner(L"#3 Check that a implicit commandline with other expected args is treated as a whole client commandline (1)",
-                   commandline,
-                   INVALID_HANDLE_VALUE,
-                   INVALID_HANDLE_VALUE,
-                   ConsoleArguments(commandline,
-                                    L"foo -- bar", // clientCommandLine
-                                    INVALID_HANDLE_VALUE,
-                                    INVALID_HANDLE_VALUE,
-                                    L"", // vtInPipe
-                                    L"", // vtOutPipe
-                                    L"", // vtMode
-                                    false, // forceV1
-                                    false, // headless
-                                    true, // createServerHandle
-                                    0), // serverHandle
-                   true); // successful parse?
-
-    commandline = L"conhost.exe --inpipe foo foo -- bar";
-    ArgTestsRunner(L"#4 Check that a implicit commandline with other expected args is treated as a whole client commandline (2)",
-                   commandline,
-                   INVALID_HANDLE_VALUE,
-                   INVALID_HANDLE_VALUE,
-                   ConsoleArguments(commandline,
-                                    L"foo -- bar", // clientCommandLine
-                                    INVALID_HANDLE_VALUE,
-                                    INVALID_HANDLE_VALUE,
-                                    L"foo", // vtInPipe
-                                    L"", // vtOutPipe
-                                    L"", // vtMode
-                                    false, // forceV1
-                                    false, // headless
-                                    true, // createServerHandle
-                                    0), // serverHandle
-                   true); // successful parse?
-
-    commandline = L"conhost.exe console --inpipe foo foo -- bar";
-    ArgTestsRunner(L"#5 Check that a implicit commandline with other expected args is treated as a whole client commandline (3)",
-                   commandline,
-                   INVALID_HANDLE_VALUE,
-                   INVALID_HANDLE_VALUE,
-                   ConsoleArguments(commandline,
-                                    L"console --inpipe foo foo -- bar", // clientCommandLine
-                                    INVALID_HANDLE_VALUE,
-                                    INVALID_HANDLE_VALUE,
-                                    L"", // vtInPipe
-                                    L"", // vtOutPipe
-                                    L"", // vtMode
-                                    false, // forceV1
-                                    false, // headless
-                                    true, // createServerHandle
-                                    0), // serverHandle
-                   true); // successful parse?
-   
-    commandline = L"conhost.exe console --inpipe foo --outpipe foo -- bar";
-    ArgTestsRunner(L"#6 Check that a implicit commandline with other expected args is treated as a whole client commandline (4)",
-                   commandline,
-                   INVALID_HANDLE_VALUE,
-                   INVALID_HANDLE_VALUE,
-                   ConsoleArguments(commandline,
-                                    L"console --inpipe foo --outpipe foo -- bar", // clientCommandLine
-                                    INVALID_HANDLE_VALUE,
-                                    INVALID_HANDLE_VALUE,
-                                    L"", // vtInPipe
-                                    L"", // vtOutPipe
-                                    L"", // vtMode
-                                    false, // forceV1
-                                    false, // headless
-                                    true, // createServerHandle
-                                    0), // serverHandle
-                   true); // successful parse?
-
-    commandline = L"conhost.exe --inpipe foo -- --outpipe foo bar";
-    ArgTestsRunner(L"#7 Check splitting vt pipes across the explicit commandline does not pull both pipe names out",
-                   commandline,
-                   INVALID_HANDLE_VALUE,
-                   INVALID_HANDLE_VALUE,
-                   ConsoleArguments(commandline,
-                                    L"--outpipe foo bar", // clientCommandLine
-                                    INVALID_HANDLE_VALUE,
-                                    INVALID_HANDLE_VALUE,
-                                    L"foo", // vtInPipe
-                                    L"", // vtOutPipe
-                                    L"", // vtMode
-                                    false, // forceV1
-                                    false, // headless
-                                    true, // createServerHandle
-                                    0), // serverHandle
-                   true); // successful parse?
-
-    commandline = L"conhost.exe --inpipe -- --outpipe foo bar";
-    ArgTestsRunner(L"#8 Let -- be used as a value of a parameter",
-                   commandline,
-                   INVALID_HANDLE_VALUE,
-                   INVALID_HANDLE_VALUE,
-                   ConsoleArguments(commandline,
-                                    L"bar", // clientCommandLine
-                                    INVALID_HANDLE_VALUE,
-                                    INVALID_HANDLE_VALUE,
-                                    L"--", // vtInPipe
-                                    L"foo", // vtOutPipe
-                                    L"", // vtMode
-                                    false, // forceV1
-                                    false, // headless
-                                    true, // createServerHandle
-                                    0), // serverHandle
-                   true); // successful parse?
-
-    commandline = L"conhost.exe --";
-    ArgTestsRunner(L"#9 -- by itself does nothing successfully",
-                   commandline,
-                   INVALID_HANDLE_VALUE,
-                   INVALID_HANDLE_VALUE,
-                   ConsoleArguments(commandline,
-                                    L"", // clientCommandLine
-                                    INVALID_HANDLE_VALUE,
-                                    INVALID_HANDLE_VALUE,
-                                    L"", // vtInPipe
-                                    L"", // vtOutPipe
-                                    L"", // vtMode
-                                    false, // forceV1
-                                    false, // headless
-                                    true, // createServerHandle
-                                    0), // serverHandle
-                   true); // successful parse?
-
-    commandline = L"conhost.exe";
-    ArgTestsRunner(L"#10 An empty commandline should parse as an empty commandline",
-                   commandline,
-                   INVALID_HANDLE_VALUE,
-                   INVALID_HANDLE_VALUE,
-                   ConsoleArguments(commandline,
-                                    L"", // clientCommandLine
-                                    INVALID_HANDLE_VALUE,
-                                    INVALID_HANDLE_VALUE,
-                                    L"", // vtInPipe
-                                    L"", // vtOutPipe
-                                    L"", // vtMode
-                                    false, // forceV1
-                                    false, // headless
-                                    true, // createServerHandle
-                                    0), // serverHandle
-                   true); // successful parse?
-}
-
-void ConsoleArgumentsTests::LegacyFormatsTests()
-{
-    std::wstring commandline;
-
-    commandline = L"conhost.exe 0x4";
-    ArgTestsRunner(L"#1 Check that legacy launch mechanisms via the system loader with a server handle ID work",
-                   commandline,
-                   INVALID_HANDLE_VALUE,
-                   INVALID_HANDLE_VALUE,
-                   ConsoleArguments(commandline,
-                                    L"", // clientCommandLine
-                                    INVALID_HANDLE_VALUE,
-                                    INVALID_HANDLE_VALUE,
-                                    L"", // vtInPipe
-                                    L"", // vtOutPipe
-                                    L"", // vtMode
-                                    false, // forceV1
-                                    false, // headless
-                                    false, // createServerHandle
-                                    4ul), // serverHandle
-                   true); // successful parse?
-
-    commandline = L"conhost.exe --server 0x4";
-    ArgTestsRunner(L"#2 Check that launch mechanism with parameterized server handle ID works",
-                   commandline,
-                   INVALID_HANDLE_VALUE,
-                   INVALID_HANDLE_VALUE,
-                   ConsoleArguments(commandline,
-                                    L"", // clientCommandLine
-                                    INVALID_HANDLE_VALUE,
-                                    INVALID_HANDLE_VALUE,
-                                    L"", // vtInPipe
-                                    L"", // vtOutPipe
-                                    L"", // vtMode
-                                    false, // forceV1
-                                    false, // headless
-                                    false, // createServerHandle
-                                    4ul), // serverHandle
-                   true); // successful parse?
-
-    commandline = L"conhost.exe 0x4 0x8";
-    ArgTestsRunner(L"#3 Check that two handle IDs fails (1)",
-                   commandline,
-                   INVALID_HANDLE_VALUE,
-                   INVALID_HANDLE_VALUE,
-                   ConsoleArguments(commandline,
-                                    L"", // clientCommandLine
-                                    INVALID_HANDLE_VALUE,
-                                    INVALID_HANDLE_VALUE,
-                                    L"", // vtInPipe
-                                    L"", // vtOutPipe
-                                    L"", // vtMode
-                                    false, // forceV1
-                                    false, // headless
-                                    false, // createServerHandle
-                                    4ul), // serverHandle
-                   false); // successful parse?
-
-    commandline = L"conhost.exe --server 0x4 0x8";
-    ArgTestsRunner(L"#4 Check that two handle IDs fails (2)",
-                   commandline,
-                   INVALID_HANDLE_VALUE,
-                   INVALID_HANDLE_VALUE,
-                   ConsoleArguments(commandline,
-                                    L"", // clientCommandLine
-                                    INVALID_HANDLE_VALUE,
-                                    INVALID_HANDLE_VALUE,
-                                    L"", // vtInPipe
-                                    L"", // vtOutPipe
-                                    L"", // vtMode
-                                    false, // forceV1
-                                    false, // headless
-                                    false, // createServerHandle
-                                    4ul), // serverHandle
-                   false); // successful parse?
-
-    commandline = L"conhost.exe 0x4 --server 0x8";
-    ArgTestsRunner(L"#5 Check that two handle IDs fails (3)",
-                   commandline,
-                   INVALID_HANDLE_VALUE,
-                   INVALID_HANDLE_VALUE,
-                   ConsoleArguments(commandline,
-                                    L"", // clientCommandLine
-                                    INVALID_HANDLE_VALUE,
-                                    INVALID_HANDLE_VALUE,
-                                    L"", // vtInPipe
-                                    L"", // vtOutPipe
-                                    L"", // vtMode
-                                    false, // forceV1
-                                    false, // headless
-                                    false, // createServerHandle
-                                    4ul), // serverHandle
-                   false); // successful parse?
-
-    commandline = L"conhost.exe --server 0x4 --server 0x8";
-    ArgTestsRunner(L"#6 Check that two handle IDs fails (4)",
-                   commandline,
-                   INVALID_HANDLE_VALUE,
-                   INVALID_HANDLE_VALUE,
-                   ConsoleArguments(commandline,
-                                    L"", // clientCommandLine
-                                    INVALID_HANDLE_VALUE,
-                                    INVALID_HANDLE_VALUE,
-                                    L"", // vtInPipe
-                                    L"", // vtOutPipe
-                                    L"", // vtMode
-                                    false, // forceV1
-                                    false, // headless
-                                    false, // createServerHandle
-                                    4ul), // serverHandle
-                   false); // successful parse?
-
-    commandline = L"conhost.exe 0x4 -ForceV1";
-    ArgTestsRunner(L"#7 Check that ConDrv handle + -ForceV1 succeeds",
-                   commandline,
-                   INVALID_HANDLE_VALUE,
-                   INVALID_HANDLE_VALUE,
-                   ConsoleArguments(commandline,
-                                    L"", // clientCommandLine
-                                    INVALID_HANDLE_VALUE,
-                                    INVALID_HANDLE_VALUE,
-                                    L"", // vtInPipe
-                                    L"", // vtOutPipe
-                                    L"", // vtMode
-                                    true, // forceV1
-                                    false, // headless
-                                    false, // createServerHandle
-                                    4ul), // serverHandle
-                   true); // successful parse?
-
-    commandline = L"conhost.exe -ForceV1";
-    ArgTestsRunner(L"#8 Check that -ForceV1 parses on its own",
-                   commandline,
-                   INVALID_HANDLE_VALUE,
-                   INVALID_HANDLE_VALUE,
-                   ConsoleArguments(commandline,
-                                    L"", // clientCommandLine
-                                    INVALID_HANDLE_VALUE,
-                                    INVALID_HANDLE_VALUE,
-                                    L"", // vtInPipe
-                                    L"", // vtOutPipe
-                                    L"", // vtMode
-                                    true, // forceV1
-                                    false, // headless
-                                    true, // createServerHandle
-                                    0), // serverHandle
-                   true); // successful parse?
-}
-
-void ConsoleArgumentsTests::IsUsingVtPipeTests()
-{
-    ConsoleArguments args(L"", INVALID_HANDLE_VALUE, INVALID_HANDLE_VALUE);
-    VERIFY_IS_FALSE(args.IsUsingVtPipe());
-
-    args._vtInPipe = L"foo";
-    VERIFY_IS_FALSE(args.IsUsingVtPipe());
-
-    args._vtOutPipe = L"bar";
-    VERIFY_IS_TRUE(args.IsUsingVtPipe());
-
-    args._vtInPipe = L"";
-    VERIFY_IS_FALSE(args.IsUsingVtPipe());
-
-    args._vtInPipe = args._vtOutPipe;
-    args._vtOutPipe = L"";
-    VERIFY_IS_FALSE(args.IsUsingVtPipe());
-}
-
-<<<<<<< HEAD
-void ConsoleArgumentsTests::HeadlessArgTests()
-{
-    std::wstring commandline;
-
-    commandline = L"conhost.exe --headless";
-    ArgTestsRunner(L"#1 Check that the headless arg works",
-                   commandline,
-                   ConsoleArguments(commandline,
-                                    L"", // clientCommandLine
-=======
-void ConsoleArgumentsTests::IsUsingVtHandleTests()
-{
-    ConsoleArguments args(L"", INVALID_HANDLE_VALUE, INVALID_HANDLE_VALUE);
-    VERIFY_IS_FALSE(args.HasVtHandles());
-
-    // Just some assorted positive values that could be valid handles. No specific correlation to anything.
-    args._vtInHandle = UlongToHandle(0x12);
-    VERIFY_IS_FALSE(args.HasVtHandles());
-
-    args._vtOutHandle = UlongToHandle(0x16);
-    VERIFY_IS_TRUE(args.HasVtHandles());
-
-    args._vtInHandle = UlongToHandle(0ul);
-    VERIFY_IS_FALSE(args.HasVtHandles());
-
-    args._vtInHandle = UlongToHandle(0x20);
-    args._vtOutHandle = UlongToHandle(0ul);
-    VERIFY_IS_FALSE(args.HasVtHandles());
-}
-
-void ConsoleArgumentsTests::CombineVtPipeHandleTests()
-{
-    std::wstring commandline;
-
-    // Just some assorted positive values that could be valid handles. No specific correlation to anything.
-    HANDLE hInSample = UlongToHandle(0x10);
-    HANDLE hOutSample = UlongToHandle(0x24);
-
-    commandline = L"conhost.exe";
-    ArgTestsRunner(L"#1 Check that handles with no mode is OK",
-                   commandline,
-                   hInSample,
-                   hOutSample,
-                   ConsoleArguments(commandline,
-                                    L"", // clientCommandLine
-                                    hInSample,
-                                    hOutSample,
->>>>>>> 1f62b597
-                                    L"", // vtInPipe
-                                    L"", // vtOutPipe
-                                    L"", // vtMode
-                                    false, // forceV1
-<<<<<<< HEAD
-                                    true, // headless
-                                    true, // createServerHandle
-                                    0), // serverHandle
-                   true); // successful parse?
-
-    commandline = L"conhost.exe --headless 0x4";
-    ArgTestsRunner(L"#2 Check that headless arg works with the server param",
-                   commandline,
-                   ConsoleArguments(commandline,
-                                    L"", // clientCommandLine
-                                    L"", // vtInPipe
-                                    L"", // vtOutPipe
-                                    L"", // vtMode
-                                    false, // forceV1
-                                    true, // headless
-                                    false, // createServerHandle
-                                    4ul), // serverHandle
-                   true); // successful parse?
-
-    commandline = L"conhost.exe --headless --headless";
-    ArgTestsRunner(L"#3 multiple --headless params are all treated as one",
-                   commandline,
-                   ConsoleArguments(commandline,
-                                    L"", // clientCommandLine
-=======
-                                    false, // headless
-                                    true, // createServerHandle
-                                    0ul), // serverHandle
-                   true); // successful parse?
-
-    commandline = L"conhost.exe --vtmode telnet";
-    ArgTestsRunner(L"#2 Check that handles with mode is OK",
-                   commandline,
-                   hInSample,
-                   hOutSample,
-                   ConsoleArguments(commandline,
-                                    L"", // clientCommandLine
-                                    hInSample,
-                                    hOutSample,
-                                    L"", // vtInPipe
-                                    L"", // vtOutPipe
-                                    L"telnet", // vtMode
-                                    false, // forceV1
-                                    false, // headless
-                                    true, // createServerHandle
-                                    0ul), // serverHandle
-                   true); // successful parse?
-
-    commandline = L"conhost.exe --inpipe input";
-    ArgTestsRunner(L"#3 Check that handles with vt in pipe specified is NOT OK",
-                   commandline,
-                   hInSample,
-                   hOutSample,
-                   ConsoleArguments(commandline,
-                                    L"", // clientCommandLine
-                                    hInSample,
-                                    hOutSample,
->>>>>>> 1f62b597
-                                    L"", // vtInPipe
-                                    L"", // vtOutPipe
-                                    L"", // vtMode
-                                    false, // forceV1
-<<<<<<< HEAD
-                                    true, // headless
-                                    true, // createServerHandle
-                                    0), // serverHandle
-                   true); // successful parse?
-
-    commandline = L"conhost.exe -- foo.exe --headless";
-    ArgTestsRunner(L"#4 ---headless as a client commandline does not make us headless",
-                   commandline,
-                   ConsoleArguments(commandline,
-                                    L"foo.exe --headless", // clientCommandLine
-=======
-                                    false, // headless
-                                    true, // createServerHandle
-                                    0ul), // serverHandle
-                   false); // successful parse?
-
-    commandline = L"conhost.exe --outpipe output";
-    ArgTestsRunner(L"#4 Check that handles with vt out pipe specified is NOT OK",
-                   commandline,
-                   hInSample,
-                   hOutSample,
-                   ConsoleArguments(commandline,
-                                    L"", // clientCommandLine
-                                    hInSample,
-                                    hOutSample,
->>>>>>> 1f62b597
-                                    L"", // vtInPipe
-                                    L"", // vtOutPipe
-                                    L"", // vtMode
-                                    false, // forceV1
-                                    false, // headless
-                                    true, // createServerHandle
-<<<<<<< HEAD
-                                    0), // serverHandle
-                   true); // successful parse?
-=======
-                                    0ul), // serverHandle
-                   false); // successful parse?
-
-    commandline = L"conhost.exe --outpipe output --inpipe input";
-    ArgTestsRunner(L"#5 Check that handles with both vt pipes specified is NOT OK",
-                   commandline,
-                   hInSample,
-                   hOutSample,
-                   ConsoleArguments(commandline,
-                                    L"", // clientCommandLine
-                                    hInSample,
-                                    hOutSample,
-                                    L"", // vtInPipe
-                                    L"", // vtOutPipe
-                                    L"", // vtMode
-                                    false, // forceV1
-                                    false, // headless
-                                    true, // createServerHandle
-                                    0ul), // serverHandle
-                   false); // successful parse?
-}
-
-void ConsoleArgumentsTests::IsVtHandleValidTests()
-{
-    // We use both 0 and INVALID_HANDLE_VALUE as invalid handles since we're not sure
-    // exactly what will get passed in on the STDIN/STDOUT handles as it can vary wildly
-    // depending on who is passing it.
-    VERIFY_IS_FALSE(ConsoleArguments::s_IsValidHandle(0), L"Zero handle invalid.");
-    VERIFY_IS_FALSE(ConsoleArguments::s_IsValidHandle(INVALID_HANDLE_VALUE), L"Invalid handle invalid.");
-    VERIFY_IS_TRUE(ConsoleArguments::s_IsValidHandle(UlongToHandle(0x4)), L"0x4 is valid.");
->>>>>>> 1f62b597
-}
+/********************************************************
+*                                                       *
+*   Copyright (C) Microsoft. All rights reserved.       *
+*                                                       *
+********************************************************/
+#include "precomp.h"
+#include "WexTestClass.h"
+
+#include "globals.h"
+#include "../ConsoleArguments.hpp"
+
+using namespace WEX::Common;
+using namespace WEX::Logging;
+using namespace WEX::TestExecution;
+
+class ConsoleArgumentsTests
+{
+public:
+    TEST_CLASS(ConsoleArgumentsTests);
+
+    TEST_METHOD(ArgSplittingTests);
+    TEST_METHOD(VtPipesTest);
+    TEST_METHOD(ClientCommandlineTests);
+    TEST_METHOD(LegacyFormatsTests);
+
+    TEST_METHOD(IsUsingVtPipeTests);
+    TEST_METHOD(IsUsingVtHandleTests);
+    TEST_METHOD(CombineVtPipeHandleTests);
+    TEST_METHOD(IsVtHandleValidTests);
+
+    TEST_METHOD(HeadlessArgTests);
+    
+};
+
+ConsoleArguments CreateAndParse(std::wstring& commandline, HANDLE hVtIn, HANDLE hVtOut)
+{
+    ConsoleArguments args = ConsoleArguments(commandline, hVtIn, hVtOut);
+    VERIFY_SUCCEEDED(args.ParseCommandline());
+    return args;
+}
+
+// Used when you expect args to be invalid
+ConsoleArguments CreateAndParseUnsuccessfully(std::wstring& commandline, HANDLE hVtIn, HANDLE hVtOut)
+{
+    ConsoleArguments args = ConsoleArguments(commandline, hVtIn, hVtOut);
+    VERIFY_FAILED(args.ParseCommandline());
+    return args;
+}
+
+void ArgTestsRunner(LPCWSTR comment, std::wstring commandline, HANDLE hVtIn, HANDLE hVtOut, const ConsoleArguments& expected, bool shouldBeSuccessful)
+{
+    Log::Comment(comment);
+    Log::Comment(commandline.c_str());
+    const ConsoleArguments actual = shouldBeSuccessful ?
+        CreateAndParse(commandline, hVtIn, hVtOut) :
+        CreateAndParseUnsuccessfully(commandline, hVtIn, hVtOut);
+
+    VERIFY_ARE_EQUAL(expected, actual);
+}
+
+void ConsoleArgumentsTests::ArgSplittingTests()
+{
+    std::wstring commandline;
+
+    commandline = L"conhost.exe --inpipe foo --outpipe bar this is the commandline";
+    ArgTestsRunner(L"#1 look for a valid commandline",
+                   commandline,
+                   INVALID_HANDLE_VALUE,
+                   INVALID_HANDLE_VALUE,
+                   ConsoleArguments(commandline,
+                                    L"this is the commandline", // clientCommandLine,
+                                    INVALID_HANDLE_VALUE,
+                                    INVALID_HANDLE_VALUE,
+                                    L"foo", // vtInPipe
+                                    L"bar", // vtOutPipe
+                                    L"", // vtMode
+                                    false, // forceV1
+                                    false, // headless
+                                    true, // createServerHandle
+                                    0), // serverHandle
+                   true); // successful parse?
+
+    commandline = L"conhost.exe --inpipe foo --outpipe bar \"this is the commandline\"";
+    ArgTestsRunner(L"#2 a commandline with quotes",
+                   commandline,
+                   INVALID_HANDLE_VALUE,
+                   INVALID_HANDLE_VALUE,
+                   ConsoleArguments(commandline,
+                                    L"this is the commandline", // clientCommandLine
+                                    INVALID_HANDLE_VALUE,
+                                    INVALID_HANDLE_VALUE,
+                                    L"foo", // vtInPipe
+                                    L"bar", // vtOutPipe
+                                    L"", // vtMode
+                                    false, // forceV1
+                                    false, // headless
+                                    true, // createServerHandle
+                                    0), // serverHandle
+                   true); // successful parse?
+
+    commandline = L"conhost.exe --inpipe foo \"--outpipe bar this is the commandline\"";
+    ArgTestsRunner(L"#3 quotes on an arg",
+                   commandline,
+                   INVALID_HANDLE_VALUE,
+                   INVALID_HANDLE_VALUE,
+                   ConsoleArguments(commandline,
+                                    L"--outpipe bar this is the commandline", // clientCommandLine
+                                    INVALID_HANDLE_VALUE,
+                                    INVALID_HANDLE_VALUE,
+                                    L"foo", // vtInPipe
+                                    L"", // vtOutPipe
+                                    L"", // vtMode
+                                    false, // forceV1
+                                    false, // headless
+                                    true, // createServerHandle
+                                    0), // serverHandle
+                   true); // successful parse?
+
+    commandline = L"conhost.exe --inpipe  foo   --outpipe    bar       this      is the    commandline";
+    ArgTestsRunner(L"#4 Many spaces",
+                   commandline,
+                   INVALID_HANDLE_VALUE,
+                   INVALID_HANDLE_VALUE,
+                   ConsoleArguments(commandline,
+                                    L"this is the commandline", // clientCommandLine
+                                    INVALID_HANDLE_VALUE,
+                                    INVALID_HANDLE_VALUE,
+                                    L"foo", // vtInPipe
+                                    L"bar", // vtOutPipe
+                                    L"", // vtMode
+                                    false, // forceV1
+                                    false, // headless
+                                    true, // createServerHandle
+                                    0), // serverHandle
+                   true); // successful parse?
+
+    commandline = L"conhost.exe --inpipe\tfoo\t--outpipe\tbar\tthis\tis\tthe\tcommandline";
+    ArgTestsRunner(L"#5\ttab\tdelimit",
+                   commandline,
+                   INVALID_HANDLE_VALUE,
+                   INVALID_HANDLE_VALUE,
+                   ConsoleArguments(commandline,
+                                    L"this is the commandline", // clientCommandLine
+                                    INVALID_HANDLE_VALUE,
+                                    INVALID_HANDLE_VALUE,
+                                    L"foo", // vtInPipe
+                                    L"bar", // vtOutPipe
+                                    L"", // vtMode
+                                    false, // forceV1
+                                    false, // headless
+                                    true, // createServerHandle
+                                    0), // serverHandle
+                   true); // successful parse?
+
+    commandline = L"conhost.exe --inpipe\\ foo\\ --outpipe\\ bar\\ this\\ is\\ the\\ commandline";
+    ArgTestsRunner(L"#6 back-slashes won't escape spaces",
+                   commandline,
+                   INVALID_HANDLE_VALUE,
+                   INVALID_HANDLE_VALUE,
+                   ConsoleArguments(commandline,
+                                    L"--inpipe\\ foo\\ --outpipe\\ bar\\ this\\ is\\ the\\ commandline", // clientCommandLine
+                                    INVALID_HANDLE_VALUE, 
+                                    INVALID_HANDLE_VALUE,
+                                    L"", // vtInPipe
+                                    L"", // vtOutPipe
+                                    L"", // vtMode
+                                    false, // forceV1
+                                    false, // headless
+                                    true, // createServerHandle
+                                    0), // serverHandle
+                   true); // successful parse?
+
+    commandline = L"conhost.exe --inpipe\\\tfoo\\\t--outpipe\\\tbar\\\tthis\\\tis\\\tthe\\\tcommandline";
+    ArgTestsRunner(L"#7 back-slashes won't escape tabs (but the tabs are still converted to spaces)",
+                   commandline,
+                   INVALID_HANDLE_VALUE, 
+                   INVALID_HANDLE_VALUE,
+                   ConsoleArguments(commandline,
+                                    L"--inpipe\\ foo\\ --outpipe\\ bar\\ this\\ is\\ the\\ commandline", // clientCommandLine
+                                    INVALID_HANDLE_VALUE,
+                                    INVALID_HANDLE_VALUE,
+                                    L"", // vtInPipe
+                                    L"", // vtOutPipe
+                                    L"", // vtMode
+                                    false, // forceV1
+                                    false, // headless
+                                    true, // createServerHandle
+                                    0), // serverHandle
+                   true); // successful parse?
+
+    commandline = L"conhost.exe --inpipe a\\\\\\\\\"b c\" d e";
+    ArgTestsRunner(L"#8 Combo of backslashes and quotes from msdn",
+                   commandline,
+                   INVALID_HANDLE_VALUE,
+                   INVALID_HANDLE_VALUE,
+                   ConsoleArguments(commandline,
+                                    L"d e", // clientCommandLine
+                                    INVALID_HANDLE_VALUE,
+                                    INVALID_HANDLE_VALUE,
+                                    L"a\\\\b c", // vtInPipe
+                                    L"", // vtOutPipe
+                                    L"", // vtMode
+                                    false, // forceV1
+                                    false, // headless
+                                    true, // createServerHandle
+                                    0), // serverHandle
+                   true); // successful parse?
+}
+
+void ConsoleArgumentsTests::VtPipesTest()
+{
+    std::wstring commandline;
+
+    commandline = L"conhost.exe --inpipe foo --outpipe bar";
+    ArgTestsRunner(L"#1 look for a valid commandline",
+                  commandline,
+                  INVALID_HANDLE_VALUE,
+                  INVALID_HANDLE_VALUE,
+                  ConsoleArguments(commandline,
+                                   L"", // clientCommandLine
+                                   INVALID_HANDLE_VALUE,
+                                   INVALID_HANDLE_VALUE, 
+                                   L"foo", // vtInPipe
+                                   L"bar", // vtOutPipe
+                                   L"", // vtMode
+                                   false, // forceV1
+                                   false, // headless
+                                   true, // createServerHandle
+                                   0), // serverHandle
+                  true); // successful parse?
+
+    commandline = L"conhost.exe --inpipe foo bar";
+    ArgTestsRunner(L"#2 In, but no out",
+                   commandline,
+                   INVALID_HANDLE_VALUE,
+                   INVALID_HANDLE_VALUE,
+                   ConsoleArguments(commandline,
+                                    L"bar", // clientCommandLine
+                                    INVALID_HANDLE_VALUE,
+                                    INVALID_HANDLE_VALUE,
+                                    L"foo", // vtInPipe
+                                    L"", // vtOutPipe
+                                    L"", // vtMode
+                                    false, // forceV1
+                                    false, // headless
+                                    true, // createServerHandle
+                                    0), // serverHandle
+                   true); // successful parse?
+
+    commandline = L"conhost.exe --outpipe foo";
+    ArgTestsRunner(L"#3 Out, no in",
+                   commandline,
+                   INVALID_HANDLE_VALUE,
+                   INVALID_HANDLE_VALUE,
+                   ConsoleArguments(commandline,
+                                    L"", // clientCommandLine
+                                    INVALID_HANDLE_VALUE,
+                                    INVALID_HANDLE_VALUE,
+                                    L"", // vtInPipe
+                                    L"foo", // vtOutPipe
+                                    L"", // vtMode
+                                    false, // forceV1
+                                    false, // headless
+                                    true, // createServerHandle
+                                    0), // serverHandle
+                   true); // successful parse?
+
+    commandline = L"conhost.exe foo";
+    ArgTestsRunner(L"#4 Neither",
+                   commandline,
+                   INVALID_HANDLE_VALUE,
+                   INVALID_HANDLE_VALUE,
+                   ConsoleArguments(commandline,
+                                    L"foo", // clientCommandLine
+                                    INVALID_HANDLE_VALUE,
+                                    INVALID_HANDLE_VALUE,
+                                    L"", // vtInPipe
+                                    L"", // vtOutPipe
+                                    L"", // vtMode
+                                    false, // forceV1
+                                    false, // headless
+                                    true, // createServerHandle
+                                    0), // serverHandle
+                   true); // successful parse?
+
+    commandline = L"conhost.exe --inpipe --outpipe foo";
+    ArgTestsRunner(L"#5 Mixed (1)",
+                   commandline,
+                   INVALID_HANDLE_VALUE,
+                   INVALID_HANDLE_VALUE,
+                   ConsoleArguments(commandline,
+                                    L"foo", // clientCommandLine
+                                    INVALID_HANDLE_VALUE,
+                                    INVALID_HANDLE_VALUE,
+                                    L"--outpipe", // vtInPipe
+                                    L"", // vtOutPipe
+                                    L"", // vtMode
+                                    false, // forceV1
+                                    false, // headless
+                                    true, // createServerHandle
+                                    0), // serverHandle
+                   true); // successful parse?
+
+    commandline = L"conhost.exe --inpipe --outpipe --outpipe foo";
+    ArgTestsRunner(L"#6 Mixed (2)",
+                   commandline,
+                   INVALID_HANDLE_VALUE,
+                   INVALID_HANDLE_VALUE,
+                   ConsoleArguments(commandline,
+                                    L"", // clientCommandLine
+                                    INVALID_HANDLE_VALUE,
+                                    INVALID_HANDLE_VALUE,
+                                    L"--outpipe", // vtInPipe
+                                    L"foo", // vtOutPipe
+                                    L"", // vtMode
+                                    false, // forceV1
+                                    false, // headless
+                                    true, // createServerHandle
+                                    0), // serverHandle
+                   true); // successful parse?
+
+    commandline = L"conhost.exe -- --inpipe foo --outpipe bar";
+    ArgTestsRunner(L"#7 Pipe names in client commandline",
+                   commandline,
+                   INVALID_HANDLE_VALUE,
+                   INVALID_HANDLE_VALUE,
+                   ConsoleArguments(commandline,
+                                    L"--inpipe foo --outpipe bar", // clientCommandLine
+                                    INVALID_HANDLE_VALUE,
+                                    INVALID_HANDLE_VALUE,
+                                    L"", // vtInPipe
+                                    L"", // vtOutPipe
+                                    L"", // vtMode
+                                    false, // forceV1
+                                    false, // headless
+                                    true, // createServerHandle
+                                    0), // serverHandle
+                   true); // successful parse?
+
+    commandline = L"conhost.exe --inpipe foo --outpipe foo";
+    ArgTestsRunner(L"#8 Pipe names the same",
+                   commandline,
+                   INVALID_HANDLE_VALUE,
+                   INVALID_HANDLE_VALUE,
+                   ConsoleArguments(commandline,
+                                    L"", // clientCommandLine
+                                    INVALID_HANDLE_VALUE,
+                                    INVALID_HANDLE_VALUE,
+                                    L"foo", // vtInPipe
+                                    L"foo", // vtOutPipe
+                                    L"", // vtMode
+                                    false, // forceV1
+                                    false, // headless
+                                    true, // createServerHandle
+                                    0), // serverHandle
+                   true); // successful parse?
+
+    commandline = L"conhost.exe --inpipe foo --outpipe";
+    ArgTestsRunner(L"#9 Not enough args (1)",
+                   commandline,
+                   INVALID_HANDLE_VALUE,
+                   INVALID_HANDLE_VALUE,
+                   ConsoleArguments(commandline,
+                                    L"", // clientCommandLine
+                                    INVALID_HANDLE_VALUE,
+                                    INVALID_HANDLE_VALUE,
+                                    L"foo", // vtInPipe
+                                    L"", // vtOutPipe
+                                    L"", // vtMode
+                                    false, // forceV1
+                                    false, // headless
+                                    true, // createServerHandle
+                                    0), // serverHandle
+                   false); // successful parse?
+    
+    commandline = L"conhost.exe --inpipe";
+    ArgTestsRunner(L"#10 Not enough args (2)",
+                   commandline,
+                   INVALID_HANDLE_VALUE,
+                   INVALID_HANDLE_VALUE,
+                   ConsoleArguments(commandline,
+                                    L"", // clientCommandLine
+                                    INVALID_HANDLE_VALUE,
+                                    INVALID_HANDLE_VALUE,
+                                    L"", // vtInPipe
+                                    L"", // vtOutPipe
+                                    L"", // vtMode
+                                    false, // forceV1
+                                    false, // headless
+                                    true, // createServerHandle
+                                    0), // serverHandle
+                   false); // successful parse?
+}
+
+void ConsoleArgumentsTests::ClientCommandlineTests()
+{
+    std::wstring commandline;
+
+    commandline = L"conhost.exe -- foo";
+    ArgTestsRunner(L"#1 Check that a simple explicit commandline is found",
+                   commandline,
+                   INVALID_HANDLE_VALUE,
+                   INVALID_HANDLE_VALUE,
+                   ConsoleArguments(commandline,
+                                    L"foo", // clientCommandLine
+                                    INVALID_HANDLE_VALUE,
+                                    INVALID_HANDLE_VALUE,
+                                    L"", // vtInPipe
+                                    L"", // vtOutPipe
+                                    L"", // vtMode
+                                    false, // forceV1
+                                    false, // headless
+                                    true, // createServerHandle
+                                    0), // serverHandle
+                   true); // successful parse?
+
+    commandline = L"conhost.exe foo";
+    ArgTestsRunner(L"#2 Check that a simple implicit commandline is found",
+                   commandline,
+                   INVALID_HANDLE_VALUE,
+                   INVALID_HANDLE_VALUE,
+                   ConsoleArguments(commandline,
+                                    L"foo", // clientCommandLine
+                                    INVALID_HANDLE_VALUE,
+                                    INVALID_HANDLE_VALUE,
+                                    L"", // vtInPipe
+                                    L"", // vtOutPipe
+                                    L"", // vtMode
+                                    false, // forceV1
+                                    false, // headless
+                                    true, // createServerHandle
+                                    0), // serverHandle
+                   true); // successful parse?
+
+    commandline = L"conhost.exe foo -- bar";
+    ArgTestsRunner(L"#3 Check that a implicit commandline with other expected args is treated as a whole client commandline (1)",
+                   commandline,
+                   INVALID_HANDLE_VALUE,
+                   INVALID_HANDLE_VALUE,
+                   ConsoleArguments(commandline,
+                                    L"foo -- bar", // clientCommandLine
+                                    INVALID_HANDLE_VALUE,
+                                    INVALID_HANDLE_VALUE,
+                                    L"", // vtInPipe
+                                    L"", // vtOutPipe
+                                    L"", // vtMode
+                                    false, // forceV1
+                                    false, // headless
+                                    true, // createServerHandle
+                                    0), // serverHandle
+                   true); // successful parse?
+
+    commandline = L"conhost.exe --inpipe foo foo -- bar";
+    ArgTestsRunner(L"#4 Check that a implicit commandline with other expected args is treated as a whole client commandline (2)",
+                   commandline,
+                   INVALID_HANDLE_VALUE,
+                   INVALID_HANDLE_VALUE,
+                   ConsoleArguments(commandline,
+                                    L"foo -- bar", // clientCommandLine
+                                    INVALID_HANDLE_VALUE,
+                                    INVALID_HANDLE_VALUE,
+                                    L"foo", // vtInPipe
+                                    L"", // vtOutPipe
+                                    L"", // vtMode
+                                    false, // forceV1
+                                    false, // headless
+                                    true, // createServerHandle
+                                    0), // serverHandle
+                   true); // successful parse?
+
+    commandline = L"conhost.exe console --inpipe foo foo -- bar";
+    ArgTestsRunner(L"#5 Check that a implicit commandline with other expected args is treated as a whole client commandline (3)",
+                   commandline,
+                   INVALID_HANDLE_VALUE,
+                   INVALID_HANDLE_VALUE,
+                   ConsoleArguments(commandline,
+                                    L"console --inpipe foo foo -- bar", // clientCommandLine
+                                    INVALID_HANDLE_VALUE,
+                                    INVALID_HANDLE_VALUE,
+                                    L"", // vtInPipe
+                                    L"", // vtOutPipe
+                                    L"", // vtMode
+                                    false, // forceV1
+                                    false, // headless
+                                    true, // createServerHandle
+                                    0), // serverHandle
+                   true); // successful parse?
+   
+    commandline = L"conhost.exe console --inpipe foo --outpipe foo -- bar";
+    ArgTestsRunner(L"#6 Check that a implicit commandline with other expected args is treated as a whole client commandline (4)",
+                   commandline,
+                   INVALID_HANDLE_VALUE,
+                   INVALID_HANDLE_VALUE,
+                   ConsoleArguments(commandline,
+                                    L"console --inpipe foo --outpipe foo -- bar", // clientCommandLine
+                                    INVALID_HANDLE_VALUE,
+                                    INVALID_HANDLE_VALUE,
+                                    L"", // vtInPipe
+                                    L"", // vtOutPipe
+                                    L"", // vtMode
+                                    false, // forceV1
+                                    false, // headless
+                                    true, // createServerHandle
+                                    0), // serverHandle
+                   true); // successful parse?
+
+    commandline = L"conhost.exe --inpipe foo -- --outpipe foo bar";
+    ArgTestsRunner(L"#7 Check splitting vt pipes across the explicit commandline does not pull both pipe names out",
+                   commandline,
+                   INVALID_HANDLE_VALUE,
+                   INVALID_HANDLE_VALUE,
+                   ConsoleArguments(commandline,
+                                    L"--outpipe foo bar", // clientCommandLine
+                                    INVALID_HANDLE_VALUE,
+                                    INVALID_HANDLE_VALUE,
+                                    L"foo", // vtInPipe
+                                    L"", // vtOutPipe
+                                    L"", // vtMode
+                                    false, // forceV1
+                                    false, // headless
+                                    true, // createServerHandle
+                                    0), // serverHandle
+                   true); // successful parse?
+
+    commandline = L"conhost.exe --inpipe -- --outpipe foo bar";
+    ArgTestsRunner(L"#8 Let -- be used as a value of a parameter",
+                   commandline,
+                   INVALID_HANDLE_VALUE,
+                   INVALID_HANDLE_VALUE,
+                   ConsoleArguments(commandline,
+                                    L"bar", // clientCommandLine
+                                    INVALID_HANDLE_VALUE,
+                                    INVALID_HANDLE_VALUE,
+                                    L"--", // vtInPipe
+                                    L"foo", // vtOutPipe
+                                    L"", // vtMode
+                                    false, // forceV1
+                                    false, // headless
+                                    true, // createServerHandle
+                                    0), // serverHandle
+                   true); // successful parse?
+
+    commandline = L"conhost.exe --";
+    ArgTestsRunner(L"#9 -- by itself does nothing successfully",
+                   commandline,
+                   INVALID_HANDLE_VALUE,
+                   INVALID_HANDLE_VALUE,
+                   ConsoleArguments(commandline,
+                                    L"", // clientCommandLine
+                                    INVALID_HANDLE_VALUE,
+                                    INVALID_HANDLE_VALUE,
+                                    L"", // vtInPipe
+                                    L"", // vtOutPipe
+                                    L"", // vtMode
+                                    false, // forceV1
+                                    false, // headless
+                                    true, // createServerHandle
+                                    0), // serverHandle
+                   true); // successful parse?
+
+    commandline = L"conhost.exe";
+    ArgTestsRunner(L"#10 An empty commandline should parse as an empty commandline",
+                   commandline,
+                   INVALID_HANDLE_VALUE,
+                   INVALID_HANDLE_VALUE,
+                   ConsoleArguments(commandline,
+                                    L"", // clientCommandLine
+                                    INVALID_HANDLE_VALUE,
+                                    INVALID_HANDLE_VALUE,
+                                    L"", // vtInPipe
+                                    L"", // vtOutPipe
+                                    L"", // vtMode
+                                    false, // forceV1
+                                    false, // headless
+                                    true, // createServerHandle
+                                    0), // serverHandle
+                   true); // successful parse?
+}
+
+void ConsoleArgumentsTests::LegacyFormatsTests()
+{
+    std::wstring commandline;
+
+    commandline = L"conhost.exe 0x4";
+    ArgTestsRunner(L"#1 Check that legacy launch mechanisms via the system loader with a server handle ID work",
+                   commandline,
+                   INVALID_HANDLE_VALUE,
+                   INVALID_HANDLE_VALUE,
+                   ConsoleArguments(commandline,
+                                    L"", // clientCommandLine
+                                    INVALID_HANDLE_VALUE,
+                                    INVALID_HANDLE_VALUE,
+                                    L"", // vtInPipe
+                                    L"", // vtOutPipe
+                                    L"", // vtMode
+                                    false, // forceV1
+                                    false, // headless
+                                    false, // createServerHandle
+                                    4ul), // serverHandle
+                   true); // successful parse?
+
+    commandline = L"conhost.exe --server 0x4";
+    ArgTestsRunner(L"#2 Check that launch mechanism with parameterized server handle ID works",
+                   commandline,
+                   INVALID_HANDLE_VALUE,
+                   INVALID_HANDLE_VALUE,
+                   ConsoleArguments(commandline,
+                                    L"", // clientCommandLine
+                                    INVALID_HANDLE_VALUE,
+                                    INVALID_HANDLE_VALUE,
+                                    L"", // vtInPipe
+                                    L"", // vtOutPipe
+                                    L"", // vtMode
+                                    false, // forceV1
+                                    false, // headless
+                                    false, // createServerHandle
+                                    4ul), // serverHandle
+                   true); // successful parse?
+
+    commandline = L"conhost.exe 0x4 0x8";
+    ArgTestsRunner(L"#3 Check that two handle IDs fails (1)",
+                   commandline,
+                   INVALID_HANDLE_VALUE,
+                   INVALID_HANDLE_VALUE,
+                   ConsoleArguments(commandline,
+                                    L"", // clientCommandLine
+                                    INVALID_HANDLE_VALUE,
+                                    INVALID_HANDLE_VALUE,
+                                    L"", // vtInPipe
+                                    L"", // vtOutPipe
+                                    L"", // vtMode
+                                    false, // forceV1
+                                    false, // headless
+                                    false, // createServerHandle
+                                    4ul), // serverHandle
+                   false); // successful parse?
+
+    commandline = L"conhost.exe --server 0x4 0x8";
+    ArgTestsRunner(L"#4 Check that two handle IDs fails (2)",
+                   commandline,
+                   INVALID_HANDLE_VALUE,
+                   INVALID_HANDLE_VALUE,
+                   ConsoleArguments(commandline,
+                                    L"", // clientCommandLine
+                                    INVALID_HANDLE_VALUE,
+                                    INVALID_HANDLE_VALUE,
+                                    L"", // vtInPipe
+                                    L"", // vtOutPipe
+                                    L"", // vtMode
+                                    false, // forceV1
+                                    false, // headless
+                                    false, // createServerHandle
+                                    4ul), // serverHandle
+                   false); // successful parse?
+
+    commandline = L"conhost.exe 0x4 --server 0x8";
+    ArgTestsRunner(L"#5 Check that two handle IDs fails (3)",
+                   commandline,
+                   INVALID_HANDLE_VALUE,
+                   INVALID_HANDLE_VALUE,
+                   ConsoleArguments(commandline,
+                                    L"", // clientCommandLine
+                                    INVALID_HANDLE_VALUE,
+                                    INVALID_HANDLE_VALUE,
+                                    L"", // vtInPipe
+                                    L"", // vtOutPipe
+                                    L"", // vtMode
+                                    false, // forceV1
+                                    false, // headless
+                                    false, // createServerHandle
+                                    4ul), // serverHandle
+                   false); // successful parse?
+
+    commandline = L"conhost.exe --server 0x4 --server 0x8";
+    ArgTestsRunner(L"#6 Check that two handle IDs fails (4)",
+                   commandline,
+                   INVALID_HANDLE_VALUE,
+                   INVALID_HANDLE_VALUE,
+                   ConsoleArguments(commandline,
+                                    L"", // clientCommandLine
+                                    INVALID_HANDLE_VALUE,
+                                    INVALID_HANDLE_VALUE,
+                                    L"", // vtInPipe
+                                    L"", // vtOutPipe
+                                    L"", // vtMode
+                                    false, // forceV1
+                                    false, // headless
+                                    false, // createServerHandle
+                                    4ul), // serverHandle
+                   false); // successful parse?
+
+    commandline = L"conhost.exe 0x4 -ForceV1";
+    ArgTestsRunner(L"#7 Check that ConDrv handle + -ForceV1 succeeds",
+                   commandline,
+                   INVALID_HANDLE_VALUE,
+                   INVALID_HANDLE_VALUE,
+                   ConsoleArguments(commandline,
+                                    L"", // clientCommandLine
+                                    INVALID_HANDLE_VALUE,
+                                    INVALID_HANDLE_VALUE,
+                                    L"", // vtInPipe
+                                    L"", // vtOutPipe
+                                    L"", // vtMode
+                                    true, // forceV1
+                                    false, // headless
+                                    false, // createServerHandle
+                                    4ul), // serverHandle
+                   true); // successful parse?
+
+    commandline = L"conhost.exe -ForceV1";
+    ArgTestsRunner(L"#8 Check that -ForceV1 parses on its own",
+                   commandline,
+                   INVALID_HANDLE_VALUE,
+                   INVALID_HANDLE_VALUE,
+                   ConsoleArguments(commandline,
+                                    L"", // clientCommandLine
+                                    INVALID_HANDLE_VALUE,
+                                    INVALID_HANDLE_VALUE,
+                                    L"", // vtInPipe
+                                    L"", // vtOutPipe
+                                    L"", // vtMode
+                                    true, // forceV1
+                                    false, // headless
+                                    true, // createServerHandle
+                                    0), // serverHandle
+                   true); // successful parse?
+}
+
+void ConsoleArgumentsTests::IsUsingVtPipeTests()
+{
+    ConsoleArguments args(L"", INVALID_HANDLE_VALUE, INVALID_HANDLE_VALUE);
+    VERIFY_IS_FALSE(args.IsUsingVtPipe());
+
+    args._vtInPipe = L"foo";
+    VERIFY_IS_FALSE(args.IsUsingVtPipe());
+
+    args._vtOutPipe = L"bar";
+    VERIFY_IS_TRUE(args.IsUsingVtPipe());
+
+    args._vtInPipe = L"";
+    VERIFY_IS_FALSE(args.IsUsingVtPipe());
+
+    args._vtInPipe = args._vtOutPipe;
+    args._vtOutPipe = L"";
+    VERIFY_IS_FALSE(args.IsUsingVtPipe());
+}
+
+void ConsoleArgumentsTests::IsUsingVtHandleTests()
+{
+    ConsoleArguments args(L"", INVALID_HANDLE_VALUE, INVALID_HANDLE_VALUE);
+    VERIFY_IS_FALSE(args.HasVtHandles());
+
+    // Just some assorted positive values that could be valid handles. No specific correlation to anything.
+    args._vtInHandle = UlongToHandle(0x12);
+    VERIFY_IS_FALSE(args.HasVtHandles());
+
+    args._vtOutHandle = UlongToHandle(0x16);
+    VERIFY_IS_TRUE(args.HasVtHandles());
+
+    args._vtInHandle = UlongToHandle(0ul);
+    VERIFY_IS_FALSE(args.HasVtHandles());
+
+    args._vtInHandle = UlongToHandle(0x20);
+    args._vtOutHandle = UlongToHandle(0ul);
+    VERIFY_IS_FALSE(args.HasVtHandles());
+}
+
+void ConsoleArgumentsTests::CombineVtPipeHandleTests()
+{
+    std::wstring commandline;
+
+    // Just some assorted positive values that could be valid handles. No specific correlation to anything.
+    HANDLE hInSample = UlongToHandle(0x10);
+    HANDLE hOutSample = UlongToHandle(0x24);
+
+    commandline = L"conhost.exe";
+    ArgTestsRunner(L"#1 Check that handles with no mode is OK",
+                   commandline,
+                   hInSample,
+                   hOutSample,
+                   ConsoleArguments(commandline,
+                                    L"", // clientCommandLine
+                                    hInSample,
+                                    hOutSample,
+                                    L"", // vtInPipe
+                                    L"", // vtOutPipe
+                                    L"", // vtMode
+                                    false, // forceV1
+                                    false, // headless
+                                    true, // createServerHandle
+                                    0ul), // serverHandle
+                   true); // successful parse?
+
+    commandline = L"conhost.exe --vtmode telnet";
+    ArgTestsRunner(L"#2 Check that handles with mode is OK",
+                   commandline,
+                   hInSample,
+                   hOutSample,
+                   ConsoleArguments(commandline,
+                                    L"", // clientCommandLine
+                                    hInSample,
+                                    hOutSample,
+                                    L"", // vtInPipe
+                                    L"", // vtOutPipe
+                                    L"telnet", // vtMode
+                                    false, // forceV1
+                                    false, // headless
+                                    true, // createServerHandle
+                                    0ul), // serverHandle
+                   true); // successful parse?
+
+    commandline = L"conhost.exe --inpipe input";
+    ArgTestsRunner(L"#3 Check that handles with vt in pipe specified is NOT OK",
+                   commandline,
+                   hInSample,
+                   hOutSample,
+                   ConsoleArguments(commandline,
+                                    L"", // clientCommandLine
+                                    hInSample,
+                                    hOutSample,
+                                    L"", // vtInPipe
+                                    L"", // vtOutPipe
+                                    L"", // vtMode
+                                    false, // forceV1
+                                    false, // headless
+                                    true, // createServerHandle
+                                    0ul), // serverHandle
+                   false); // successful parse?
+
+    commandline = L"conhost.exe --outpipe output";
+    ArgTestsRunner(L"#4 Check that handles with vt out pipe specified is NOT OK",
+                   commandline,
+                   hInSample,
+                   hOutSample,
+                   ConsoleArguments(commandline,
+                                    L"", // clientCommandLine
+                                    hInSample,
+                                    hOutSample,
+                                    L"", // vtInPipe
+                                    L"", // vtOutPipe
+                                    L"", // vtMode
+                                    false, // forceV1
+                                    false, // headless
+                                    true, // createServerHandle
+                                    0ul), // serverHandle
+                   false); // successful parse?
+
+    commandline = L"conhost.exe --outpipe output --inpipe input";
+    ArgTestsRunner(L"#5 Check that handles with both vt pipes specified is NOT OK",
+                   commandline,
+                   hInSample,
+                   hOutSample,
+                   ConsoleArguments(commandline,
+                                    L"", // clientCommandLine
+                                    hInSample,
+                                    hOutSample,
+                                    L"", // vtInPipe
+                                    L"", // vtOutPipe
+                                    L"", // vtMode
+                                    false, // forceV1
+                                    false, // headless
+                                    true, // createServerHandle
+                                    0ul), // serverHandle
+                   false); // successful parse?
+}
+
+void ConsoleArgumentsTests::IsVtHandleValidTests()
+{
+    // We use both 0 and INVALID_HANDLE_VALUE as invalid handles since we're not sure
+    // exactly what will get passed in on the STDIN/STDOUT handles as it can vary wildly
+    // depending on who is passing it.
+    VERIFY_IS_FALSE(ConsoleArguments::s_IsValidHandle(0), L"Zero handle invalid.");
+    VERIFY_IS_FALSE(ConsoleArguments::s_IsValidHandle(INVALID_HANDLE_VALUE), L"Invalid handle invalid.");
+    VERIFY_IS_TRUE(ConsoleArguments::s_IsValidHandle(UlongToHandle(0x4)), L"0x4 is valid.");
+}
+
+void ConsoleArgumentsTests::HeadlessArgTests()
+{
+    std::wstring commandline;
+
+    commandline = L"conhost.exe --headless";
+    ArgTestsRunner(L"#1 Check that the headless arg works",
+                   commandline,
+                   INVALID_HANDLE_VALUE,
+                   INVALID_HANDLE_VALUE,
+                   ConsoleArguments(commandline,
+                                    L"", // clientCommandLine
+                                    INVALID_HANDLE_VALUE,
+                                    INVALID_HANDLE_VALUE,
+                                    L"", // vtInPipe
+                                    L"", // vtOutPipe
+                                    L"", // vtMode
+                                    false, // forceV1
+                                    true, // headless
+                                    true, // createServerHandle
+                                    0), // serverHandle
+                   true); // successful parse?
+
+    commandline = L"conhost.exe --headless 0x4";
+    ArgTestsRunner(L"#2 Check that headless arg works with the server param",
+                   commandline,
+                   INVALID_HANDLE_VALUE,
+                   INVALID_HANDLE_VALUE,
+                   ConsoleArguments(commandline,
+                                    L"", // clientCommandLine
+                                    INVALID_HANDLE_VALUE,
+                                    INVALID_HANDLE_VALUE,
+                                    L"", // vtInPipe
+                                    L"", // vtOutPipe
+                                    L"", // vtMode
+                                    false, // forceV1
+                                    true, // headless
+                                    false, // createServerHandle
+                                    4ul), // serverHandle
+                   true); // successful parse?
+
+    commandline = L"conhost.exe --headless --headless";
+    ArgTestsRunner(L"#3 multiple --headless params are all treated as one",
+                   commandline,
+                   INVALID_HANDLE_VALUE,
+                   INVALID_HANDLE_VALUE,
+                   ConsoleArguments(commandline,
+                                    L"", // clientCommandLine
+                                    INVALID_HANDLE_VALUE,
+                                    INVALID_HANDLE_VALUE,
+                                    L"", // vtInPipe
+                                    L"", // vtOutPipe
+                                    L"", // vtMode
+                                    false, // forceV1
+                                    true, // headless
+                                    true, // createServerHandle
+                                    0), // serverHandle
+                   true); // successful parse?
+
+    commandline = L"conhost.exe -- foo.exe --headless";
+    ArgTestsRunner(L"#4 ---headless as a client commandline does not make us headless",
+                   commandline,
+                   INVALID_HANDLE_VALUE,
+                   INVALID_HANDLE_VALUE,
+                   ConsoleArguments(commandline,
+                                    L"foo.exe --headless", // clientCommandLine
+                                    INVALID_HANDLE_VALUE,
+                                    INVALID_HANDLE_VALUE,
+                                    L"", // vtInPipe
+                                    L"", // vtOutPipe
+                                    L"", // vtMode
+                                    false, // forceV1
+                                    false, // headless
+                                    true, // createServerHandle
+                                    0), // serverHandle
+                   true); // successful parse?
+}