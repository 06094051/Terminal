--- conflicted
+++ resolved
@@ -1,99 +1,89 @@
-/*++
-Copyright (c) Microsoft Corporation
-
-Module Name:
-- popup.h
-
-Abstract:
-- This file contains the internal structures and definitions used by command line input and editing.
-
-Author:
-- Therese Stowell (ThereseS) 15-Nov-1991
-
-Revision History:
-- Mike Griese (migrie) Jan 2018:
-    Refactored the history and alias functionality into their own files.
-- Michael Niksa (miniksa) May 2018:
-    Separated out popups from the rest of command line functionality.
---*/
-
-#pragma once
-
-#include "readDataCooked.hpp"
-#include "screenInfo.hpp"
-#include "readDataCooked.hpp"
-
-
-#define MINIMUM_COMMAND_PROMPT_SIZE 5
-
-
-class CommandHistory;
-
-class Popup
-{
-public:
-
-    using UserInputFunction = std::function<NTSTATUS(COOKED_READ_DATA&, bool&, DWORD&, wchar_t&)>;
-
-    Popup(SCREEN_INFORMATION& screenInfo, const COORD proposedSize);
-    virtual ~Popup();
-    [[nodiscard]]
-    virtual NTSTATUS Process(COOKED_READ_DATA& cookedReadData) noexcept = 0;
-
-    void Draw();
-
-    void UpdateStoredColors(const WORD newAttr, const WORD newPopupAttr,
-                            const WORD oldAttr, const WORD oldPopupAttr);
-
-    void End();
-
-    SHORT Width() const noexcept;
-    SHORT Height() const noexcept;
-
-    COORD GetCursorPosition() const noexcept;
-
-protected:
-    // used in test code to alter how the popup fetches use input
-    void SetUserInputFunction(UserInputFunction function) noexcept;
-
-#ifdef UNIT_TESTING
-    friend class CopyFromCharPopupTests;
-    friend class CopyToCharPopupTests;
-    friend class CommandNumberPopupTests;
-    friend class CommandListPopupTests;
-#endif
-
-    NTSTATUS _getUserInput(COOKED_READ_DATA& cookedReadData, bool& popupKey, DWORD& modifiers, wchar_t& wch) noexcept;
-    void _DrawPrompt(const UINT id);
-    virtual void _DrawContent() = 0;
-
-
-    SMALL_RECT _region;  // region popup occupies
-    SCREEN_INFORMATION& _screenInfo;
-    TextAttribute _attributes;    // text attributes
-
-private:
-    COORD _CalculateSize(const SCREEN_INFORMATION& screenInfo, const COORD proposedSize);
-    COORD _CalculateOrigin(const SCREEN_INFORMATION& screenInfo, const COORD size);
-
-    void _DrawBorder();
-
-<<<<<<< HEAD
-    std::wstring _LoadString(const UINT id);
-    static UINT s_LoadStringEx(_In_ HINSTANCE hModule,
-                               _In_ UINT wID,
-                               _Out_writes_(cchBufferMax) LPWSTR lpBuffer,
-                               _In_ UINT cchBufferMax,
-                               _In_ WORD wLangId);
-
-=======
->>>>>>> 6d097b22
-    static NTSTATUS _getUserInputInternal(COOKED_READ_DATA& cookedReadData,
-                                          bool& popupKey,
-                                          DWORD& modifiers,
-                                          wchar_t& wch) noexcept;
-
-    OutputCellRect _oldContents; // contains data under popup
-    COORD _oldScreenSize;
-    UserInputFunction _userInputFunction;
-};
+/*++
+Copyright (c) Microsoft Corporation
+
+Module Name:
+- popup.h
+
+Abstract:
+- This file contains the internal structures and definitions used by command line input and editing.
+
+Author:
+- Therese Stowell (ThereseS) 15-Nov-1991
+
+Revision History:
+- Mike Griese (migrie) Jan 2018:
+    Refactored the history and alias functionality into their own files.
+- Michael Niksa (miniksa) May 2018:
+    Separated out popups from the rest of command line functionality.
+--*/
+
+#pragma once
+
+#include "readDataCooked.hpp"
+#include "screenInfo.hpp"
+#include "readDataCooked.hpp"
+
+
+#define MINIMUM_COMMAND_PROMPT_SIZE 5
+
+
+class CommandHistory;
+
+class Popup
+{
+public:
+
+    using UserInputFunction = std::function<NTSTATUS(COOKED_READ_DATA&, bool&, DWORD&, wchar_t&)>;
+
+    Popup(SCREEN_INFORMATION& screenInfo, const COORD proposedSize);
+    virtual ~Popup();
+    [[nodiscard]]
+    virtual NTSTATUS Process(COOKED_READ_DATA& cookedReadData) noexcept = 0;
+
+    void Draw();
+
+    void UpdateStoredColors(const WORD newAttr, const WORD newPopupAttr,
+                            const WORD oldAttr, const WORD oldPopupAttr);
+
+    void End();
+
+    SHORT Width() const noexcept;
+    SHORT Height() const noexcept;
+
+    COORD GetCursorPosition() const noexcept;
+
+protected:
+    // used in test code to alter how the popup fetches use input
+    void SetUserInputFunction(UserInputFunction function) noexcept;
+
+#ifdef UNIT_TESTING
+    friend class CopyFromCharPopupTests;
+    friend class CopyToCharPopupTests;
+    friend class CommandNumberPopupTests;
+    friend class CommandListPopupTests;
+#endif
+
+    NTSTATUS _getUserInput(COOKED_READ_DATA& cookedReadData, bool& popupKey, DWORD& modifiers, wchar_t& wch) noexcept;
+    void _DrawPrompt(const UINT id);
+    virtual void _DrawContent() = 0;
+
+
+    SMALL_RECT _region;  // region popup occupies
+    SCREEN_INFORMATION& _screenInfo;
+    TextAttribute _attributes;    // text attributes
+
+private:
+    COORD _CalculateSize(const SCREEN_INFORMATION& screenInfo, const COORD proposedSize);
+    COORD _CalculateOrigin(const SCREEN_INFORMATION& screenInfo, const COORD size);
+
+    void _DrawBorder();
+
+    static NTSTATUS _getUserInputInternal(COOKED_READ_DATA& cookedReadData,
+                                          bool& popupKey,
+                                          DWORD& modifiers,
+                                          wchar_t& wch) noexcept;
+
+    OutputCellRect _oldContents; // contains data under popup
+    COORD _oldScreenSize;
+    UserInputFunction _userInputFunction;
+};