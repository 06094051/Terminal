--- conflicted
+++ resolved
@@ -1,115 +1,110 @@
-/********************************************************
-*                                                       *
-*   Copyright (C) Microsoft. All rights reserved.       *
-*                                                       *
-********************************************************/
-
-#include "precomp.h"
-
-#include <intsafe.h>
-
-#include "..\interactivity\inc\ServiceLocator.hpp"
-
-
-// Routine Description:
-// - Handler for inserting key sequences into the buffer when the terminal emulation layer
-//   has determined a key can be converted appropriately into a sequence of inputs
-// Arguments:
-// - rgInput - Series of input records to insert into the buffer
-// - cInput - Length of input records array
-// Return Value:
-// - <none>
-void HandleTerminalKeyEventCallback(_In_reads_(cInput) INPUT_RECORD* rgInput, _In_ DWORD cInput)
-{
-    const CONSOLE_INFORMATION* const gci = ServiceLocator::LocateGlobals()->getConsoleInformation();
-    try
-    {
-        std::deque<std::unique_ptr<IInputEvent>> inEvents = IInputEvent::Create(rgInput, cInput);
-        gci->pInputBuffer->Write(inEvents);
-    }
-    catch (...)
-    {
-        LOG_HR(wil::ResultFromCaughtException());
-    }
-}
-
-CONSOLE_INFORMATION::CONSOLE_INFORMATION() :
-    // ProcessHandleList initializes itself
-    pInputBuffer(nullptr),
-    CurrentScreenBuffer(nullptr),
-    ScreenBuffers(nullptr),
-    OutputQueue(),
-    // CommandHistoryList initialized below
-    // ExeAliasList initialized below
-    NumCommandHistories(0),
-    OriginalTitle(nullptr),
-    Title(nullptr),
-    LinkTitle(nullptr),
-    Flags(0),
-    PopupCount(0),
-    CP(0),
-    OutputCP(0),
-    CtrlFlags(0),
-    LimitingProcessId(0),
-    // ColorTable initialized below
-    // CPInfo initialized below
-    // OutputCPInfo initialized below
-    ReadConInpNumBytesUnicode(0),
-    lpCookedReadData(nullptr),
-    // ConsoleIme initialized below
-<<<<<<< HEAD
-    termInput(HandleTerminalKeyEventCallback),
-    terminalMouseInput(HandleTerminalKeyEventCallback),
-    _vtIo()
-=======
-    terminalMouseInput(HandleTerminalKeyEventCallback)
->>>>>>> b71b5be9
-{
-    InitializeListHead(&CommandHistoryList);
-    InitializeListHead(&ExeAliasList);
-
-    ZeroMemory((void*)&CPInfo, sizeof(CPInfo));
-    ZeroMemory((void*)&OutputCPInfo, sizeof(OutputCPInfo));
-    ZeroMemory((void*)&ConsoleIme, sizeof(ConsoleIme));
-    InitializeCriticalSection(&_csConsoleLock);
-}
-
-CONSOLE_INFORMATION::~CONSOLE_INFORMATION()
-{
-    DeleteCriticalSection(&_csConsoleLock);
-}
-
-bool CONSOLE_INFORMATION::IsConsoleLocked() const
-{
-    // The critical section structure's OwningThread field contains the ThreadId despite having the HANDLE type.
-    // This requires us to hard cast the ID to compare.
-    return _csConsoleLock.OwningThread == (HANDLE)GetCurrentThreadId();
-}
-
-#pragma prefast(suppress:26135, "Adding lock annotation spills into entire project. Future work.")
-void CONSOLE_INFORMATION::LockConsole()
-{
-    EnterCriticalSection(&_csConsoleLock);
-}
-
-#pragma prefast(suppress:26135, "Adding lock annotation spills into entire project. Future work.")
-BOOL CONSOLE_INFORMATION::TryLockConsole()
-{
-    return TryEnterCriticalSection(&_csConsoleLock);
-}
-
-#pragma prefast(suppress:26135, "Adding lock annotation spills into entire project. Future work.")
-void CONSOLE_INFORMATION::UnlockConsole()
-{
-    LeaveCriticalSection(&_csConsoleLock);
-}
-
-ULONG CONSOLE_INFORMATION::GetCSRecursionCount()
-{
-    return _csConsoleLock.RecursionCount;
-}
-
-VtIo* CONSOLE_INFORMATION::GetVtIo()
-{
-    return &_vtIo;
+/********************************************************
+*                                                       *
+*   Copyright (C) Microsoft. All rights reserved.       *
+*                                                       *
+********************************************************/
+
+#include "precomp.h"
+
+#include <intsafe.h>
+
+#include "..\interactivity\inc\ServiceLocator.hpp"
+
+
+// Routine Description:
+// - Handler for inserting key sequences into the buffer when the terminal emulation layer
+//   has determined a key can be converted appropriately into a sequence of inputs
+// Arguments:
+// - rgInput - Series of input records to insert into the buffer
+// - cInput - Length of input records array
+// Return Value:
+// - <none>
+void HandleTerminalKeyEventCallback(_In_reads_(cInput) INPUT_RECORD* rgInput, _In_ DWORD cInput)
+{
+    const CONSOLE_INFORMATION* const gci = ServiceLocator::LocateGlobals()->getConsoleInformation();
+    try
+    {
+        std::deque<std::unique_ptr<IInputEvent>> inEvents = IInputEvent::Create(rgInput, cInput);
+        gci->pInputBuffer->Write(inEvents);
+    }
+    catch (...)
+    {
+        LOG_HR(wil::ResultFromCaughtException());
+    }
+}
+
+CONSOLE_INFORMATION::CONSOLE_INFORMATION() :
+    // ProcessHandleList initializes itself
+    pInputBuffer(nullptr),
+    CurrentScreenBuffer(nullptr),
+    ScreenBuffers(nullptr),
+    OutputQueue(),
+    // CommandHistoryList initialized below
+    // ExeAliasList initialized below
+    NumCommandHistories(0),
+    OriginalTitle(nullptr),
+    Title(nullptr),
+    LinkTitle(nullptr),
+    Flags(0),
+    PopupCount(0),
+    CP(0),
+    OutputCP(0),
+    CtrlFlags(0),
+    LimitingProcessId(0),
+    // ColorTable initialized below
+    // CPInfo initialized below
+    // OutputCPInfo initialized below
+    ReadConInpNumBytesUnicode(0),
+    lpCookedReadData(nullptr),
+    // ConsoleIme initialized below
+    terminalMouseInput(HandleTerminalKeyEventCallback),
+    _vtIo()
+{
+    InitializeListHead(&CommandHistoryList);
+    InitializeListHead(&ExeAliasList);
+
+    ZeroMemory((void*)&CPInfo, sizeof(CPInfo));
+    ZeroMemory((void*)&OutputCPInfo, sizeof(OutputCPInfo));
+    ZeroMemory((void*)&ConsoleIme, sizeof(ConsoleIme));
+    InitializeCriticalSection(&_csConsoleLock);
+}
+
+CONSOLE_INFORMATION::~CONSOLE_INFORMATION()
+{
+    DeleteCriticalSection(&_csConsoleLock);
+}
+
+bool CONSOLE_INFORMATION::IsConsoleLocked() const
+{
+    // The critical section structure's OwningThread field contains the ThreadId despite having the HANDLE type.
+    // This requires us to hard cast the ID to compare.
+    return _csConsoleLock.OwningThread == (HANDLE)GetCurrentThreadId();
+}
+
+#pragma prefast(suppress:26135, "Adding lock annotation spills into entire project. Future work.")
+void CONSOLE_INFORMATION::LockConsole()
+{
+    EnterCriticalSection(&_csConsoleLock);
+}
+
+#pragma prefast(suppress:26135, "Adding lock annotation spills into entire project. Future work.")
+BOOL CONSOLE_INFORMATION::TryLockConsole()
+{
+    return TryEnterCriticalSection(&_csConsoleLock);
+}
+
+#pragma prefast(suppress:26135, "Adding lock annotation spills into entire project. Future work.")
+void CONSOLE_INFORMATION::UnlockConsole()
+{
+    LeaveCriticalSection(&_csConsoleLock);
+}
+
+ULONG CONSOLE_INFORMATION::GetCSRecursionCount()
+{
+    return _csConsoleLock.RecursionCount;
+}
+
+VtIo* CONSOLE_INFORMATION::GetVtIo()
+{
+    return &_vtIo;
 }