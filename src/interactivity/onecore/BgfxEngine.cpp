--- conflicted
+++ resolved
@@ -1,289 +1,280 @@
-/********************************************************
-*                                                       *
-*   Copyright (C) Microsoft. All rights reserved.       *
-*                                                       *
-********************************************************/
-
-#include "precomp.h"
-
-#include "BgfxEngine.hpp"
-
-#include "ConIoSrvComm.hpp"
-#include "..\inc\ServiceLocator.hpp"
-
-#pragma hdrstop
-
-//
-// Default non-bright white.
-//
-
-#define DEFAULT_COLOR_ATTRIBUTE (0xC)
-
-using namespace Microsoft::Console::Render;
-using namespace Microsoft::Console::Interactivity::OneCore;
-
-BgfxEngine::BgfxEngine(PVOID SharedViewBase, LONG DisplayHeight, LONG DisplayWidth, LONG FontWidth, LONG FontHeight)
-    : _sharedViewBase((ULONG_PTR)SharedViewBase),
-      _displayHeight(DisplayHeight),
-      _displayWidth(DisplayWidth),
-      _currentLegacyColorAttribute(DEFAULT_COLOR_ATTRIBUTE)
-{
-    _runLength = sizeof(CD_IO_CHARACTER) * DisplayWidth;
-    
-    _fontSize.X = FontWidth > SHORT_MAX ? SHORT_MAX : (SHORT)FontWidth;
-    _fontSize.Y = FontHeight > SHORT_MAX ? SHORT_MAX : (SHORT)FontHeight;
-}
-
-HRESULT BgfxEngine::Invalidate(const SMALL_RECT* const psrRegion)
-{
-    UNREFERENCED_PARAMETER(psrRegion);
-
-    return S_OK;
-}
-
-HRESULT BgfxEngine::InvalidateCursor(const COORD* const /*pcoordCursor*/)
-{
-    return S_OK;
-}
-
-HRESULT BgfxEngine::InvalidateSystem(const RECT* const prcDirtyClient)
-{
-    UNREFERENCED_PARAMETER(prcDirtyClient);
-
-    return S_OK;
-}
-
-HRESULT BgfxEngine::InvalidateSelection(const SMALL_RECT* const rgsrSelection, UINT const cRectangles)
-{
-    UNREFERENCED_PARAMETER(rgsrSelection);
-    UNREFERENCED_PARAMETER(cRectangles);
-
-    return S_OK;
-}
-
-HRESULT BgfxEngine::InvalidateScroll(const COORD* const pcoordDelta)
-{
-    UNREFERENCED_PARAMETER(pcoordDelta);
-
-    return S_OK;
-}
-
-HRESULT BgfxEngine::InvalidateAll()
-{
-    return S_OK;
-}
-
-HRESULT BgfxEngine::InvalidateCircling(_Out_ bool* const pForcePaint)
-{
-    *pForcePaint = false;
-    return S_FALSE;
-}
-
-HRESULT BgfxEngine::PrepareForTeardown(_Out_ bool* const pForcePaint)
-{
-    *pForcePaint = false;
-    return S_FALSE;
-}
-
-HRESULT BgfxEngine::StartPaint()
-{
-    return S_OK;
-}
-
-HRESULT BgfxEngine::EndPaint()
-{
-    NTSTATUS Status;
-
-    PVOID OldRunBase;
-    PVOID NewRunBase;
-
-    Status = ServiceLocator::LocateInputServices<ConIoSrvComm>()->RequestUpdateDisplay(0);
-    
-    if (NT_SUCCESS(Status))
-    {
-        for (SHORT i = 0 ; i < _displayHeight ; i++)
-        {
-            OldRunBase = (PVOID)(_sharedViewBase + (i * 2 * _runLength));
-            NewRunBase = (PVOID)(_sharedViewBase + (i * 2 * _runLength) + _runLength);
-            memcpy_s(OldRunBase, _runLength, NewRunBase, _runLength);
-        }
-    }
-
-    return HRESULT_FROM_NT(Status);
-}
-
-HRESULT BgfxEngine::ScrollFrame()
-{
-    return S_OK;
-}
-
-HRESULT BgfxEngine::PaintBackground()
-{
-    PVOID OldRunBase;
-    PVOID NewRunBase;
-
-    PCD_IO_CHARACTER OldRun;
-    PCD_IO_CHARACTER NewRun;
-
-    for (SHORT i = 0 ; i < _displayHeight ; i++)
-    {
-        OldRunBase = (PVOID)(_sharedViewBase + (i * 2 * _runLength));
-        NewRunBase = (PVOID)(_sharedViewBase + (i * 2 * _runLength) + _runLength);
-        
-        OldRun = (PCD_IO_CHARACTER)OldRunBase;
-        NewRun = (PCD_IO_CHARACTER)NewRunBase;
-
-        for (SHORT j = 0 ; j < _displayWidth ; j++)
-        {
-            NewRun[j].Character = L' ';
-            NewRun[j].Atribute = 0;
-        }
-    }
-
-    return S_OK;
-}
-
-HRESULT BgfxEngine::PaintBufferLine(PCWCHAR const pwsLine, const unsigned char* const rgWidths, size_t const cchLine, COORD const coord, bool const fTrimLeft)
-{
-    UNREFERENCED_PARAMETER(rgWidths);
-    UNREFERENCED_PARAMETER(fTrimLeft);
-
-    PVOID NewRunBase = (PVOID)(_sharedViewBase + (coord.Y * 2 * _runLength) + _runLength);
-    PCD_IO_CHARACTER NewRun = (PCD_IO_CHARACTER)NewRunBase;
-
-    for (size_t i = 0 ; i < cchLine && i < (size_t)_displayWidth ; i++)
-    {
-        NewRun[coord.X + i].Character = pwsLine[i];
-        NewRun[coord.X + i].Atribute = _currentLegacyColorAttribute;
-    }
-
-    return S_OK;
-}
-
-HRESULT BgfxEngine::PaintBufferGridLines(GridLines const lines, COLORREF const color, size_t const cchLine, COORD const coordTarget)
-{
-    UNREFERENCED_PARAMETER(lines);
-    UNREFERENCED_PARAMETER(color);
-    UNREFERENCED_PARAMETER(cchLine);
-    UNREFERENCED_PARAMETER(coordTarget);
-
-    return S_OK;
-}
-
-HRESULT BgfxEngine::PaintSelection(const SMALL_RECT* const rgsrSelection, UINT const cRectangles)
-{
-    UNREFERENCED_PARAMETER(rgsrSelection);
-    UNREFERENCED_PARAMETER(cRectangles);
-
-    return S_OK;
-}
-<<<<<<< HEAD
-HRESULT BgfxEngine::PaintCursor(_In_ ULONG const ulCursorHeightPercent,
-                                _In_ bool const /*fIsDoubleWidth*/,
-                                _In_ CursorType const /*cursorType*/,
-                                _In_ bool const /*fUseColor*/,
-                                _In_ COLORREF const /*cursorColor*/)
-{
-    // TODO: MSFT: 11448021 - Modify BGFX to support rendering full-width
-    // characters and a full-width cursor.
-    
-    const COORD coordCursor = _cursor.GetPosition();
-
-=======
-
-HRESULT BgfxEngine::PaintCursor(COORD const coordCursor, ULONG const ulCursorHeightPercent, bool const /*fIsDoubleWidth*/)
-{
-    // TODO: MSFT: 11448021 - Modify BGFX to support rendering full-width
-    // characters and a full-width cursor.
-       
->>>>>>> ce1fe2b8
-    CD_IO_CURSOR_INFORMATION CursorInfo;
-    CursorInfo.Row = coordCursor.Y;
-    CursorInfo.Column = coordCursor.X;
-    CursorInfo.Height = ulCursorHeightPercent;
-    CursorInfo.IsVisible = TRUE;
-
-    NTSTATUS Status = ServiceLocator::LocateInputServices<ConIoSrvComm>()->RequestSetCursor(&CursorInfo);
-
-    return HRESULT_FROM_NT(Status);
-
-}
-
-HRESULT BgfxEngine::ClearCursor()
-{
-    NTSTATUS Status;
-
-    CD_IO_CURSOR_INFORMATION CursorInfo = { 0 };
-    CursorInfo.IsVisible = FALSE;
-
-    Status = ServiceLocator::LocateInputServices<ConIoSrvComm>()->RequestSetCursor(&CursorInfo);
-
-    return HRESULT_FROM_NT(Status);
-}
-
-HRESULT BgfxEngine::UpdateDrawingBrushes(COLORREF const colorForeground, COLORREF const colorBackground, _In_ WORD const legacyColorAttribute, bool const fIncludeBackgrounds)
-{
-    UNREFERENCED_PARAMETER(colorForeground);
-    UNREFERENCED_PARAMETER(colorBackground);
-    UNREFERENCED_PARAMETER(fIncludeBackgrounds);
-
-    _currentLegacyColorAttribute = legacyColorAttribute;
-
-    return S_OK;
-}
-
-HRESULT BgfxEngine::UpdateFont(FontInfoDesired const* const pfiFontInfoDesired, FontInfo* const pfiFontInfo)
-{
-    UNREFERENCED_PARAMETER(pfiFontInfoDesired);
-    UNREFERENCED_PARAMETER(pfiFontInfo);
-
-    return S_OK;
-}
-
-HRESULT BgfxEngine::UpdateDpi(int const iDpi)
-{
-    UNREFERENCED_PARAMETER(iDpi);
-
-    return S_OK;
-}    
-
-// Method Description:
-// - This method will update our internal reference for how big the viewport is.
-//      Does nothing for BGFX.
-// Arguments:
-// - srNewViewport - The bounds of the new viewport.
-// Return Value:
-// - HRESULT S_OK
-HRESULT BgfxEngine::UpdateViewport(_In_ SMALL_RECT const /*srNewViewport*/)
-{
-    return S_OK;
-}
-
-HRESULT BgfxEngine::GetProposedFont(FontInfoDesired const* const /*pfiFontInfoDesired*/, FontInfo* const /*pfiFontInfo*/, int const /*iDpi*/)
-{
-    return S_OK;
-}
-
-SMALL_RECT BgfxEngine::GetDirtyRectInChars()
-{
-    SMALL_RECT r;
-    r.Bottom = _displayHeight > 0 ? (SHORT)(_displayHeight - 1) : 0;
-    r.Top = 0;
-    r.Left = 0;
-    r.Right = _displayWidth > 0 ? (SHORT)(_displayWidth - 1) : 0;
-
-    return r;
-}
-
-HRESULT BgfxEngine::GetFontSize(_Out_ COORD* const pFontSize)
-{
-    *pFontSize =_fontSize;
-    return S_OK;
-}
-
-HRESULT BgfxEngine::IsCharFullWidthByFont(WCHAR const /*wch*/, _Out_ bool* const pResult)
-{
-
-    *pResult = false;
-    return S_OK;
-}
+/********************************************************
+*                                                       *
+*   Copyright (C) Microsoft. All rights reserved.       *
+*                                                       *
+********************************************************/
+
+#include "precomp.h"
+
+#include "BgfxEngine.hpp"
+
+#include "ConIoSrvComm.hpp"
+#include "..\inc\ServiceLocator.hpp"
+
+#pragma hdrstop
+
+//
+// Default non-bright white.
+//
+
+#define DEFAULT_COLOR_ATTRIBUTE (0xC)
+
+using namespace Microsoft::Console::Render;
+using namespace Microsoft::Console::Interactivity::OneCore;
+
+BgfxEngine::BgfxEngine(PVOID SharedViewBase, LONG DisplayHeight, LONG DisplayWidth, LONG FontWidth, LONG FontHeight)
+    : _sharedViewBase((ULONG_PTR)SharedViewBase),
+      _displayHeight(DisplayHeight),
+      _displayWidth(DisplayWidth),
+      _currentLegacyColorAttribute(DEFAULT_COLOR_ATTRIBUTE)
+{
+    _runLength = sizeof(CD_IO_CHARACTER) * DisplayWidth;
+    
+    _fontSize.X = FontWidth > SHORT_MAX ? SHORT_MAX : (SHORT)FontWidth;
+    _fontSize.Y = FontHeight > SHORT_MAX ? SHORT_MAX : (SHORT)FontHeight;
+}
+
+HRESULT BgfxEngine::Invalidate(const SMALL_RECT* const psrRegion)
+{
+    UNREFERENCED_PARAMETER(psrRegion);
+
+    return S_OK;
+}
+
+HRESULT BgfxEngine::InvalidateCursor(const COORD* const /*pcoordCursor*/)
+{
+    return S_OK;
+}
+
+HRESULT BgfxEngine::InvalidateSystem(const RECT* const prcDirtyClient)
+{
+    UNREFERENCED_PARAMETER(prcDirtyClient);
+
+    return S_OK;
+}
+
+HRESULT BgfxEngine::InvalidateSelection(const SMALL_RECT* const rgsrSelection, UINT const cRectangles)
+{
+    UNREFERENCED_PARAMETER(rgsrSelection);
+    UNREFERENCED_PARAMETER(cRectangles);
+
+    return S_OK;
+}
+
+HRESULT BgfxEngine::InvalidateScroll(const COORD* const pcoordDelta)
+{
+    UNREFERENCED_PARAMETER(pcoordDelta);
+
+    return S_OK;
+}
+
+HRESULT BgfxEngine::InvalidateAll()
+{
+    return S_OK;
+}
+
+HRESULT BgfxEngine::InvalidateCircling(_Out_ bool* const pForcePaint)
+{
+    *pForcePaint = false;
+    return S_FALSE;
+}
+
+HRESULT BgfxEngine::PrepareForTeardown(_Out_ bool* const pForcePaint)
+{
+    *pForcePaint = false;
+    return S_FALSE;
+}
+
+HRESULT BgfxEngine::StartPaint()
+{
+    return S_OK;
+}
+
+HRESULT BgfxEngine::EndPaint()
+{
+    NTSTATUS Status;
+
+    PVOID OldRunBase;
+    PVOID NewRunBase;
+
+    Status = ServiceLocator::LocateInputServices<ConIoSrvComm>()->RequestUpdateDisplay(0);
+    
+    if (NT_SUCCESS(Status))
+    {
+        for (SHORT i = 0 ; i < _displayHeight ; i++)
+        {
+            OldRunBase = (PVOID)(_sharedViewBase + (i * 2 * _runLength));
+            NewRunBase = (PVOID)(_sharedViewBase + (i * 2 * _runLength) + _runLength);
+            memcpy_s(OldRunBase, _runLength, NewRunBase, _runLength);
+        }
+    }
+
+    return HRESULT_FROM_NT(Status);
+}
+
+HRESULT BgfxEngine::ScrollFrame()
+{
+    return S_OK;
+}
+
+HRESULT BgfxEngine::PaintBackground()
+{
+    PVOID OldRunBase;
+    PVOID NewRunBase;
+
+    PCD_IO_CHARACTER OldRun;
+    PCD_IO_CHARACTER NewRun;
+
+    for (SHORT i = 0 ; i < _displayHeight ; i++)
+    {
+        OldRunBase = (PVOID)(_sharedViewBase + (i * 2 * _runLength));
+        NewRunBase = (PVOID)(_sharedViewBase + (i * 2 * _runLength) + _runLength);
+        
+        OldRun = (PCD_IO_CHARACTER)OldRunBase;
+        NewRun = (PCD_IO_CHARACTER)NewRunBase;
+
+        for (SHORT j = 0 ; j < _displayWidth ; j++)
+        {
+            NewRun[j].Character = L' ';
+            NewRun[j].Atribute = 0;
+        }
+    }
+
+    return S_OK;
+}
+
+HRESULT BgfxEngine::PaintBufferLine(PCWCHAR const pwsLine, const unsigned char* const rgWidths, size_t const cchLine, COORD const coord, bool const fTrimLeft)
+{
+    UNREFERENCED_PARAMETER(rgWidths);
+    UNREFERENCED_PARAMETER(fTrimLeft);
+
+    PVOID NewRunBase = (PVOID)(_sharedViewBase + (coord.Y * 2 * _runLength) + _runLength);
+    PCD_IO_CHARACTER NewRun = (PCD_IO_CHARACTER)NewRunBase;
+
+    for (size_t i = 0 ; i < cchLine && i < (size_t)_displayWidth ; i++)
+    {
+        NewRun[coord.X + i].Character = pwsLine[i];
+        NewRun[coord.X + i].Atribute = _currentLegacyColorAttribute;
+    }
+
+    return S_OK;
+}
+
+HRESULT BgfxEngine::PaintBufferGridLines(GridLines const lines, COLORREF const color, size_t const cchLine, COORD const coordTarget)
+{
+    UNREFERENCED_PARAMETER(lines);
+    UNREFERENCED_PARAMETER(color);
+    UNREFERENCED_PARAMETER(cchLine);
+    UNREFERENCED_PARAMETER(coordTarget);
+
+    return S_OK;
+}
+
+HRESULT BgfxEngine::PaintSelection(const SMALL_RECT* const rgsrSelection, UINT const cRectangles)
+{
+    UNREFERENCED_PARAMETER(rgsrSelection);
+    UNREFERENCED_PARAMETER(cRectangles);
+
+    return S_OK;
+}
+
+HRESULT BgfxEngine::PaintCursor(_In_ COORD const coordCursor,
+                                _In_ ULONG const ulCursorHeightPercent,
+                                _In_ bool const /*fIsDoubleWidth*/,
+                                _In_ CursorType const /*cursorType*/,
+                                _In_ bool const /*fUseColor*/,
+                                _In_ COLORREF const /*cursorColor*/)
+{
+    // TODO: MSFT: 11448021 - Modify BGFX to support rendering full-width
+    // characters and a full-width cursor.
+    
+    CD_IO_CURSOR_INFORMATION CursorInfo;
+    CursorInfo.Row = coordCursor.Y;
+    CursorInfo.Column = coordCursor.X;
+    CursorInfo.Height = ulCursorHeightPercent;
+    CursorInfo.IsVisible = TRUE;
+
+    NTSTATUS Status = ServiceLocator::LocateInputServices<ConIoSrvComm>()->RequestSetCursor(&CursorInfo);
+
+    return HRESULT_FROM_NT(Status);
+
+}
+
+HRESULT BgfxEngine::ClearCursor()
+{
+    NTSTATUS Status;
+
+    CD_IO_CURSOR_INFORMATION CursorInfo = { 0 };
+    CursorInfo.IsVisible = FALSE;
+
+    Status = ServiceLocator::LocateInputServices<ConIoSrvComm>()->RequestSetCursor(&CursorInfo);
+
+    return HRESULT_FROM_NT(Status);
+}
+
+HRESULT BgfxEngine::UpdateDrawingBrushes(COLORREF const colorForeground, COLORREF const colorBackground, _In_ WORD const legacyColorAttribute, bool const fIncludeBackgrounds)
+{
+    UNREFERENCED_PARAMETER(colorForeground);
+    UNREFERENCED_PARAMETER(colorBackground);
+    UNREFERENCED_PARAMETER(fIncludeBackgrounds);
+
+    _currentLegacyColorAttribute = legacyColorAttribute;
+
+    return S_OK;
+}
+
+HRESULT BgfxEngine::UpdateFont(FontInfoDesired const* const pfiFontInfoDesired, FontInfo* const pfiFontInfo)
+{
+    UNREFERENCED_PARAMETER(pfiFontInfoDesired);
+    UNREFERENCED_PARAMETER(pfiFontInfo);
+
+    return S_OK;
+}
+
+HRESULT BgfxEngine::UpdateDpi(int const iDpi)
+{
+    UNREFERENCED_PARAMETER(iDpi);
+
+    return S_OK;
+}    
+
+// Method Description:
+// - This method will update our internal reference for how big the viewport is.
+//      Does nothing for BGFX.
+// Arguments:
+// - srNewViewport - The bounds of the new viewport.
+// Return Value:
+// - HRESULT S_OK
+HRESULT BgfxEngine::UpdateViewport(_In_ SMALL_RECT const /*srNewViewport*/)
+{
+    return S_OK;
+}
+
+HRESULT BgfxEngine::GetProposedFont(FontInfoDesired const* const /*pfiFontInfoDesired*/, FontInfo* const /*pfiFontInfo*/, int const /*iDpi*/)
+{
+    return S_OK;
+}
+
+SMALL_RECT BgfxEngine::GetDirtyRectInChars()
+{
+    SMALL_RECT r;
+    r.Bottom = _displayHeight > 0 ? (SHORT)(_displayHeight - 1) : 0;
+    r.Top = 0;
+    r.Left = 0;
+    r.Right = _displayWidth > 0 ? (SHORT)(_displayWidth - 1) : 0;
+
+    return r;
+}
+
+HRESULT BgfxEngine::GetFontSize(_Out_ COORD* const pFontSize)
+{
+    *pFontSize =_fontSize;
+    return S_OK;
+}
+
+HRESULT BgfxEngine::IsCharFullWidthByFont(WCHAR const /*wch*/, _Out_ bool* const pResult)
+{
+
+    *pResult = false;
+    return S_OK;
+}