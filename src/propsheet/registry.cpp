--- conflicted
+++ resolved
@@ -1,852 +1,843 @@
-/*++
-
-Copyright (c) 1990  Microsoft Corporation
-
-Module Name:
-
-    registry.c
-
-Abstract:
-
-    This file contains functions to read and _rite values
-    to the registry.
-
-Author:
-
-    Jerry Shea (JerrySh) 30-Sep-1994
-
-Revision History:
-
---*/
-
-#include "precomp.h"
-#include <shlwapi.h>
-#include <strsafe.h>
-#include <intsafe.h>
-#pragma hdrstop
-
-#define CONSOLE_REGISTRY_CURRENTPAGE  (L"CurrentPage")
-
-extern BOOL g_fEditKeys;
-
-BOOL GetConsoleBoolValue(__in PCWSTR pszValueName, __in BOOL fDefault)
-{
-    return SHRegGetBoolUSValue(CONSOLE_REGISTRY_STRING,
-                               pszValueName,
-                               FALSE /*fIgnoreHKCU*/,
-                               fDefault);
-}
-
-/*++
-
-Routine Description:
-
-    This routine allocates a state info structure and fill it in with
-    default values.
-
-Arguments:
-
-    none
-
-Return Value:
-
-    pStateInfo - pointer to structure to receive information
-
---*/
-
-VOID InitRegistryValues(
-    __out PCONSOLE_STATE_INFO pStateInfo)
-{
-    pStateInfo->ScreenAttributes = 0x07;            // white on black
-    pStateInfo->PopupAttributes = 0xf5;             // purple on white
-    pStateInfo->InsertMode = FALSE;
-    pStateInfo->QuickEdit = FALSE;
-    pStateInfo->FullScreen = FALSE;
-    pStateInfo->ScreenBufferSize.X = 80;
-    pStateInfo->ScreenBufferSize.Y = 25;
-    pStateInfo->WindowSize.X = 80;
-    pStateInfo->WindowSize.Y = 25;
-    pStateInfo->WindowPosX = 0;
-    pStateInfo->WindowPosY = 0;
-    pStateInfo->AutoPosition = TRUE;
-    pStateInfo->FontSize.X = 0;
-    pStateInfo->FontSize.Y = 0;
-    pStateInfo->FontFamily = 0;
-    pStateInfo->FontWeight = 0;
-    pStateInfo->FaceName[0] = TEXT('\0');
-    pStateInfo->CursorSize = 25;
-    pStateInfo->HistoryBufferSize = 25;
-    pStateInfo->NumberOfHistoryBuffers = 4;
-    pStateInfo->HistoryNoDup = 0;
-
-    if (pStateInfo->fIsV2Console)
-    {
-        // if we're servicing a v2 console instance, default to the new color defaults
-        pStateInfo->ColorTable[ 0] = RGB( 12,  12,  12); // Black
-        pStateInfo->ColorTable[ 1] = RGB( 0,   55, 218); // Dark Blue
-        pStateInfo->ColorTable[ 2] = RGB( 19, 161,  14); // Dark Green
-        pStateInfo->ColorTable[ 3] = RGB( 58, 150, 221); // Dark Cyan
-        pStateInfo->ColorTable[ 4] = RGB(197,  15,  31); // Dark Red
-        pStateInfo->ColorTable[ 5] = RGB(136,  23, 152); // Dark Magenta
-        pStateInfo->ColorTable[ 6] = RGB(193, 156,   0); // Dark Yellow
-        pStateInfo->ColorTable[ 7] = RGB(204, 204, 204); // Dark White
-        pStateInfo->ColorTable[ 8] = RGB(118, 118, 118); // Bright Black
-        pStateInfo->ColorTable[ 9] = RGB( 59, 120, 255); // Bright Blue
-        pStateInfo->ColorTable[10] = RGB( 22, 198,  12); // Bright Green
-        pStateInfo->ColorTable[11] = RGB( 97, 214, 214); // Bright Cyan
-        pStateInfo->ColorTable[12] = RGB(231,  72,  86); // Bright Red
-        pStateInfo->ColorTable[13] = RGB(180,   0, 158); // Bright Magenta
-        pStateInfo->ColorTable[14] = RGB(249, 241, 165); // Bright Yellow
-        pStateInfo->ColorTable[15] = RGB(242, 242, 242); // White
-    }
-    else
-    {
-        pStateInfo->ColorTable[ 0] = RGB(0,   0,   0   );
-        pStateInfo->ColorTable[ 1] = RGB(0,   0,   0x80);
-        pStateInfo->ColorTable[ 2] = RGB(0,   0x80,0   );
-        pStateInfo->ColorTable[ 3] = RGB(0,   0x80,0x80);
-        pStateInfo->ColorTable[ 4] = RGB(0x80,0,   0   );
-        pStateInfo->ColorTable[ 5] = RGB(0x80,0,   0x80);
-        pStateInfo->ColorTable[ 6] = RGB(0x80,0x80,0   );
-        pStateInfo->ColorTable[ 7] = RGB(0xC0,0xC0,0xC0);
-        pStateInfo->ColorTable[ 8] = RGB(0x80,0x80,0x80);
-        pStateInfo->ColorTable[ 9] = RGB(0,   0,   0xFF);
-        pStateInfo->ColorTable[10] = RGB(0,   0xFF,0   );
-        pStateInfo->ColorTable[11] = RGB(0,   0xFF,0xFF);
-        pStateInfo->ColorTable[12] = RGB(0xFF,0,   0   );
-        pStateInfo->ColorTable[13] = RGB(0xFF,0,   0xFF);
-        pStateInfo->ColorTable[14] = RGB(0xFF,0xFF,0   );
-        pStateInfo->ColorTable[15] = RGB(0xFF,0xFF,0xFF);
-    }
-
-    pStateInfo->CodePage = OEMCP;
-    pStateInfo->hWnd = NULL;
-    pStateInfo->OriginalTitle = NULL;
-    pStateInfo->LinkTitle = NULL;
-
-    // v2 console state
-    pStateInfo->fWrapText = TRUE;
-    pStateInfo->fFilterOnPaste = TRUE;
-    pStateInfo->fCtrlKeyShortcutsDisabled = FALSE;
-    pStateInfo->fLineSelection= TRUE;
-    pStateInfo->bWindowTransparency = BYTE_MAX;
-    // end v2 console state
-}
-
-/*++
-
-Routine Description:
-
-    This routine reads in values from the registry and places them
-    in the supplied structure.
-
-Arguments:
-
-    pStateInfo - optional pointer to structure to receive information
-
-Return Value:
-
-    current page number
-
---*/
-
-DWORD GetRegistryValues(
-    __out_opt PCONSOLE_STATE_INFO pStateInfo)
-{
-    HKEY hCurrentUserKey, hConsoleKey, hTitleKey;
-    NTSTATUS Status;
-    DWORD dwValue, dwRet = 0, i;
-    WCHAR awchBuffer[LF_FACESIZE];
-
-    // initial values for global v2 settings
-    g_fForceV2 = GetConsoleBoolValue(CONSOLE_REGISTRY_FORCEV2, TRUE);
-    g_fEditKeys = GetConsoleBoolValue(CONSOLE_REGISTRY_EXTENDEDEDITKEY, TRUE);
-
-    //
-    // Open the current user registry key and console key.
-    //
-    Status = RegistrySerialization::s_OpenConsoleKey(&hCurrentUserKey, &hConsoleKey);
-
-    if (!NT_SUCCESS(Status)) {
-        return 0;
-    }
-
-    //
-    // If there is no structure to fill out, just get the current
-    // page and bail out.
-    //
-
-    if (pStateInfo == nullptr) {
-        Status = RegistrySerialization::s_QueryValue(hConsoleKey,
-                                                     CONSOLE_REGISTRY_CURRENTPAGE,
-                                                     sizeof(dwValue),
-                                                     (PBYTE)&dwValue,
-                                                     NULL);
-        if (NT_SUCCESS(Status)) {
-            dwRet = dwValue;
-        }
-
-        goto CloseKeys;
-    }
-
-    //
-    // Open the console title subkey unless we're changing the defaults.
-    //
-    if (pStateInfo->Defaults) {
-        hTitleKey = hConsoleKey;
-    } else {
-        Status = RegistrySerialization::s_OpenKey(hConsoleKey,
-                                                  pStateInfo->OriginalTitle,
-                                                  &hTitleKey);
-        if (!NT_SUCCESS(Status)) {
-            RegCloseKey(hConsoleKey);
-            RegCloseKey(hCurrentUserKey);
-            return 0;
-        }
-    }
-
-    //
-    // Initial screen fill
-    //
-
-    Status = RegistrySerialization::s_QueryValue(hTitleKey,
-                                                 CONSOLE_REGISTRY_FILLATTR,
-                                                 sizeof(dwValue),
-                                                 (PBYTE)&dwValue,
-                                                 NULL);
-    if (NT_SUCCESS(Status)) {
-        pStateInfo->ScreenAttributes = (WORD)dwValue;
-    }
-
-    //
-    // Initial popup fill
-    //
-
-    Status = RegistrySerialization::s_QueryValue(hTitleKey,
-                                                 CONSOLE_REGISTRY_POPUPATTR,
-                                                 sizeof(dwValue),
-                                                 (PBYTE)&dwValue,
-                                                 NULL);
-    if (NT_SUCCESS(Status)) {
-        pStateInfo->PopupAttributes = (WORD)dwValue;
-    }
-
-    //
-    // Initial color table
-    //
-
-    for (i = 0; i < 16; i++) {
-        StringCchPrintf(awchBuffer,
-                        ARRAYSIZE(awchBuffer),
-                        CONSOLE_REGISTRY_COLORTABLE,
-                        i);
-        Status = RegistrySerialization::s_QueryValue(hTitleKey,
-                                                     awchBuffer,
-                                                     sizeof(dwValue),
-                                                     (PBYTE)&dwValue,
-                                                     NULL);
-        if (NT_SUCCESS(Status)) {
-            pStateInfo->ColorTable[i] = dwValue;
-        }
-    }
-
-    //
-    // Initial insert mode.
-    //
-    Status = RegistrySerialization::s_QueryValue(hTitleKey,
-                                                 CONSOLE_REGISTRY_INSERTMODE,
-                                                 sizeof(dwValue),
-                                                 (PBYTE)&dwValue,
-                                                 NULL);
-    if (NT_SUCCESS(Status)) {
-        pStateInfo->InsertMode = !!dwValue;
-    }
-
-    //
-    // Initial quick edit mode
-    //
-    Status = RegistrySerialization::s_QueryValue(hTitleKey,
-                                                 CONSOLE_REGISTRY_QUICKEDIT,
-                                                 sizeof(dwValue),
-                                                 (PBYTE)&dwValue,
-                                                 NULL);
-    if (NT_SUCCESS(Status)) {
-        pStateInfo->QuickEdit = !!dwValue;
-    }
-
-    //
-    // Initial code page
-    //
-
-    assert(OEMCP != 0);
-    Status = RegistrySerialization::s_QueryValue(hTitleKey,
-                                                 CONSOLE_REGISTRY_CODEPAGE,
-                                                 sizeof(dwValue),
-                                                 (PBYTE)&dwValue,
-                                                 NULL);
-    if (NT_SUCCESS(Status)) {
-        if (IsValidCodePage(dwValue)) {
-            pStateInfo->CodePage = (UINT) dwValue;
-        }
-    }
-
-    //
-    // Initial screen buffer size.
-    //
-    Status = RegistrySerialization::s_QueryValue(hTitleKey,
-                                                 CONSOLE_REGISTRY_BUFFERSIZE,
-                                                 sizeof(dwValue),
-                                                 (PBYTE)&dwValue,
-                                                 NULL);
-    if (NT_SUCCESS(Status)) {
-        pStateInfo->ScreenBufferSize.X = LOWORD(dwValue);
-        pStateInfo->ScreenBufferSize.Y = HIWORD(dwValue);
-    }
-
-    //
-    // Initial window size.
-    //
-    Status = RegistrySerialization::s_QueryValue(hTitleKey,
-                                                 CONSOLE_REGISTRY_WINDOWSIZE,
-                                                 sizeof(dwValue),
-                                                 (PBYTE)&dwValue,
-                                                 NULL);
-    if (NT_SUCCESS(Status)) {
-        pStateInfo->WindowSize.X = LOWORD(dwValue);
-        pStateInfo->WindowSize.Y = HIWORD(dwValue);
-    }
-
-    //
-    // Initial window position.
-    //
-    Status = RegistrySerialization::s_QueryValue(hTitleKey,
-                                                 CONSOLE_REGISTRY_WINDOWPOS,
-                                                 sizeof(dwValue),
-                                                 (PBYTE)&dwValue,
-                                                 NULL);
-    if (NT_SUCCESS(Status)) {
-        pStateInfo->WindowPosX = (SHORT)LOWORD(dwValue);
-        pStateInfo->WindowPosY = (SHORT)HIWORD(dwValue);
-        pStateInfo->AutoPosition = FALSE;
-    }
-
-    //
-    // Initial font size
-    //
-
-    Status = RegistrySerialization::s_QueryValue(hTitleKey,
-                                                 CONSOLE_REGISTRY_FONTSIZE,
-                                                 sizeof(dwValue),
-                                                 (PBYTE)&dwValue,
-                                                 NULL);
-    if (NT_SUCCESS(Status)) {
-        pStateInfo->FontSize.X = LOWORD(dwValue);
-        pStateInfo->FontSize.Y = HIWORD(dwValue);
-    }
-
-    //
-    // Initial font family.
-    //
-    Status = RegistrySerialization::s_QueryValue(hTitleKey,
-                                                 CONSOLE_REGISTRY_FONTFAMILY,
-                                                 sizeof(dwValue),
-                                                 (PBYTE)&dwValue,
-                                                 NULL);
-    if (NT_SUCCESS(Status)) {
-        pStateInfo->FontFamily = dwValue;
-    }
-
-    //
-    // Initial font weight.
-    //
-    Status = RegistrySerialization::s_QueryValue(hTitleKey,
-                                                 CONSOLE_REGISTRY_FONTWEIGHT,
-                                                 sizeof(dwValue),
-                                                 (PBYTE)&dwValue,
-                                                 NULL);
-    if (NT_SUCCESS(Status)) {
-        pStateInfo->FontWeight = dwValue;
-    }
-
-    //
-    // Initial font face name.
-    //
-    Status = RegistrySerialization::s_QueryValue(hTitleKey,
-                                                 CONSOLE_REGISTRY_FACENAME,
-                                                 sizeof(awchBuffer),
-                                                 (PBYTE)awchBuffer,
-                                                 NULL);
-    if (NT_SUCCESS(Status)) {
-        RtlCopyMemory(pStateInfo->FaceName, awchBuffer, sizeof(awchBuffer));
-    }
-
-    //
-    // Initial cursor size.
-    //
-    Status = RegistrySerialization::s_QueryValue(hTitleKey,
-                                                 CONSOLE_REGISTRY_CURSORSIZE,
-                                                 sizeof(dwValue),
-                                                 (PBYTE)&dwValue,
-                                                 NULL);
-    if (NT_SUCCESS(Status)) {
-        pStateInfo->CursorSize = dwValue;
-    }
-
-    //
-    // Initial history buffer size.
-    //
-    Status = RegistrySerialization::s_QueryValue(hTitleKey,
-                                                 CONSOLE_REGISTRY_HISTORYSIZE,
-                                                 sizeof(dwValue),
-                                                 (PBYTE)&dwValue,
-                                                 NULL);
-    if (NT_SUCCESS(Status)) {
-        pStateInfo->HistoryBufferSize = dwValue;
-    }
-
-    //
-    // Initial number of history buffers.
-    //
-    Status = RegistrySerialization::s_QueryValue(hTitleKey,
-                                                 CONSOLE_REGISTRY_HISTORYBUFS,
-                                                 sizeof(dwValue),
-                                                 (PBYTE)&dwValue,
-                                                 NULL);
-    if (NT_SUCCESS(Status)) {
-        pStateInfo->NumberOfHistoryBuffers = dwValue;
-    }
-
-    //
-    // Initial history duplication mode.
-    //
-    Status = RegistrySerialization::s_QueryValue(hTitleKey,
-                                                 CONSOLE_REGISTRY_HISTORYNODUP,
-                                                 sizeof(dwValue),
-                                                 (PBYTE)&dwValue,
-                                                 NULL);
-    if (NT_SUCCESS(Status)) {
-        pStateInfo->HistoryNoDup = dwValue;
-    }
-
-    //
-    // Initial text wrapping.
-    //
-    Status = RegistrySerialization::s_QueryValue(hTitleKey,
-                                                 CONSOLE_REGISTRY_LINEWRAP,
-                                                 sizeof(dwValue),
-                                                 (PBYTE)&dwValue,
-                                                 NULL);
-    if (NT_SUCCESS(Status)) {
-        pStateInfo->fWrapText = dwValue;
-    }
-
-    //
-    // Initial filter on paste.
-    //
-    Status = RegistrySerialization::s_QueryValue(hTitleKey,
-                                                 CONSOLE_REGISTRY_FILTERONPASTE,
-                                                 sizeof(dwValue),
-                                                 (PBYTE)&dwValue,
-                                                 NULL);
-    if (NT_SUCCESS(Status)) {
-        pStateInfo->fFilterOnPaste = dwValue;
-    }
-
-    //
-    // Initial ctrl shortcuts disabled.
-    //
-    Status = RegistrySerialization::s_QueryValue(hTitleKey,
-                                                 CONSOLE_REGISTRY_CTRLKEYSHORTCUTS_DISABLED,
-                                                 sizeof(dwValue),
-                                                 (PBYTE)&dwValue,
-                                                 NULL);
-    if (NT_SUCCESS(Status)) {
-        pStateInfo->fCtrlKeyShortcutsDisabled = dwValue;
-    }
-
-    //
-    // Initial line selection.
-    //
-    Status = RegistrySerialization::s_QueryValue(hTitleKey,
-                                                 CONSOLE_REGISTRY_LINESELECTION,
-                                                 sizeof(dwValue),
-                                                 (PBYTE)&dwValue,
-                                                 NULL);
-    if (NT_SUCCESS(Status)) {
-        pStateInfo->fLineSelection = dwValue;
-    }
-
-    //
-    // Initial transparency.
-    //
-    Status = RegistrySerialization::s_QueryValue(hTitleKey,
-                                                 CONSOLE_REGISTRY_WINDOWALPHA,
-                                                 sizeof(dwValue),
-                                                 (PBYTE)&dwValue,
-                                                 NULL);
-    if (NT_SUCCESS(Status)) {
-        if (dwValue <= BYTE_MAX)
-        {
-            pStateInfo->bWindowTransparency = (BYTE)dwValue;
-        }
-    }
-
-    //
-    // Close the registry keys
-    //
-
-    if (hTitleKey != hConsoleKey) {
-        RegCloseKey(hTitleKey);
-    }
-
-CloseKeys:
-    RegCloseKey(hConsoleKey);
-    RegCloseKey(hCurrentUserKey);
-
-    return dwRet;
-}
-
-VOID SetGlobalRegistryValues()
-{
-    // save global v2 settings
-    const DWORD dwForceV2 = g_fForceV2;
-    SHSetValue(HKEY_CURRENT_USER,
-               CONSOLE_REGISTRY_STRING,
-               CONSOLE_REGISTRY_FORCEV2,
-               REG_DWORD,
-               (LPBYTE)&dwForceV2,
-               sizeof(dwForceV2));
-
-    const DWORD dwEditKeys = g_fEditKeys;
-    SHSetValue(HKEY_CURRENT_USER,
-               CONSOLE_REGISTRY_STRING,
-               CONSOLE_REGISTRY_EXTENDEDEDITKEY,
-               REG_DWORD,
-               (LPBYTE)&dwEditKeys,
-               sizeof(dwEditKeys));
-}
-
-/*++
-
-Routine Description:
-
-    This routine writes values to the registry from the supplied
-    structure.
-
-Arguments:
-
-    pStateInfo - optional pointer to structure containing information
-    dwPage     - current page number
-
-Return Value:
-
-    none
-
---*/
-
-VOID SetRegistryValues(
-    PCONSOLE_STATE_INFO pStateInfo,
-    DWORD dwPage)
-{
-    HKEY hCurrentUserKey, hConsoleKey, hTitleKey;
-    NTSTATUS Status;
-    DWORD dwValue, i;
-    WCHAR awchBuffer[LF_FACESIZE];
-
-    //
-    // Open the current user registry key and console registry key.
-    //
-    Status = RegistrySerialization::s_OpenConsoleKey(&hCurrentUserKey, &hConsoleKey);
-
-    if (!NT_SUCCESS(Status)) {
-        return;
-    }
-
-    //
-    // Save the current page.
-    //
-    LOG_IF_FAILED(RegistrySerialization::s_SetValue(hConsoleKey,
-                                                    CONSOLE_REGISTRY_CURRENTPAGE,
-                                                    REG_DWORD,
-                                                    (BYTE*)&dwPage,
-                                                    sizeof(dwPage)));
-
-    //
-    // Open the console title subkey unless we're changing the defaults.
-    //
-    if (pStateInfo->Defaults) {
-        hTitleKey = hConsoleKey;
-    } else {
-        Status = RegistrySerialization::s_CreateKey(hConsoleKey,
-                                pStateInfo->OriginalTitle,
-                                &hTitleKey);
-        if (!NT_SUCCESS(Status)) {
-            RegCloseKey(hConsoleKey);
-            RegCloseKey(hCurrentUserKey);
-            return;
-        }
-    }
-
-    //
-    // Save screen and popup colors and color table
-    //
-
-    dwValue = pStateInfo->ScreenAttributes;
-    LOG_IF_FAILED(RegistrySerialization::s_UpdateValue(hConsoleKey,
-                                                       hTitleKey,
-                                                       CONSOLE_REGISTRY_FILLATTR,
-                                                       REG_DWORD,
-                                                       (BYTE*)&dwValue,
-                                                       sizeof(dwValue)));
-    dwValue = pStateInfo->PopupAttributes;
-    LOG_IF_FAILED(RegistrySerialization::s_UpdateValue(hConsoleKey,
-                                                       hTitleKey,
-                                                       CONSOLE_REGISTRY_POPUPATTR,
-                                                       REG_DWORD,
-                                                       (BYTE*)&dwValue,
-                                                       sizeof(dwValue)));
-    for (i = 0; i < 16; i++) {
-        dwValue = pStateInfo->ColorTable[i];
-        if (SUCCEEDED(StringCchPrintf(awchBuffer, ARRAYSIZE(awchBuffer), CONSOLE_REGISTRY_COLORTABLE, i)))
-        {
-            LOG_IF_FAILED(RegistrySerialization::s_UpdateValue(hConsoleKey,
-                                                               hTitleKey,
-                                                               awchBuffer,
-                                                               REG_DWORD,
-                                                               (BYTE*)&dwValue,
-                                                               sizeof(dwValue)));
-        }
-    }
-
-    //
-    // Save insert, quickedit, and fullscreen mode settings
-    //
-
-    dwValue = pStateInfo->InsertMode;
-    LOG_IF_FAILED(RegistrySerialization::s_UpdateValue(hConsoleKey,
-                                                       hTitleKey,
-                                                       CONSOLE_REGISTRY_INSERTMODE,
-                                                       REG_DWORD,
-                                                       (BYTE*)&dwValue,
-                                                       sizeof(dwValue)));
-    dwValue = pStateInfo->QuickEdit;
-    LOG_IF_FAILED(RegistrySerialization::s_UpdateValue(hConsoleKey,
-                                                       hTitleKey,
-                                                       CONSOLE_REGISTRY_QUICKEDIT,
-                                                       REG_DWORD,
-                                                       (BYTE*)&dwValue,
-                                                       sizeof(dwValue)));
-
-    assert(OEMCP != 0);
-    if (g_fEastAsianSystem) {
-        dwValue = (DWORD) pStateInfo->CodePage;
-        LOG_IF_FAILED(RegistrySerialization::s_UpdateValue(hConsoleKey,
-                                                           hTitleKey,
-                                                           CONSOLE_REGISTRY_CODEPAGE,
-                                                           REG_DWORD,
-                                                           (BYTE*)&dwValue,
-                                                           sizeof(dwValue)));
-    }
-
-    //
-    // Save screen buffer size
-    //
-
-    dwValue = MAKELONG(pStateInfo->ScreenBufferSize.X,
-                       pStateInfo->ScreenBufferSize.Y);
-    LOG_IF_FAILED(RegistrySerialization::s_UpdateValue(hConsoleKey,
-                                                       hTitleKey,
-                                                       CONSOLE_REGISTRY_BUFFERSIZE,
-                                                       REG_DWORD,
-                                                       (BYTE*)&dwValue,
-                                                       sizeof(dwValue)));
-
-    //
-    // Save window size
-    //
-
-    dwValue = MAKELONG(pStateInfo->WindowSize.X,
-                       pStateInfo->WindowSize.Y);
-    LOG_IF_FAILED(RegistrySerialization::s_UpdateValue(hConsoleKey,
-                                                       hTitleKey,
-                                                       CONSOLE_REGISTRY_WINDOWSIZE,
-                                                       REG_DWORD,
-                                                       (BYTE*)&dwValue,
-                                                       sizeof(dwValue)));
-
-    //
-    // Save window position
-    //
-
-    if (pStateInfo->AutoPosition) {
-        LOG_IF_FAILED(RegistrySerialization::s_DeleteValue(hTitleKey, CONSOLE_REGISTRY_WINDOWPOS));
-    }
-    else
-    {
-        dwValue = MAKELONG(pStateInfo->WindowPosX,
-                           pStateInfo->WindowPosY);
-        LOG_IF_FAILED(RegistrySerialization::s_UpdateValue(hConsoleKey,
-                                                           hTitleKey,
-                                                           CONSOLE_REGISTRY_WINDOWPOS,
-                                                           REG_DWORD,
-                                                           (BYTE*)&dwValue,
-                                                           sizeof(dwValue)));
-    }
-
-    //
-    // Save font size, family, weight, and face name
-    //
-
-    dwValue = MAKELONG(pStateInfo->FontSize.X,
-                       pStateInfo->FontSize.Y);
-    LOG_IF_FAILED(RegistrySerialization::s_UpdateValue(hConsoleKey,
-                                                       hTitleKey,
-                                                       CONSOLE_REGISTRY_FONTSIZE,
-                                                       REG_DWORD,
-                                                       (BYTE*)&dwValue,
-                                                       sizeof(dwValue)));
-    dwValue = pStateInfo->FontFamily;
-    LOG_IF_FAILED(RegistrySerialization::s_UpdateValue(hConsoleKey,
-                                                       hTitleKey,
-                                                       CONSOLE_REGISTRY_FONTFAMILY,
-                                                       REG_DWORD,
-                                                       (BYTE*)&dwValue,
-                                                       sizeof(dwValue)));
-    dwValue = pStateInfo->FontWeight;
-    LOG_IF_FAILED(RegistrySerialization::s_UpdateValue(hConsoleKey,
-                                                       hTitleKey,
-                                                       CONSOLE_REGISTRY_FONTWEIGHT,
-                                                       REG_DWORD,
-                                                       (BYTE*)&dwValue,
-                                                       sizeof(dwValue)));
-    LOG_IF_FAILED(RegistrySerialization::s_UpdateValue(hConsoleKey,
-                                                       hTitleKey,
-                                                       CONSOLE_REGISTRY_FACENAME,
-                                                       REG_SZ,
-                                                       (BYTE*)(pStateInfo->FaceName),
-                                                       (DWORD)(wcslen(pStateInfo->FaceName) + 1) * sizeof(TCHAR)));
-
-    //
-    // Save cursor size
-    //
-
-    dwValue = pStateInfo->CursorSize;
-    LOG_IF_FAILED(RegistrySerialization::s_UpdateValue(hConsoleKey,
-                                                       hTitleKey,
-                                                       CONSOLE_REGISTRY_CURSORSIZE,
-                                                       REG_DWORD,
-                                                       (BYTE*)&dwValue,
-                                                       sizeof(dwValue)));
-
-    //
-    // Save history buffer size and number
-    //
-
-    dwValue = pStateInfo->HistoryBufferSize;
-    LOG_IF_FAILED(RegistrySerialization::s_UpdateValue(hConsoleKey,
-                                                       hTitleKey,
-                                                       CONSOLE_REGISTRY_HISTORYSIZE,
-                                                       REG_DWORD,
-                                                       (BYTE*)&dwValue,
-                                                       sizeof(dwValue)));
-    dwValue = pStateInfo->NumberOfHistoryBuffers;
-    LOG_IF_FAILED(RegistrySerialization::s_UpdateValue(hConsoleKey,
-                                                       hTitleKey,
-                                                       CONSOLE_REGISTRY_HISTORYBUFS,
-                                                       REG_DWORD,
-                                                       (BYTE*)&dwValue,
-                                                       sizeof(dwValue)));
-    dwValue = pStateInfo->HistoryNoDup;
-    LOG_IF_FAILED(RegistrySerialization::s_UpdateValue(hConsoleKey,
-                                                       hTitleKey,
-                                                       CONSOLE_REGISTRY_HISTORYNODUP,
-                                                       REG_DWORD,
-                                                       (BYTE*)&dwValue,
-                                                       sizeof(dwValue)));
-
-    // Save per-title V2 console state
-    dwValue = pStateInfo->fWrapText;
-    LOG_IF_FAILED(RegistrySerialization::s_UpdateValue(hConsoleKey,
-                                                       hTitleKey,
-                                                       CONSOLE_REGISTRY_LINEWRAP,
-                                                       REG_DWORD,
-                                                       (BYTE*)&dwValue,
-                                                       sizeof(dwValue)));
-    dwValue = pStateInfo->fFilterOnPaste;
-    LOG_IF_FAILED(RegistrySerialization::s_UpdateValue(hConsoleKey,
-                                                       hTitleKey,
-                                                       CONSOLE_REGISTRY_FILTERONPASTE,
-                                                       REG_DWORD,
-                                                       (BYTE*)&dwValue,
-                                                       sizeof(dwValue)));
-    dwValue = pStateInfo->fCtrlKeyShortcutsDisabled;
-    LOG_IF_FAILED(RegistrySerialization::s_UpdateValue(hConsoleKey,
-                                                       hTitleKey,
-                                                       CONSOLE_REGISTRY_CTRLKEYSHORTCUTS_DISABLED,
-                                                       REG_DWORD,
-                                                       (BYTE*)&dwValue,
-                                                       sizeof(dwValue)));
-    dwValue = pStateInfo->fLineSelection;
-    LOG_IF_FAILED(RegistrySerialization::s_UpdateValue(hConsoleKey,
-                                                       hTitleKey,
-                                                       CONSOLE_REGISTRY_LINESELECTION,
-                                                       REG_DWORD,
-                                                       (BYTE*)&dwValue,
-                                                       sizeof(dwValue)));
-    dwValue = pStateInfo->bWindowTransparency;
-    LOG_IF_FAILED(RegistrySerialization::s_UpdateValue(hConsoleKey,
-                                                       hTitleKey,
-                                                       CONSOLE_REGISTRY_WINDOWALPHA,
-                                                       REG_DWORD,
-                                                       (BYTE*)&dwValue,
-                                                       sizeof(dwValue)));
-
-    SetGlobalRegistryValues();
-
-    //
-    // Save cursor type and color
-    //
-
-    dwValue = pStateInfo->CursorType;
-<<<<<<< HEAD
-    RegistrySerialization::s_UpdateValue(hConsoleKey,
-                     hTitleKey,
-                     CONSOLE_REGISTRY_CURSORTYPE,
-                     REG_DWORD,
-                     (BYTE*)&dwValue,
-                     sizeof(dwValue));
-=======
-    LOG_IF_FAILED(RegistrySerialization::s_UpdateValue(hConsoleKey,
-                                                       hTitleKey,
-                                                       CONSOLE_REGISTRY_CURSORTYPE,
-                                                       REG_DWORD,
-                                                       (BYTE*)&dwValue,
-                                                       sizeof(dwValue)));
->>>>>>> d1d3972c
-
-    dwValue = pStateInfo->CursorColor;
-    LOG_IF_FAILED(RegistrySerialization::s_UpdateValue(hConsoleKey,
-                                                       hTitleKey,
-                                                       CONSOLE_REGISTRY_CURSORCOLOR,
-                                                       REG_DWORD,
-                                                       (BYTE*)&dwValue,
-                                                       sizeof(dwValue)));
-
-    dwValue = pStateInfo->InterceptCopyPaste;
-    RegistrySerialization::s_UpdateValue(hConsoleKey,
-                     hTitleKey,
-                     CONSOLE_REGISTRY_INTERCEPTCOPYPASTE,
-                     REG_DWORD,
-                     (BYTE*)&dwValue,
-                     sizeof(dwValue));
-
-    //
-    // Close the registry keys
-    //
-    if (hTitleKey != hConsoleKey) {
-        RegCloseKey(hTitleKey);
-    }
-
-    RegCloseKey(hConsoleKey);
-    RegCloseKey(hCurrentUserKey);
-}
+/*++
+
+Copyright (c) 1990  Microsoft Corporation
+
+Module Name:
+
+    registry.c
+
+Abstract:
+
+    This file contains functions to read and _rite values
+    to the registry.
+
+Author:
+
+    Jerry Shea (JerrySh) 30-Sep-1994
+
+Revision History:
+
+--*/
+
+#include "precomp.h"
+#include <shlwapi.h>
+#include <strsafe.h>
+#include <intsafe.h>
+#pragma hdrstop
+
+#define CONSOLE_REGISTRY_CURRENTPAGE  (L"CurrentPage")
+
+extern BOOL g_fEditKeys;
+
+BOOL GetConsoleBoolValue(__in PCWSTR pszValueName, __in BOOL fDefault)
+{
+    return SHRegGetBoolUSValue(CONSOLE_REGISTRY_STRING,
+                               pszValueName,
+                               FALSE /*fIgnoreHKCU*/,
+                               fDefault);
+}
+
+/*++
+
+Routine Description:
+
+    This routine allocates a state info structure and fill it in with
+    default values.
+
+Arguments:
+
+    none
+
+Return Value:
+
+    pStateInfo - pointer to structure to receive information
+
+--*/
+
+VOID InitRegistryValues(
+    __out PCONSOLE_STATE_INFO pStateInfo)
+{
+    pStateInfo->ScreenAttributes = 0x07;            // white on black
+    pStateInfo->PopupAttributes = 0xf5;             // purple on white
+    pStateInfo->InsertMode = FALSE;
+    pStateInfo->QuickEdit = FALSE;
+    pStateInfo->FullScreen = FALSE;
+    pStateInfo->ScreenBufferSize.X = 80;
+    pStateInfo->ScreenBufferSize.Y = 25;
+    pStateInfo->WindowSize.X = 80;
+    pStateInfo->WindowSize.Y = 25;
+    pStateInfo->WindowPosX = 0;
+    pStateInfo->WindowPosY = 0;
+    pStateInfo->AutoPosition = TRUE;
+    pStateInfo->FontSize.X = 0;
+    pStateInfo->FontSize.Y = 0;
+    pStateInfo->FontFamily = 0;
+    pStateInfo->FontWeight = 0;
+    pStateInfo->FaceName[0] = TEXT('\0');
+    pStateInfo->CursorSize = 25;
+    pStateInfo->HistoryBufferSize = 25;
+    pStateInfo->NumberOfHistoryBuffers = 4;
+    pStateInfo->HistoryNoDup = 0;
+
+    if (pStateInfo->fIsV2Console)
+    {
+        // if we're servicing a v2 console instance, default to the new color defaults
+        pStateInfo->ColorTable[ 0] = RGB( 12,  12,  12); // Black
+        pStateInfo->ColorTable[ 1] = RGB( 0,   55, 218); // Dark Blue
+        pStateInfo->ColorTable[ 2] = RGB( 19, 161,  14); // Dark Green
+        pStateInfo->ColorTable[ 3] = RGB( 58, 150, 221); // Dark Cyan
+        pStateInfo->ColorTable[ 4] = RGB(197,  15,  31); // Dark Red
+        pStateInfo->ColorTable[ 5] = RGB(136,  23, 152); // Dark Magenta
+        pStateInfo->ColorTable[ 6] = RGB(193, 156,   0); // Dark Yellow
+        pStateInfo->ColorTable[ 7] = RGB(204, 204, 204); // Dark White
+        pStateInfo->ColorTable[ 8] = RGB(118, 118, 118); // Bright Black
+        pStateInfo->ColorTable[ 9] = RGB( 59, 120, 255); // Bright Blue
+        pStateInfo->ColorTable[10] = RGB( 22, 198,  12); // Bright Green
+        pStateInfo->ColorTable[11] = RGB( 97, 214, 214); // Bright Cyan
+        pStateInfo->ColorTable[12] = RGB(231,  72,  86); // Bright Red
+        pStateInfo->ColorTable[13] = RGB(180,   0, 158); // Bright Magenta
+        pStateInfo->ColorTable[14] = RGB(249, 241, 165); // Bright Yellow
+        pStateInfo->ColorTable[15] = RGB(242, 242, 242); // White
+    }
+    else
+    {
+        pStateInfo->ColorTable[ 0] = RGB(0,   0,   0   );
+        pStateInfo->ColorTable[ 1] = RGB(0,   0,   0x80);
+        pStateInfo->ColorTable[ 2] = RGB(0,   0x80,0   );
+        pStateInfo->ColorTable[ 3] = RGB(0,   0x80,0x80);
+        pStateInfo->ColorTable[ 4] = RGB(0x80,0,   0   );
+        pStateInfo->ColorTable[ 5] = RGB(0x80,0,   0x80);
+        pStateInfo->ColorTable[ 6] = RGB(0x80,0x80,0   );
+        pStateInfo->ColorTable[ 7] = RGB(0xC0,0xC0,0xC0);
+        pStateInfo->ColorTable[ 8] = RGB(0x80,0x80,0x80);
+        pStateInfo->ColorTable[ 9] = RGB(0,   0,   0xFF);
+        pStateInfo->ColorTable[10] = RGB(0,   0xFF,0   );
+        pStateInfo->ColorTable[11] = RGB(0,   0xFF,0xFF);
+        pStateInfo->ColorTable[12] = RGB(0xFF,0,   0   );
+        pStateInfo->ColorTable[13] = RGB(0xFF,0,   0xFF);
+        pStateInfo->ColorTable[14] = RGB(0xFF,0xFF,0   );
+        pStateInfo->ColorTable[15] = RGB(0xFF,0xFF,0xFF);
+    }
+
+    pStateInfo->CodePage = OEMCP;
+    pStateInfo->hWnd = NULL;
+    pStateInfo->OriginalTitle = NULL;
+    pStateInfo->LinkTitle = NULL;
+
+    // v2 console state
+    pStateInfo->fWrapText = TRUE;
+    pStateInfo->fFilterOnPaste = TRUE;
+    pStateInfo->fCtrlKeyShortcutsDisabled = FALSE;
+    pStateInfo->fLineSelection= TRUE;
+    pStateInfo->bWindowTransparency = BYTE_MAX;
+    // end v2 console state
+}
+
+/*++
+
+Routine Description:
+
+    This routine reads in values from the registry and places them
+    in the supplied structure.
+
+Arguments:
+
+    pStateInfo - optional pointer to structure to receive information
+
+Return Value:
+
+    current page number
+
+--*/
+
+DWORD GetRegistryValues(
+    __out_opt PCONSOLE_STATE_INFO pStateInfo)
+{
+    HKEY hCurrentUserKey, hConsoleKey, hTitleKey;
+    NTSTATUS Status;
+    DWORD dwValue, dwRet = 0, i;
+    WCHAR awchBuffer[LF_FACESIZE];
+
+    // initial values for global v2 settings
+    g_fForceV2 = GetConsoleBoolValue(CONSOLE_REGISTRY_FORCEV2, TRUE);
+    g_fEditKeys = GetConsoleBoolValue(CONSOLE_REGISTRY_EXTENDEDEDITKEY, TRUE);
+
+    //
+    // Open the current user registry key and console key.
+    //
+    Status = RegistrySerialization::s_OpenConsoleKey(&hCurrentUserKey, &hConsoleKey);
+
+    if (!NT_SUCCESS(Status)) {
+        return 0;
+    }
+
+    //
+    // If there is no structure to fill out, just get the current
+    // page and bail out.
+    //
+
+    if (pStateInfo == nullptr) {
+        Status = RegistrySerialization::s_QueryValue(hConsoleKey,
+                                                     CONSOLE_REGISTRY_CURRENTPAGE,
+                                                     sizeof(dwValue),
+                                                     (PBYTE)&dwValue,
+                                                     NULL);
+        if (NT_SUCCESS(Status)) {
+            dwRet = dwValue;
+        }
+
+        goto CloseKeys;
+    }
+
+    //
+    // Open the console title subkey unless we're changing the defaults.
+    //
+    if (pStateInfo->Defaults) {
+        hTitleKey = hConsoleKey;
+    } else {
+        Status = RegistrySerialization::s_OpenKey(hConsoleKey,
+                                                  pStateInfo->OriginalTitle,
+                                                  &hTitleKey);
+        if (!NT_SUCCESS(Status)) {
+            RegCloseKey(hConsoleKey);
+            RegCloseKey(hCurrentUserKey);
+            return 0;
+        }
+    }
+
+    //
+    // Initial screen fill
+    //
+
+    Status = RegistrySerialization::s_QueryValue(hTitleKey,
+                                                 CONSOLE_REGISTRY_FILLATTR,
+                                                 sizeof(dwValue),
+                                                 (PBYTE)&dwValue,
+                                                 NULL);
+    if (NT_SUCCESS(Status)) {
+        pStateInfo->ScreenAttributes = (WORD)dwValue;
+    }
+
+    //
+    // Initial popup fill
+    //
+
+    Status = RegistrySerialization::s_QueryValue(hTitleKey,
+                                                 CONSOLE_REGISTRY_POPUPATTR,
+                                                 sizeof(dwValue),
+                                                 (PBYTE)&dwValue,
+                                                 NULL);
+    if (NT_SUCCESS(Status)) {
+        pStateInfo->PopupAttributes = (WORD)dwValue;
+    }
+
+    //
+    // Initial color table
+    //
+
+    for (i = 0; i < 16; i++) {
+        StringCchPrintf(awchBuffer,
+                        ARRAYSIZE(awchBuffer),
+                        CONSOLE_REGISTRY_COLORTABLE,
+                        i);
+        Status = RegistrySerialization::s_QueryValue(hTitleKey,
+                                                     awchBuffer,
+                                                     sizeof(dwValue),
+                                                     (PBYTE)&dwValue,
+                                                     NULL);
+        if (NT_SUCCESS(Status)) {
+            pStateInfo->ColorTable[i] = dwValue;
+        }
+    }
+
+    //
+    // Initial insert mode.
+    //
+    Status = RegistrySerialization::s_QueryValue(hTitleKey,
+                                                 CONSOLE_REGISTRY_INSERTMODE,
+                                                 sizeof(dwValue),
+                                                 (PBYTE)&dwValue,
+                                                 NULL);
+    if (NT_SUCCESS(Status)) {
+        pStateInfo->InsertMode = !!dwValue;
+    }
+
+    //
+    // Initial quick edit mode
+    //
+    Status = RegistrySerialization::s_QueryValue(hTitleKey,
+                                                 CONSOLE_REGISTRY_QUICKEDIT,
+                                                 sizeof(dwValue),
+                                                 (PBYTE)&dwValue,
+                                                 NULL);
+    if (NT_SUCCESS(Status)) {
+        pStateInfo->QuickEdit = !!dwValue;
+    }
+
+    //
+    // Initial code page
+    //
+
+    assert(OEMCP != 0);
+    Status = RegistrySerialization::s_QueryValue(hTitleKey,
+                                                 CONSOLE_REGISTRY_CODEPAGE,
+                                                 sizeof(dwValue),
+                                                 (PBYTE)&dwValue,
+                                                 NULL);
+    if (NT_SUCCESS(Status)) {
+        if (IsValidCodePage(dwValue)) {
+            pStateInfo->CodePage = (UINT) dwValue;
+        }
+    }
+
+    //
+    // Initial screen buffer size.
+    //
+    Status = RegistrySerialization::s_QueryValue(hTitleKey,
+                                                 CONSOLE_REGISTRY_BUFFERSIZE,
+                                                 sizeof(dwValue),
+                                                 (PBYTE)&dwValue,
+                                                 NULL);
+    if (NT_SUCCESS(Status)) {
+        pStateInfo->ScreenBufferSize.X = LOWORD(dwValue);
+        pStateInfo->ScreenBufferSize.Y = HIWORD(dwValue);
+    }
+
+    //
+    // Initial window size.
+    //
+    Status = RegistrySerialization::s_QueryValue(hTitleKey,
+                                                 CONSOLE_REGISTRY_WINDOWSIZE,
+                                                 sizeof(dwValue),
+                                                 (PBYTE)&dwValue,
+                                                 NULL);
+    if (NT_SUCCESS(Status)) {
+        pStateInfo->WindowSize.X = LOWORD(dwValue);
+        pStateInfo->WindowSize.Y = HIWORD(dwValue);
+    }
+
+    //
+    // Initial window position.
+    //
+    Status = RegistrySerialization::s_QueryValue(hTitleKey,
+                                                 CONSOLE_REGISTRY_WINDOWPOS,
+                                                 sizeof(dwValue),
+                                                 (PBYTE)&dwValue,
+                                                 NULL);
+    if (NT_SUCCESS(Status)) {
+        pStateInfo->WindowPosX = (SHORT)LOWORD(dwValue);
+        pStateInfo->WindowPosY = (SHORT)HIWORD(dwValue);
+        pStateInfo->AutoPosition = FALSE;
+    }
+
+    //
+    // Initial font size
+    //
+
+    Status = RegistrySerialization::s_QueryValue(hTitleKey,
+                                                 CONSOLE_REGISTRY_FONTSIZE,
+                                                 sizeof(dwValue),
+                                                 (PBYTE)&dwValue,
+                                                 NULL);
+    if (NT_SUCCESS(Status)) {
+        pStateInfo->FontSize.X = LOWORD(dwValue);
+        pStateInfo->FontSize.Y = HIWORD(dwValue);
+    }
+
+    //
+    // Initial font family.
+    //
+    Status = RegistrySerialization::s_QueryValue(hTitleKey,
+                                                 CONSOLE_REGISTRY_FONTFAMILY,
+                                                 sizeof(dwValue),
+                                                 (PBYTE)&dwValue,
+                                                 NULL);
+    if (NT_SUCCESS(Status)) {
+        pStateInfo->FontFamily = dwValue;
+    }
+
+    //
+    // Initial font weight.
+    //
+    Status = RegistrySerialization::s_QueryValue(hTitleKey,
+                                                 CONSOLE_REGISTRY_FONTWEIGHT,
+                                                 sizeof(dwValue),
+                                                 (PBYTE)&dwValue,
+                                                 NULL);
+    if (NT_SUCCESS(Status)) {
+        pStateInfo->FontWeight = dwValue;
+    }
+
+    //
+    // Initial font face name.
+    //
+    Status = RegistrySerialization::s_QueryValue(hTitleKey,
+                                                 CONSOLE_REGISTRY_FACENAME,
+                                                 sizeof(awchBuffer),
+                                                 (PBYTE)awchBuffer,
+                                                 NULL);
+    if (NT_SUCCESS(Status)) {
+        RtlCopyMemory(pStateInfo->FaceName, awchBuffer, sizeof(awchBuffer));
+    }
+
+    //
+    // Initial cursor size.
+    //
+    Status = RegistrySerialization::s_QueryValue(hTitleKey,
+                                                 CONSOLE_REGISTRY_CURSORSIZE,
+                                                 sizeof(dwValue),
+                                                 (PBYTE)&dwValue,
+                                                 NULL);
+    if (NT_SUCCESS(Status)) {
+        pStateInfo->CursorSize = dwValue;
+    }
+
+    //
+    // Initial history buffer size.
+    //
+    Status = RegistrySerialization::s_QueryValue(hTitleKey,
+                                                 CONSOLE_REGISTRY_HISTORYSIZE,
+                                                 sizeof(dwValue),
+                                                 (PBYTE)&dwValue,
+                                                 NULL);
+    if (NT_SUCCESS(Status)) {
+        pStateInfo->HistoryBufferSize = dwValue;
+    }
+
+    //
+    // Initial number of history buffers.
+    //
+    Status = RegistrySerialization::s_QueryValue(hTitleKey,
+                                                 CONSOLE_REGISTRY_HISTORYBUFS,
+                                                 sizeof(dwValue),
+                                                 (PBYTE)&dwValue,
+                                                 NULL);
+    if (NT_SUCCESS(Status)) {
+        pStateInfo->NumberOfHistoryBuffers = dwValue;
+    }
+
+    //
+    // Initial history duplication mode.
+    //
+    Status = RegistrySerialization::s_QueryValue(hTitleKey,
+                                                 CONSOLE_REGISTRY_HISTORYNODUP,
+                                                 sizeof(dwValue),
+                                                 (PBYTE)&dwValue,
+                                                 NULL);
+    if (NT_SUCCESS(Status)) {
+        pStateInfo->HistoryNoDup = dwValue;
+    }
+
+    //
+    // Initial text wrapping.
+    //
+    Status = RegistrySerialization::s_QueryValue(hTitleKey,
+                                                 CONSOLE_REGISTRY_LINEWRAP,
+                                                 sizeof(dwValue),
+                                                 (PBYTE)&dwValue,
+                                                 NULL);
+    if (NT_SUCCESS(Status)) {
+        pStateInfo->fWrapText = dwValue;
+    }
+
+    //
+    // Initial filter on paste.
+    //
+    Status = RegistrySerialization::s_QueryValue(hTitleKey,
+                                                 CONSOLE_REGISTRY_FILTERONPASTE,
+                                                 sizeof(dwValue),
+                                                 (PBYTE)&dwValue,
+                                                 NULL);
+    if (NT_SUCCESS(Status)) {
+        pStateInfo->fFilterOnPaste = dwValue;
+    }
+
+    //
+    // Initial ctrl shortcuts disabled.
+    //
+    Status = RegistrySerialization::s_QueryValue(hTitleKey,
+                                                 CONSOLE_REGISTRY_CTRLKEYSHORTCUTS_DISABLED,
+                                                 sizeof(dwValue),
+                                                 (PBYTE)&dwValue,
+                                                 NULL);
+    if (NT_SUCCESS(Status)) {
+        pStateInfo->fCtrlKeyShortcutsDisabled = dwValue;
+    }
+
+    //
+    // Initial line selection.
+    //
+    Status = RegistrySerialization::s_QueryValue(hTitleKey,
+                                                 CONSOLE_REGISTRY_LINESELECTION,
+                                                 sizeof(dwValue),
+                                                 (PBYTE)&dwValue,
+                                                 NULL);
+    if (NT_SUCCESS(Status)) {
+        pStateInfo->fLineSelection = dwValue;
+    }
+
+    //
+    // Initial transparency.
+    //
+    Status = RegistrySerialization::s_QueryValue(hTitleKey,
+                                                 CONSOLE_REGISTRY_WINDOWALPHA,
+                                                 sizeof(dwValue),
+                                                 (PBYTE)&dwValue,
+                                                 NULL);
+    if (NT_SUCCESS(Status)) {
+        if (dwValue <= BYTE_MAX)
+        {
+            pStateInfo->bWindowTransparency = (BYTE)dwValue;
+        }
+    }
+
+    //
+    // Close the registry keys
+    //
+
+    if (hTitleKey != hConsoleKey) {
+        RegCloseKey(hTitleKey);
+    }
+
+CloseKeys:
+    RegCloseKey(hConsoleKey);
+    RegCloseKey(hCurrentUserKey);
+
+    return dwRet;
+}
+
+VOID SetGlobalRegistryValues()
+{
+    // save global v2 settings
+    const DWORD dwForceV2 = g_fForceV2;
+    SHSetValue(HKEY_CURRENT_USER,
+               CONSOLE_REGISTRY_STRING,
+               CONSOLE_REGISTRY_FORCEV2,
+               REG_DWORD,
+               (LPBYTE)&dwForceV2,
+               sizeof(dwForceV2));
+
+    const DWORD dwEditKeys = g_fEditKeys;
+    SHSetValue(HKEY_CURRENT_USER,
+               CONSOLE_REGISTRY_STRING,
+               CONSOLE_REGISTRY_EXTENDEDEDITKEY,
+               REG_DWORD,
+               (LPBYTE)&dwEditKeys,
+               sizeof(dwEditKeys));
+}
+
+/*++
+
+Routine Description:
+
+    This routine writes values to the registry from the supplied
+    structure.
+
+Arguments:
+
+    pStateInfo - optional pointer to structure containing information
+    dwPage     - current page number
+
+Return Value:
+
+    none
+
+--*/
+
+VOID SetRegistryValues(
+    PCONSOLE_STATE_INFO pStateInfo,
+    DWORD dwPage)
+{
+    HKEY hCurrentUserKey, hConsoleKey, hTitleKey;
+    NTSTATUS Status;
+    DWORD dwValue, i;
+    WCHAR awchBuffer[LF_FACESIZE];
+
+    //
+    // Open the current user registry key and console registry key.
+    //
+    Status = RegistrySerialization::s_OpenConsoleKey(&hCurrentUserKey, &hConsoleKey);
+
+    if (!NT_SUCCESS(Status)) {
+        return;
+    }
+
+    //
+    // Save the current page.
+    //
+    LOG_IF_FAILED(RegistrySerialization::s_SetValue(hConsoleKey,
+                                                    CONSOLE_REGISTRY_CURRENTPAGE,
+                                                    REG_DWORD,
+                                                    (BYTE*)&dwPage,
+                                                    sizeof(dwPage)));
+
+    //
+    // Open the console title subkey unless we're changing the defaults.
+    //
+    if (pStateInfo->Defaults) {
+        hTitleKey = hConsoleKey;
+    } else {
+        Status = RegistrySerialization::s_CreateKey(hConsoleKey,
+                                pStateInfo->OriginalTitle,
+                                &hTitleKey);
+        if (!NT_SUCCESS(Status)) {
+            RegCloseKey(hConsoleKey);
+            RegCloseKey(hCurrentUserKey);
+            return;
+        }
+    }
+
+    //
+    // Save screen and popup colors and color table
+    //
+
+    dwValue = pStateInfo->ScreenAttributes;
+    LOG_IF_FAILED(RegistrySerialization::s_UpdateValue(hConsoleKey,
+                                                       hTitleKey,
+                                                       CONSOLE_REGISTRY_FILLATTR,
+                                                       REG_DWORD,
+                                                       (BYTE*)&dwValue,
+                                                       sizeof(dwValue)));
+    dwValue = pStateInfo->PopupAttributes;
+    LOG_IF_FAILED(RegistrySerialization::s_UpdateValue(hConsoleKey,
+                                                       hTitleKey,
+                                                       CONSOLE_REGISTRY_POPUPATTR,
+                                                       REG_DWORD,
+                                                       (BYTE*)&dwValue,
+                                                       sizeof(dwValue)));
+    for (i = 0; i < 16; i++) {
+        dwValue = pStateInfo->ColorTable[i];
+        if (SUCCEEDED(StringCchPrintf(awchBuffer, ARRAYSIZE(awchBuffer), CONSOLE_REGISTRY_COLORTABLE, i)))
+        {
+            LOG_IF_FAILED(RegistrySerialization::s_UpdateValue(hConsoleKey,
+                                                               hTitleKey,
+                                                               awchBuffer,
+                                                               REG_DWORD,
+                                                               (BYTE*)&dwValue,
+                                                               sizeof(dwValue)));
+        }
+    }
+
+    //
+    // Save insert, quickedit, and fullscreen mode settings
+    //
+
+    dwValue = pStateInfo->InsertMode;
+    LOG_IF_FAILED(RegistrySerialization::s_UpdateValue(hConsoleKey,
+                                                       hTitleKey,
+                                                       CONSOLE_REGISTRY_INSERTMODE,
+                                                       REG_DWORD,
+                                                       (BYTE*)&dwValue,
+                                                       sizeof(dwValue)));
+    dwValue = pStateInfo->QuickEdit;
+    LOG_IF_FAILED(RegistrySerialization::s_UpdateValue(hConsoleKey,
+                                                       hTitleKey,
+                                                       CONSOLE_REGISTRY_QUICKEDIT,
+                                                       REG_DWORD,
+                                                       (BYTE*)&dwValue,
+                                                       sizeof(dwValue)));
+
+    assert(OEMCP != 0);
+    if (g_fEastAsianSystem) {
+        dwValue = (DWORD) pStateInfo->CodePage;
+        LOG_IF_FAILED(RegistrySerialization::s_UpdateValue(hConsoleKey,
+                                                           hTitleKey,
+                                                           CONSOLE_REGISTRY_CODEPAGE,
+                                                           REG_DWORD,
+                                                           (BYTE*)&dwValue,
+                                                           sizeof(dwValue)));
+    }
+
+    //
+    // Save screen buffer size
+    //
+
+    dwValue = MAKELONG(pStateInfo->ScreenBufferSize.X,
+                       pStateInfo->ScreenBufferSize.Y);
+    LOG_IF_FAILED(RegistrySerialization::s_UpdateValue(hConsoleKey,
+                                                       hTitleKey,
+                                                       CONSOLE_REGISTRY_BUFFERSIZE,
+                                                       REG_DWORD,
+                                                       (BYTE*)&dwValue,
+                                                       sizeof(dwValue)));
+
+    //
+    // Save window size
+    //
+
+    dwValue = MAKELONG(pStateInfo->WindowSize.X,
+                       pStateInfo->WindowSize.Y);
+    LOG_IF_FAILED(RegistrySerialization::s_UpdateValue(hConsoleKey,
+                                                       hTitleKey,
+                                                       CONSOLE_REGISTRY_WINDOWSIZE,
+                                                       REG_DWORD,
+                                                       (BYTE*)&dwValue,
+                                                       sizeof(dwValue)));
+
+    //
+    // Save window position
+    //
+
+    if (pStateInfo->AutoPosition) {
+        LOG_IF_FAILED(RegistrySerialization::s_DeleteValue(hTitleKey, CONSOLE_REGISTRY_WINDOWPOS));
+    }
+    else
+    {
+        dwValue = MAKELONG(pStateInfo->WindowPosX,
+                           pStateInfo->WindowPosY);
+        LOG_IF_FAILED(RegistrySerialization::s_UpdateValue(hConsoleKey,
+                                                           hTitleKey,
+                                                           CONSOLE_REGISTRY_WINDOWPOS,
+                                                           REG_DWORD,
+                                                           (BYTE*)&dwValue,
+                                                           sizeof(dwValue)));
+    }
+
+    //
+    // Save font size, family, weight, and face name
+    //
+
+    dwValue = MAKELONG(pStateInfo->FontSize.X,
+                       pStateInfo->FontSize.Y);
+    LOG_IF_FAILED(RegistrySerialization::s_UpdateValue(hConsoleKey,
+                                                       hTitleKey,
+                                                       CONSOLE_REGISTRY_FONTSIZE,
+                                                       REG_DWORD,
+                                                       (BYTE*)&dwValue,
+                                                       sizeof(dwValue)));
+    dwValue = pStateInfo->FontFamily;
+    LOG_IF_FAILED(RegistrySerialization::s_UpdateValue(hConsoleKey,
+                                                       hTitleKey,
+                                                       CONSOLE_REGISTRY_FONTFAMILY,
+                                                       REG_DWORD,
+                                                       (BYTE*)&dwValue,
+                                                       sizeof(dwValue)));
+    dwValue = pStateInfo->FontWeight;
+    LOG_IF_FAILED(RegistrySerialization::s_UpdateValue(hConsoleKey,
+                                                       hTitleKey,
+                                                       CONSOLE_REGISTRY_FONTWEIGHT,
+                                                       REG_DWORD,
+                                                       (BYTE*)&dwValue,
+                                                       sizeof(dwValue)));
+    LOG_IF_FAILED(RegistrySerialization::s_UpdateValue(hConsoleKey,
+                                                       hTitleKey,
+                                                       CONSOLE_REGISTRY_FACENAME,
+                                                       REG_SZ,
+                                                       (BYTE*)(pStateInfo->FaceName),
+                                                       (DWORD)(wcslen(pStateInfo->FaceName) + 1) * sizeof(TCHAR)));
+
+    //
+    // Save cursor size
+    //
+
+    dwValue = pStateInfo->CursorSize;
+    LOG_IF_FAILED(RegistrySerialization::s_UpdateValue(hConsoleKey,
+                                                       hTitleKey,
+                                                       CONSOLE_REGISTRY_CURSORSIZE,
+                                                       REG_DWORD,
+                                                       (BYTE*)&dwValue,
+                                                       sizeof(dwValue)));
+
+    //
+    // Save history buffer size and number
+    //
+
+    dwValue = pStateInfo->HistoryBufferSize;
+    LOG_IF_FAILED(RegistrySerialization::s_UpdateValue(hConsoleKey,
+                                                       hTitleKey,
+                                                       CONSOLE_REGISTRY_HISTORYSIZE,
+                                                       REG_DWORD,
+                                                       (BYTE*)&dwValue,
+                                                       sizeof(dwValue)));
+    dwValue = pStateInfo->NumberOfHistoryBuffers;
+    LOG_IF_FAILED(RegistrySerialization::s_UpdateValue(hConsoleKey,
+                                                       hTitleKey,
+                                                       CONSOLE_REGISTRY_HISTORYBUFS,
+                                                       REG_DWORD,
+                                                       (BYTE*)&dwValue,
+                                                       sizeof(dwValue)));
+    dwValue = pStateInfo->HistoryNoDup;
+    LOG_IF_FAILED(RegistrySerialization::s_UpdateValue(hConsoleKey,
+                                                       hTitleKey,
+                                                       CONSOLE_REGISTRY_HISTORYNODUP,
+                                                       REG_DWORD,
+                                                       (BYTE*)&dwValue,
+                                                       sizeof(dwValue)));
+
+    // Save per-title V2 console state
+    dwValue = pStateInfo->fWrapText;
+    LOG_IF_FAILED(RegistrySerialization::s_UpdateValue(hConsoleKey,
+                                                       hTitleKey,
+                                                       CONSOLE_REGISTRY_LINEWRAP,
+                                                       REG_DWORD,
+                                                       (BYTE*)&dwValue,
+                                                       sizeof(dwValue)));
+    dwValue = pStateInfo->fFilterOnPaste;
+    LOG_IF_FAILED(RegistrySerialization::s_UpdateValue(hConsoleKey,
+                                                       hTitleKey,
+                                                       CONSOLE_REGISTRY_FILTERONPASTE,
+                                                       REG_DWORD,
+                                                       (BYTE*)&dwValue,
+                                                       sizeof(dwValue)));
+    dwValue = pStateInfo->fCtrlKeyShortcutsDisabled;
+    LOG_IF_FAILED(RegistrySerialization::s_UpdateValue(hConsoleKey,
+                                                       hTitleKey,
+                                                       CONSOLE_REGISTRY_CTRLKEYSHORTCUTS_DISABLED,
+                                                       REG_DWORD,
+                                                       (BYTE*)&dwValue,
+                                                       sizeof(dwValue)));
+    dwValue = pStateInfo->fLineSelection;
+    LOG_IF_FAILED(RegistrySerialization::s_UpdateValue(hConsoleKey,
+                                                       hTitleKey,
+                                                       CONSOLE_REGISTRY_LINESELECTION,
+                                                       REG_DWORD,
+                                                       (BYTE*)&dwValue,
+                                                       sizeof(dwValue)));
+    dwValue = pStateInfo->bWindowTransparency;
+    LOG_IF_FAILED(RegistrySerialization::s_UpdateValue(hConsoleKey,
+                                                       hTitleKey,
+                                                       CONSOLE_REGISTRY_WINDOWALPHA,
+                                                       REG_DWORD,
+                                                       (BYTE*)&dwValue,
+                                                       sizeof(dwValue)));
+
+    SetGlobalRegistryValues();
+
+    //
+    // Save cursor type and color
+    //
+
+    dwValue = pStateInfo->CursorType;
+    LOG_IF_FAILED(RegistrySerialization::s_UpdateValue(hConsoleKey,
+                                                       hTitleKey,
+                                                       CONSOLE_REGISTRY_CURSORTYPE,
+                                                       REG_DWORD,
+                                                       (BYTE*)&dwValue,
+                                                       sizeof(dwValue)));
+
+    dwValue = pStateInfo->CursorColor;
+    LOG_IF_FAILED(RegistrySerialization::s_UpdateValue(hConsoleKey,
+                                                       hTitleKey,
+                                                       CONSOLE_REGISTRY_CURSORCOLOR,
+                                                       REG_DWORD,
+                                                       (BYTE*)&dwValue,
+                                                       sizeof(dwValue)));
+
+    dwValue = pStateInfo->InterceptCopyPaste;
+    LOG_IF_FAILED(RegistrySerialization::s_UpdateValue(hConsoleKey,
+                                                       hTitleKey,
+                                                       CONSOLE_REGISTRY_INTERCEPTCOPYPASTE,
+                                                       REG_DWORD,
+                                                       (BYTE*)&dwValue,
+                                                       sizeof(dwValue)));
+
+    //
+    // Close the registry keys
+    //
+    if (hTitleKey != hConsoleKey) {
+        RegCloseKey(hTitleKey);
+    }
+
+    RegCloseKey(hConsoleKey);
+    RegCloseKey(hCurrentUserKey);
+}