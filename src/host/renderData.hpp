--- conflicted
+++ resolved
@@ -1,54 +1,51 @@
-/*++
-Copyright (c) Microsoft Corporation
-
-Module Name:
-- renderData.hpp
-
-Abstract:
-- This method provides an interface for rendering the final display based on the current console state
-
-Author(s):
-- Michael Niksa (miniksa) Nov 2015
---*/
-
-#pragma once
-
-#include "..\renderer\inc\IRenderData.hpp"
-
-using namespace Microsoft::Console::Render;
-
-class RenderData final : public IRenderData
-{
-public:
-    RenderData();
-    virtual ~RenderData();
-
-    const Microsoft::Console::Types::Viewport& GetViewport();
-    const TextBuffer& GetTextBuffer();
-    const FontInfo* GetFontInfo();
-    const TextAttribute GetDefaultBrushColors();
-    const void GetColorTable(_Outptr_result_buffer_all_(*pcColors) COLORREF** const ppColorTable, _Out_ size_t* const pcColors);
-<<<<<<< HEAD
-
-    COORD GetCursorPosition() const override;
-    bool IsCursorVisible() const override;
-    ULONG GetCursorHeight() const override;
-    CursorType GetCursorStyle() const override;
-    COLORREF GetCursorColor() const override;
-    bool IsCursorDoubleWidth() const override;
-
-=======
-    const COLORREF GetForegroundColor(const TextAttribute& attr) const override;
-    const COLORREF GetBackgroundColor(const TextAttribute& attr) const override;
-    const Cursor& GetCursor();
->>>>>>> 70bee071
-    const ConsoleImeInfo* GetImeData();
-    const TextBuffer& GetImeCompositionStringBuffer(_In_ size_t iIndex);
-
-    const bool IsGridLineDrawingAllowed();
-
-    std::vector<SMALL_RECT> GetSelectionRects();
-
-    const std::wstring GetConsoleTitle() const override;
-
-};
+/*++
+Copyright (c) Microsoft Corporation
+
+Module Name:
+- renderData.hpp
+
+Abstract:
+- This method provides an interface for rendering the final display based on the current console state
+
+Author(s):
+- Michael Niksa (miniksa) Nov 2015
+--*/
+
+#pragma once
+
+#include "..\renderer\inc\IRenderData.hpp"
+
+using namespace Microsoft::Console::Render;
+
+class RenderData final : public IRenderData
+{
+public:
+    RenderData();
+    virtual ~RenderData();
+
+    const Microsoft::Console::Types::Viewport& GetViewport();
+    const TextBuffer& GetTextBuffer();
+    const FontInfo* GetFontInfo();
+    const TextAttribute GetDefaultBrushColors();
+    const void GetColorTable(_Outptr_result_buffer_all_(*pcColors) COLORREF** const ppColorTable, _Out_ size_t* const pcColors);
+
+    COORD GetCursorPosition() const override;
+    bool IsCursorVisible() const override;
+    ULONG GetCursorHeight() const override;
+    CursorType GetCursorStyle() const override;
+    COLORREF GetCursorColor() const override;
+    bool IsCursorDoubleWidth() const override;
+
+    const COLORREF GetForegroundColor(const TextAttribute& attr) const override;
+    const COLORREF GetBackgroundColor(const TextAttribute& attr) const override;
+
+    const ConsoleImeInfo* GetImeData();
+    const TextBuffer& GetImeCompositionStringBuffer(_In_ size_t iIndex);
+
+    const bool IsGridLineDrawingAllowed();
+
+    std::vector<SMALL_RECT> GetSelectionRects();
+
+    const std::wstring GetConsoleTitle() const override;
+
+};