--- conflicted
+++ resolved
@@ -1,221 +1,214 @@
-#include "precomp.h"
-
-#include "search.h"
-
-#include "dbcs.h"
-#include "Ucs2CharRow.hpp"
-
-USHORT SearchForString(const SCREEN_INFORMATION * const pScreenInfo,
-                       _In_reads_(cchSearch) PCWSTR pwszSearch,
-                       _In_range_(1, SEARCH_STRING_LENGTH) USHORT cchSearch,
-<<<<<<< HEAD
-                       const BOOLEAN IgnoreCase,
-                       const BOOLEAN Reverse,
-                       const BOOLEAN SearchAndSetAttr,
-                       const ULONG ulAttr,
-=======
-                       _In_ const bool IgnoreCase,
-                       _In_ const bool Reverse,
-                       _In_ const bool SearchAndSetAttr,
-                       _In_ const ULONG ulAttr,
->>>>>>> 52ba82ab
-                       _Out_opt_ PCOORD coordStringPosition)  // not touched for SearchAndSetAttr case.
-{
-    if (coordStringPosition != nullptr)
-    {
-        coordStringPosition->X = 0;
-        coordStringPosition->Y = 0;
-    }
-
-    COORD MaxPosition = pScreenInfo->GetScreenBufferSize();
-    MaxPosition.X -= cchSearch;
-    MaxPosition.Y -= 1;
-
-    Selection* const pSelection = &Selection::Instance();
-
-    // calculate starting position
-    COORD Position;
-    if (pSelection->IsInSelectingState())
-    {
-        Position = pSelection->GetSelectionAnchor();
-        Position.X = std::min(Position.X, MaxPosition.X);
-    }
-    else if (Reverse)
-    {
-        Position.X = 0;
-        Position.Y = 0;
-    }
-    else
-    {
-        Position.X = MaxPosition.X;
-        Position.Y = MaxPosition.Y;
-    }
-
-    // Prepare search string.
-    WCHAR SearchString2[SEARCH_STRING_LENGTH * 2 + 1];  // search string buffer
-    UINT const cchSearchString2 = ARRAYSIZE(SearchString2);
-    ASSERT(cchSearch == wcslen(pwszSearch) && cchSearch < cchSearchString2);
-
-    PWSTR pStr = SearchString2;
-
-    // boundary to prevent loop overflow. -1 to leave space for the null terminator at the end of the string.
-    const PCWCHAR pwchSearchString2End = SearchString2 + cchSearchString2 - 1;
-
-    while (*pwszSearch && pStr < pwchSearchString2End)
-    {
-        *pStr++ = *pwszSearch;
-#if defined(CON_TB_MARK)
-        // On the screen, one East Asian "FullWidth" character occupies two columns (double width),
-        // so we have to share two screen buffer elements for one DBCS character.
-        // For example, if the screen shows "AB[DBC]CD", the screen buffer will be,
-        //   [L'A'] [L'B'] [DBC(Unicode)] [CON_TB_MARK] [L'C'] [L'D']
-        //   (DBC:: Double Byte Character)
-        // CON_TB_MARK is used to indicate that the column is the trainling byte.
-        //
-        // Before comparing the string with the screen buffer, we need to modify the search
-        // string to match the format of the screen buffer.
-        // If we find a FullWidth character in the search string, put CON_TB_MARK
-        // right after it so that we're able to use NLS functions.
-#else
-        // If KAttribute is used, the above example will look like:
-        // CharRow.Chars: [L'A'] [L'B'] [DBC(Unicode)] [DBC(Unicode)] [L'C'] [L'D']
-        // CharRow.KAttrs:    0      0   LEADING_BYTE  TRAILING_BYTE       0      0
-        //
-        // We do no fixup if SearchAndSetAttr was specified.  In this case the search buffer has
-        // come straight out of the console buffer,  so is already in the required format.
-#endif
-        if (!SearchAndSetAttr
-            && IsCharFullWidth(*pwszSearch)
-            && pStr < pwchSearchString2End)
-        {
-#if defined(CON_TB_MARK)
-            *pStr++ = CON_TB_MARK;
-#else
-            *pStr++ = *pwszSearch;
-#endif
-        }
-        ++pwszSearch;
-    }
-
-    *pStr = L'\0';
-
-    USHORT const ColumnWidth = (USHORT)(pStr - SearchString2);
-    pwszSearch = SearchString2;
-
-    // search for the string
-    BOOL RecomputeRow = TRUE;
-    COORD const EndPosition = Position;
-    SHORT RowIndex = 0;
-    try
-    {
-        do
-        {
-    #if !defined(CON_TB_MARK)
-    #if DBG
-            int nLoop = 0;
-    #endif
-        recalc:
-    #endif
-            if (Reverse)
-            {
-                if (--Position.X < 0)
-                {
-                    Position.X = MaxPosition.X;
-                    if (--Position.Y < 0)
-                    {
-                        Position.Y = MaxPosition.Y;
-                    }
-                    RecomputeRow = TRUE;
-                }
-            }
-            else
-            {
-                if (++Position.X > MaxPosition.X)
-                {
-                    Position.X = 0;
-                    if (++Position.Y > MaxPosition.Y)
-                    {
-                        Position.Y = 0;
-                    }
-                    RecomputeRow = TRUE;
-                }
-            }
-
-            const ROW* pRow;
-            try
-            {
-                pRow = &pScreenInfo->TextInfo->GetRowAtIndex(RowIndex);
-                if (RecomputeRow)
-                {
-                    RowIndex = (pScreenInfo->TextInfo->GetFirstRowIndex() + Position.Y) % pScreenInfo->GetScreenBufferSize().Y;
-                    pRow = &pScreenInfo->TextInfo->GetRowAtIndex(RowIndex);
-                    RecomputeRow = FALSE;
-                }
-            }
-            catch (...)
-            {
-                LOG_CAUGHT_EXCEPTION();
-                return 0;
-            }
-
-
-    #if !defined(CON_TB_MARK)
-            ASSERT(nLoop++ < 2);
-            try
-            {
-                const ICharRow& iCharRow = pRow->GetCharRow();
-                // we only support ucs2 encoded char rows
-                FAIL_FAST_IF_MSG(iCharRow.GetSupportedEncoding() != ICharRow::SupportedEncoding::Ucs2,
-                                "only support UCS2 char rows currently");
-
-                const Ucs2CharRow& charRow = static_cast<const Ucs2CharRow&>(iCharRow);
-                if (charRow.GetAttribute(Position.X).IsTrailing())
-                {
-                    goto recalc;
-                }
-            }
-            catch (...)
-            {
-                LOG_CAUGHT_EXCEPTION();
-                return 0;
-            }
-    #endif
-            std::wstring rowText;
-            const ICharRow& iCharRow = pRow->GetCharRow();
-            // we only support ucs2 encoded char rows
-            FAIL_FAST_IF_MSG(iCharRow.GetSupportedEncoding() != ICharRow::SupportedEncoding::Ucs2,
-                            "only support UCS2 char rows currently");
-
-            const Ucs2CharRow& charRow = static_cast<const Ucs2CharRow&>(iCharRow);
-            rowText = charRow.GetText();
-
-            if (IgnoreCase ?
-                0 == _wcsnicmp(pwszSearch, &rowText.c_str()[Position.X], cchSearch) :
-                0 == wcsncmp(pwszSearch, &rowText.c_str()[Position.X], cchSearch))
-            {
-                //  If this operation was a normal user find, then return now. Otherwise set the attributes of this match,
-                //  and continue searching the whole buffer.
-                if (!SearchAndSetAttr)
-                {
-                    *coordStringPosition = Position;
-                    return ColumnWidth;
-                }
-                else
-                {
-                    SMALL_RECT Rect;
-                    Rect.Top = Rect.Bottom = Position.Y;
-                    Rect.Left = Position.X;
-                    Rect.Right = Rect.Left + ColumnWidth - 1;
-
-                    pSelection->ColorSelection(&Rect, ulAttr);
-                }
-            }
-        } while (!((Position.X == EndPosition.X) && (Position.Y == EndPosition.Y)));
-    }
-    catch (...)
-    {
-        return 0;
-    }
-
-    return 0;   // the string was not found
-}
+#include "precomp.h"
+
+#include "search.h"
+
+#include "dbcs.h"
+#include "Ucs2CharRow.hpp"
+
+USHORT SearchForString(const SCREEN_INFORMATION * const pScreenInfo,
+                       _In_reads_(cchSearch) PCWSTR pwszSearch,
+                       _In_range_(1, SEARCH_STRING_LENGTH) USHORT cchSearch,
+                       const bool IgnoreCase,
+                       const bool Reverse,
+                       const bool SearchAndSetAttr,
+                       const ULONG ulAttr,
+                       _Out_opt_ PCOORD coordStringPosition)  // not touched for SearchAndSetAttr case.
+{
+    if (coordStringPosition != nullptr)
+    {
+        coordStringPosition->X = 0;
+        coordStringPosition->Y = 0;
+    }
+
+    COORD MaxPosition = pScreenInfo->GetScreenBufferSize();
+    MaxPosition.X -= cchSearch;
+    MaxPosition.Y -= 1;
+
+    Selection* const pSelection = &Selection::Instance();
+
+    // calculate starting position
+    COORD Position;
+    if (pSelection->IsInSelectingState())
+    {
+        Position = pSelection->GetSelectionAnchor();
+        Position.X = std::min(Position.X, MaxPosition.X);
+    }
+    else if (Reverse)
+    {
+        Position.X = 0;
+        Position.Y = 0;
+    }
+    else
+    {
+        Position.X = MaxPosition.X;
+        Position.Y = MaxPosition.Y;
+    }
+
+    // Prepare search string.
+    WCHAR SearchString2[SEARCH_STRING_LENGTH * 2 + 1];  // search string buffer
+    UINT const cchSearchString2 = ARRAYSIZE(SearchString2);
+    ASSERT(cchSearch == wcslen(pwszSearch) && cchSearch < cchSearchString2);
+
+    PWSTR pStr = SearchString2;
+
+    // boundary to prevent loop overflow. -1 to leave space for the null terminator at the end of the string.
+    const PCWCHAR pwchSearchString2End = SearchString2 + cchSearchString2 - 1;
+
+    while (*pwszSearch && pStr < pwchSearchString2End)
+    {
+        *pStr++ = *pwszSearch;
+#if defined(CON_TB_MARK)
+        // On the screen, one East Asian "FullWidth" character occupies two columns (double width),
+        // so we have to share two screen buffer elements for one DBCS character.
+        // For example, if the screen shows "AB[DBC]CD", the screen buffer will be,
+        //   [L'A'] [L'B'] [DBC(Unicode)] [CON_TB_MARK] [L'C'] [L'D']
+        //   (DBC:: Double Byte Character)
+        // CON_TB_MARK is used to indicate that the column is the trainling byte.
+        //
+        // Before comparing the string with the screen buffer, we need to modify the search
+        // string to match the format of the screen buffer.
+        // If we find a FullWidth character in the search string, put CON_TB_MARK
+        // right after it so that we're able to use NLS functions.
+#else
+        // If KAttribute is used, the above example will look like:
+        // CharRow.Chars: [L'A'] [L'B'] [DBC(Unicode)] [DBC(Unicode)] [L'C'] [L'D']
+        // CharRow.KAttrs:    0      0   LEADING_BYTE  TRAILING_BYTE       0      0
+        //
+        // We do no fixup if SearchAndSetAttr was specified.  In this case the search buffer has
+        // come straight out of the console buffer,  so is already in the required format.
+#endif
+        if (!SearchAndSetAttr
+            && IsCharFullWidth(*pwszSearch)
+            && pStr < pwchSearchString2End)
+        {
+#if defined(CON_TB_MARK)
+            *pStr++ = CON_TB_MARK;
+#else
+            *pStr++ = *pwszSearch;
+#endif
+        }
+        ++pwszSearch;
+    }
+
+    *pStr = L'\0';
+
+    USHORT const ColumnWidth = (USHORT)(pStr - SearchString2);
+    pwszSearch = SearchString2;
+
+    // search for the string
+    BOOL RecomputeRow = TRUE;
+    COORD const EndPosition = Position;
+    SHORT RowIndex = 0;
+    try
+    {
+        do
+        {
+    #if !defined(CON_TB_MARK)
+    #if DBG
+            int nLoop = 0;
+    #endif
+        recalc:
+    #endif
+            if (Reverse)
+            {
+                if (--Position.X < 0)
+                {
+                    Position.X = MaxPosition.X;
+                    if (--Position.Y < 0)
+                    {
+                        Position.Y = MaxPosition.Y;
+                    }
+                    RecomputeRow = TRUE;
+                }
+            }
+            else
+            {
+                if (++Position.X > MaxPosition.X)
+                {
+                    Position.X = 0;
+                    if (++Position.Y > MaxPosition.Y)
+                    {
+                        Position.Y = 0;
+                    }
+                    RecomputeRow = TRUE;
+                }
+            }
+
+            const ROW* pRow;
+            try
+            {
+                pRow = &pScreenInfo->TextInfo->GetRowAtIndex(RowIndex);
+                if (RecomputeRow)
+                {
+                    RowIndex = (pScreenInfo->TextInfo->GetFirstRowIndex() + Position.Y) % pScreenInfo->GetScreenBufferSize().Y;
+                    pRow = &pScreenInfo->TextInfo->GetRowAtIndex(RowIndex);
+                    RecomputeRow = FALSE;
+                }
+            }
+            catch (...)
+            {
+                LOG_CAUGHT_EXCEPTION();
+                return 0;
+            }
+
+
+    #if !defined(CON_TB_MARK)
+            ASSERT(nLoop++ < 2);
+            try
+            {
+                const ICharRow& iCharRow = pRow->GetCharRow();
+                // we only support ucs2 encoded char rows
+                FAIL_FAST_IF_MSG(iCharRow.GetSupportedEncoding() != ICharRow::SupportedEncoding::Ucs2,
+                                "only support UCS2 char rows currently");
+
+                const Ucs2CharRow& charRow = static_cast<const Ucs2CharRow&>(iCharRow);
+                if (charRow.GetAttribute(Position.X).IsTrailing())
+                {
+                    goto recalc;
+                }
+            }
+            catch (...)
+            {
+                LOG_CAUGHT_EXCEPTION();
+                return 0;
+            }
+    #endif
+            std::wstring rowText;
+            const ICharRow& iCharRow = pRow->GetCharRow();
+            // we only support ucs2 encoded char rows
+            FAIL_FAST_IF_MSG(iCharRow.GetSupportedEncoding() != ICharRow::SupportedEncoding::Ucs2,
+                            "only support UCS2 char rows currently");
+
+            const Ucs2CharRow& charRow = static_cast<const Ucs2CharRow&>(iCharRow);
+            rowText = charRow.GetText();
+
+            if (IgnoreCase ?
+                0 == _wcsnicmp(pwszSearch, &rowText.c_str()[Position.X], cchSearch) :
+                0 == wcsncmp(pwszSearch, &rowText.c_str()[Position.X], cchSearch))
+            {
+                //  If this operation was a normal user find, then return now. Otherwise set the attributes of this match,
+                //  and continue searching the whole buffer.
+                if (!SearchAndSetAttr)
+                {
+                    *coordStringPosition = Position;
+                    return ColumnWidth;
+                }
+                else
+                {
+                    SMALL_RECT Rect;
+                    Rect.Top = Rect.Bottom = Position.Y;
+                    Rect.Left = Position.X;
+                    Rect.Right = Rect.Left + ColumnWidth - 1;
+
+                    pSelection->ColorSelection(&Rect, ulAttr);
+                }
+            }
+        } while (!((Position.X == EndPosition.X) && (Position.Y == EndPosition.Y)));
+    }
+    catch (...)
+    {
+        return 0;
+    }
+
+    return 0;   // the string was not found
+}