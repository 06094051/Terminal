﻿/********************************************************
*                                                       *
*   Copyright (C) Microsoft. All rights reserved.       *
*                                                       *
********************************************************/
#include "precomp.h"

#include "CommonState.hpp"

#include "globals.h"
#include "newdelete.hpp"

static const SHORT s_csWindowWidth = 80;
static const SHORT s_csWindowHeight = 80;
static const SHORT s_csBufferWidth = 80;
static const SHORT s_csBufferHeight = 300;

TEXT_BUFFER_INFO* m_backupTextBufferInfo;
FontInfo* m_pFontInfo = nullptr;

CommonState::CommonState()
{
    m_heap = GetProcessHeap();
}

CommonState::~CommonState()
{
    m_heap = nullptr;
}

void CommonState::PrepareGlobalFont()
{

    COORD coordFontSize;
    coordFontSize.X = 8;
    coordFontSize.Y = 12;
    m_pFontInfo = new FontInfo(L"Consolas", 0, 0, coordFontSize, 0);
}

void CommonState::CleanupGlobalFont()
{
    if (m_pFontInfo != nullptr)
    {
        delete m_pFontInfo;
    }
}

void CommonState::PrepareGlobalScreenBuffer()
{
    COORD coordWindowSize;
    coordWindowSize.X = s_csWindowWidth;
    coordWindowSize.Y = s_csWindowHeight;
    COORD coordScreenBufferSize;
    coordScreenBufferSize.X = s_csBufferWidth;
    coordScreenBufferSize.Y = s_csBufferHeight;
    CHAR_INFO ciFill;
    ciFill.Attributes = FOREGROUND_BLUE | FOREGROUND_GREEN | BACKGROUND_RED | BACKGROUND_INTENSITY;
    CHAR_INFO ciPopupFill;
    ciPopupFill.Attributes = FOREGROUND_BLUE | FOREGROUND_INTENSITY | BACKGROUND_RED;
    UINT uiCursorSize = 12;

    SCREEN_INFORMATION::CreateInstance(coordWindowSize, m_pFontInfo, coordScreenBufferSize, ciFill, ciPopupFill, uiCursorSize, &g_ciConsoleInformation.CurrentScreenBuffer);
}

void CommonState::CleanupGlobalScreenBuffer()
{
    delete g_ciConsoleInformation.CurrentScreenBuffer;
}

void CommonState::PrepareGlobalInputBuffer()
{
<<<<<<< HEAD
    g_ciConsoleInformation.pInputBuffer = new INPUT_INFORMATION(10);
=======
    g_ciConsoleInformation.pInputBuffer = new InputBuffer();
>>>>>>> 01df02b5
}

void CommonState::CleanupGlobalInputBuffer()
{
    delete g_ciConsoleInformation.pInputBuffer;
}

void CommonState::PrepareCookedReadData()
{
    g_ciConsoleInformation.lpCookedReadData = new COOKED_READ_DATA();
}

void CommonState::CleanupCookedReadData()
{
    delete g_ciConsoleInformation.lpCookedReadData;
}

void CommonState::PrepareNewTextBufferInfo()
{
    COORD coordScreenBufferSize;
    coordScreenBufferSize.X = s_csBufferWidth;
    coordScreenBufferSize.Y = s_csBufferHeight;
    CHAR_INFO ciFill;
    ciFill.Attributes = FOREGROUND_BLUE | FOREGROUND_GREEN | BACKGROUND_RED | BACKGROUND_INTENSITY;
    UINT uiCursorSize = 12;

    m_backupTextBufferInfo = g_ciConsoleInformation.CurrentScreenBuffer->TextInfo;

    m_ntstatusTextBufferInfo = TEXT_BUFFER_INFO::CreateInstance(m_pFontInfo, coordScreenBufferSize, ciFill, uiCursorSize, &g_ciConsoleInformation.CurrentScreenBuffer->TextInfo);
}

void CommonState::CleanupNewTextBufferInfo()
{
    ASSERT(g_ciConsoleInformation.CurrentScreenBuffer != nullptr);
    delete g_ciConsoleInformation.CurrentScreenBuffer->TextInfo;

    g_ciConsoleInformation.CurrentScreenBuffer->TextInfo = m_backupTextBufferInfo;
}

void FillRow(ROW* pRow)
{
    // fill a row
    // 9 characters, 6 spaces. 15 total
    PCWSTR pwszText = L"ABかかCききDE      ";
    memcpy_s(pRow->CharRow.Chars, s_csBufferWidth, pwszText, wcslen(pwszText));
    pRow->CharRow.Left = 0;
    pRow->CharRow.Right = 9; // 1 past the last valid character in the array

    // set double-byte/double-width attributes
    pRow->CharRow.KAttrs[2] = CHAR_ROW::ATTR_LEADING_BYTE;
    pRow->CharRow.KAttrs[3] = CHAR_ROW::ATTR_TRAILING_BYTE;
    pRow->CharRow.KAttrs[5] = CHAR_ROW::ATTR_LEADING_BYTE;
    pRow->CharRow.KAttrs[6] = CHAR_ROW::ATTR_TRAILING_BYTE;

    // set some colors
    TextAttribute Attr = TextAttribute(0);
    pRow->AttrRow.Initialize(15, Attr);
    // A = bright red on dark gray
    // This string starts at index 0
    Attr = TextAttribute(FOREGROUND_RED | FOREGROUND_INTENSITY | BACKGROUND_INTENSITY);
    pRow->AttrRow.SetAttrToEnd(0, Attr);

    // BかC = dark gold on bright blue
    // This string starts at index 1
    Attr = TextAttribute(FOREGROUND_RED | FOREGROUND_GREEN | BACKGROUND_BLUE | BACKGROUND_INTENSITY);
    pRow->AttrRow.SetAttrToEnd(1, Attr);

    // き = bright white on dark purple
    // This string starts at index 5
    Attr = TextAttribute(FOREGROUND_RED | FOREGROUND_GREEN | FOREGROUND_BLUE | FOREGROUND_INTENSITY | BACKGROUND_RED | BACKGROUND_BLUE);
    pRow->AttrRow.SetAttrToEnd(5, Attr);

    // DE = black on dark green
    // This string starts at index 7
    Attr = TextAttribute(BACKGROUND_GREEN);
    pRow->AttrRow.SetAttrToEnd(7, Attr);

    // odd rows forced a wrap
    if (pRow->sRowId % 2 != 0)
    {
        pRow->CharRow.SetWrapStatus(true);
    }
    else
    {
        pRow->CharRow.SetWrapStatus(false);
    }
}

void FillBisect(ROW *pRow)
{
    // length 80 string of text with bisecting characters at the beginning and end.
    // positions of き are at 0, 27-28, 39-40, 67-68, 79
    PWCHAR pwszText = L"きABCDEFGHIJKLMNOPQRSTUVWXYZきき0123456789ききABCDEFGHIJKLMNOPQRSTUVWXYZきき0123456789き";
    memcpy_s(pRow->CharRow.Chars, s_csBufferWidth, pwszText, wcslen(pwszText));
    pRow->CharRow.Left = 0;
    pRow->CharRow.Right = 80; // 1 past the last valid character in the array

    // set double-byte/double-width attributes
    pRow->CharRow.KAttrs[0] = CHAR_ROW::ATTR_TRAILING_BYTE;
    pRow->CharRow.KAttrs[27] = CHAR_ROW::ATTR_LEADING_BYTE;
    pRow->CharRow.KAttrs[28] = CHAR_ROW::ATTR_TRAILING_BYTE;
    pRow->CharRow.KAttrs[39] = CHAR_ROW::ATTR_LEADING_BYTE;
    pRow->CharRow.KAttrs[40] = CHAR_ROW::ATTR_TRAILING_BYTE;
    pRow->CharRow.KAttrs[67] = CHAR_ROW::ATTR_LEADING_BYTE;
    pRow->CharRow.KAttrs[68] = CHAR_ROW::ATTR_TRAILING_BYTE;
    pRow->CharRow.KAttrs[79] = CHAR_ROW::ATTR_LEADING_BYTE;

    // everything gets default attributes
    pRow->AttrRow.Initialize(80, g_ciConsoleInformation.CurrentScreenBuffer->GetAttributes());

    pRow->CharRow.SetWrapStatus(true);
}

typedef void(*PFNFillMethod)(ROW*);

void FillTextBufferGeneric(PFNFillMethod pfnFill, SHORT cRowsToFill)
{
    ASSERT(g_ciConsoleInformation.CurrentScreenBuffer != nullptr);
    ASSERT(g_ciConsoleInformation.CurrentScreenBuffer->TextInfo != nullptr);

    TEXT_BUFFER_INFO* pTextInfo = g_ciConsoleInformation.CurrentScreenBuffer->TextInfo;

    for (SHORT iRow = 0; iRow < cRowsToFill; iRow++)
    {
        ROW* pRow = &pTextInfo->Rows[iRow];
        pfnFill(pRow);
    }

    pTextInfo->GetCursor()->SetYPosition(cRowsToFill);
}

void CommonState::FillTextBuffer()
{
    // fill with some assorted text that doesn't consume the whole row
    FillTextBufferGeneric(FillRow, 4);
}

void CommonState::FillTextBufferBisect()
{
    // fill with some text that fills the whole row and has bisecting double byte characters
    FillTextBufferGeneric(FillBisect, s_csBufferHeight);
}<|MERGE_RESOLUTION|>--- conflicted
+++ resolved
@@ -69,11 +69,7 @@
 
 void CommonState::PrepareGlobalInputBuffer()
 {
-<<<<<<< HEAD
-    g_ciConsoleInformation.pInputBuffer = new INPUT_INFORMATION(10);
-=======
     g_ciConsoleInformation.pInputBuffer = new InputBuffer();
->>>>>>> 01df02b5
 }
 
 void CommonState::CleanupGlobalInputBuffer()
