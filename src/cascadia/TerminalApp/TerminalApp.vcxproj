--- conflicted
+++ resolved
@@ -1,100 +1,95 @@
-<?xml version="1.0" encoding="utf-8"?>
-<Project DefaultTargets="Build" ToolsVersion="15.0" xmlns="http://schemas.microsoft.com/developer/msbuild/2003">
-  <Import Project="..\..\..\common.openconsole.props" Condition="'$(OpenConsoleDir)'==''" />
-  <PropertyGroup>
-    <!-- cppwinrt.build.pre.props depends on these settings: -->
-    <!-- build a dll, not exe (Application) -->
-    <ConfigurationType>DynamicLibrary</ConfigurationType>
-    <SubSystem>Console</SubSystem>
-    <!-- sets a bunch of Windows Universal properties -->
-    <OpenConsoleUniversalApp>true</OpenConsoleUniversalApp>
-  </PropertyGroup>
-  <Import Project="$(OpenConsoleDir)src\cppwinrt.build.pre.props" />
-  <PropertyGroup Label="Globals">
-    <ProjectGuid>{CA5CAD1A-44BD-4AC7-AC72-F16E576FDD12}</ProjectGuid>
-    <ProjectName>TerminalApp</ProjectName>
-    <RootNamespace>Microsoft.Terminal.TerminalApp</RootNamespace>
-  </PropertyGroup>
-  <ItemGroup>
-    <ClInclude Include="Tab.h" />
-    <ClInclude Include="ColorScheme.h" />
-    <ClInclude Include="GlobalAppSettings.h" />
-    <ClInclude Include="Profile.h" />
-    <ClInclude Include="CascadiaSettings.h" />
-    <ClInclude Include="pch.h" />
-    <ClInclude Include="AppKeyBindings.h">
-      <DependentUpon>AppKeyBindings.idl</DependentUpon>
-    </ClInclude>
-    <ClInclude Include="TermApp.h">
-      <DependentUpon>TermApp.idl</DependentUpon>
-    </ClInclude>
-  </ItemGroup>
-  <ItemGroup>
-    <ClCompile Include="Tab.cpp" />
-    <ClCompile Include="ColorScheme.cpp" />
-    <ClCompile Include="GlobalAppSettings.cpp" />
-    <ClCompile Include="Profile.cpp" />
-    <ClCompile Include="CascadiaSettings.cpp" />
-    <ClCompile Include="CascadiaSettingsSerialization.cpp" />
-    <ClCompile Include="pch.cpp">
-      <PrecompiledHeader>Create</PrecompiledHeader>
-    </ClCompile>
-    <ClCompile Include="AppKeyBindings.cpp">
-      <DependentUpon>AppKeyBindings.idl</DependentUpon>
-    </ClCompile>
-    <ClCompile Include="TermApp.cpp">
-      <DependentUpon>TermApp.idl</DependentUpon>
-    </ClCompile>
-    <ClCompile Include="$(GeneratedFilesDir)module.g.cpp" />
-  </ItemGroup>
-  <ItemGroup>
-    <Midl Include="TermApp.idl" />
-    <Midl Include="AppKeyBindings.idl" />
-  </ItemGroup>
-  <ItemGroup>
-    <None Include="packages.config" />
-    <None Include="TerminalApp.def" />
-  </ItemGroup>
-  <!-- ========================= Project References ======================== -->
-  <ItemGroup>
-    <!--
-      the packaging project won't recurse through our dependencies, you have to
-      make sure that if you add a cppwinrt dependency to any of these projects,
-      you also update all the consumers
-    -->
-    <ProjectReference Include="$(OpenConsoleDir)src\types\lib\types.vcxproj">
-      <Project>{18D09A24-8240-42D6-8CB6-236EEE820263}</Project>
-    </ProjectReference>
-    <ProjectReference Include="$(OpenConsoleDir)src\cascadia\TerminalControl\TerminalControl.vcxproj">
-      <Project>{CA5CAD1A-44BD-4AC7-AC72-6CA5B3AB89ED}</Project>
-    </ProjectReference>
-  </ItemGroup>
-  <PropertyGroup>
-    <!--
-      DON'T REDIRECT OUR OUTPUT.
-      Setting this will tell cppwinrt.build.post.props to copy our output from
-      the default OutDir up one level, so the wapproj will be able to find it.
-     -->
-    <NoOutputRedirection>true</NoOutputRedirection>
-  </PropertyGroup>
-  <ItemDefinitionGroup>
-    <Link>
-      <AdditionalDependencies>WindowsApp.lib;shell32.lib;%(AdditionalDependencies)</AdditionalDependencies>
-    </Link>
-  </ItemDefinitionGroup>
-  <Import Project="$(OpenConsoleDir)src\common.build.post.props" />
-  <Import Project="$(OpenConsoleDir)src\cppwinrt.build.post.props" />
-<<<<<<< HEAD
-</Project>
-=======
-
-  <Import Project="..\..\..\packages\Microsoft.UI.Xaml.2.1.190322\build\native\Microsoft.UI.Xaml.targets" Condition="Exists('..\..\..\packages\Microsoft.UI.Xaml.2.1.190322\build\native\Microsoft.UI.Xaml.targets')" />
-  <Target Name="EnsureNuGetPackageBuildImports" BeforeTargets="PrepareForBuild">
-    <PropertyGroup>
-      <ErrorText>This project references NuGet package(s) that are missing on this computer. Use NuGet Package Restore to download them.  For more information, see http://go.microsoft.com/fwlink/?LinkID=322105. The missing file is {0}.</ErrorText>
-    </PropertyGroup>
-    <Error Condition="!Exists('..\..\..\packages\Microsoft.UI.Xaml.2.1.190322\build\native\Microsoft.UI.Xaml.targets')" Text="$([System.String]::Format('$(ErrorText)', '..\..\..\packages\Microsoft.UI.Xaml.2.1.190322\build\native\Microsoft.UI.Xaml.targets'))" />
-  </Target>
-</Project>
-
->>>>>>> 05210938
+<?xml version="1.0" encoding="utf-8"?>
+<Project DefaultTargets="Build" ToolsVersion="15.0" xmlns="http://schemas.microsoft.com/developer/msbuild/2003">
+  <Import Project="..\..\..\common.openconsole.props" Condition="'$(OpenConsoleDir)'==''" />
+  <PropertyGroup>
+    <!-- cppwinrt.build.pre.props depends on these settings: -->
+    <!-- build a dll, not exe (Application) -->
+    <ConfigurationType>DynamicLibrary</ConfigurationType>
+    <SubSystem>Console</SubSystem>
+    <!-- sets a bunch of Windows Universal properties -->
+    <OpenConsoleUniversalApp>true</OpenConsoleUniversalApp>
+  </PropertyGroup>
+  <Import Project="$(OpenConsoleDir)src\cppwinrt.build.pre.props" />
+  <PropertyGroup Label="Globals">
+    <ProjectGuid>{CA5CAD1A-44BD-4AC7-AC72-F16E576FDD12}</ProjectGuid>
+    <ProjectName>TerminalApp</ProjectName>
+    <RootNamespace>Microsoft.Terminal.TerminalApp</RootNamespace>
+  </PropertyGroup>
+  <ItemGroup>
+    <ClInclude Include="Tab.h" />
+    <ClInclude Include="ColorScheme.h" />
+    <ClInclude Include="GlobalAppSettings.h" />
+    <ClInclude Include="Profile.h" />
+    <ClInclude Include="CascadiaSettings.h" />
+    <ClInclude Include="pch.h" />
+    <ClInclude Include="AppKeyBindings.h">
+      <DependentUpon>AppKeyBindings.idl</DependentUpon>
+    </ClInclude>
+    <ClInclude Include="TermApp.h">
+      <DependentUpon>TermApp.idl</DependentUpon>
+    </ClInclude>
+  </ItemGroup>
+  <ItemGroup>
+    <ClCompile Include="Tab.cpp" />
+    <ClCompile Include="ColorScheme.cpp" />
+    <ClCompile Include="GlobalAppSettings.cpp" />
+    <ClCompile Include="Profile.cpp" />
+    <ClCompile Include="CascadiaSettings.cpp" />
+    <ClCompile Include="CascadiaSettingsSerialization.cpp" />
+    <ClCompile Include="pch.cpp">
+      <PrecompiledHeader>Create</PrecompiledHeader>
+    </ClCompile>
+    <ClCompile Include="AppKeyBindings.cpp">
+      <DependentUpon>AppKeyBindings.idl</DependentUpon>
+    </ClCompile>
+    <ClCompile Include="TermApp.cpp">
+      <DependentUpon>TermApp.idl</DependentUpon>
+    </ClCompile>
+    <ClCompile Include="$(GeneratedFilesDir)module.g.cpp" />
+  </ItemGroup>
+  <ItemGroup>
+    <Midl Include="TermApp.idl" />
+    <Midl Include="AppKeyBindings.idl" />
+  </ItemGroup>
+  <ItemGroup>
+    <None Include="packages.config" />
+    <None Include="TerminalApp.def" />
+  </ItemGroup>
+  <!-- ========================= Project References ======================== -->
+  <ItemGroup>
+    <!--
+      the packaging project won't recurse through our dependencies, you have to
+      make sure that if you add a cppwinrt dependency to any of these projects,
+      you also update all the consumers
+    -->
+    <ProjectReference Include="$(OpenConsoleDir)src\types\lib\types.vcxproj">
+      <Project>{18D09A24-8240-42D6-8CB6-236EEE820263}</Project>
+    </ProjectReference>
+    <ProjectReference Include="$(OpenConsoleDir)src\cascadia\TerminalControl\TerminalControl.vcxproj">
+      <Project>{CA5CAD1A-44BD-4AC7-AC72-6CA5B3AB89ED}</Project>
+    </ProjectReference>
+  </ItemGroup>
+  <PropertyGroup>
+    <!--
+      DON'T REDIRECT OUR OUTPUT.
+      Setting this will tell cppwinrt.build.post.props to copy our output from
+      the default OutDir up one level, so the wapproj will be able to find it.
+     -->
+    <NoOutputRedirection>true</NoOutputRedirection>
+  </PropertyGroup>
+  <ItemDefinitionGroup>
+    <Link>
+      <AdditionalDependencies>WindowsApp.lib;shell32.lib;%(AdditionalDependencies)</AdditionalDependencies>
+    </Link>
+  </ItemDefinitionGroup>
+  <Import Project="$(OpenConsoleDir)src\common.build.post.props" />
+  <Import Project="$(OpenConsoleDir)src\cppwinrt.build.post.props" />
+
+  <Import Project="..\..\..\packages\Microsoft.UI.Xaml.2.1.190322\build\native\Microsoft.UI.Xaml.targets" Condition="Exists('..\..\..\packages\Microsoft.UI.Xaml.2.1.190322\build\native\Microsoft.UI.Xaml.targets')" />
+  <Target Name="EnsureNuGetPackageBuildImports" BeforeTargets="PrepareForBuild">
+    <PropertyGroup>
+      <ErrorText>This project references NuGet package(s) that are missing on this computer. Use NuGet Package Restore to download them.  For more information, see http://go.microsoft.com/fwlink/?LinkID=322105. The missing file is {0}.</ErrorText>
+    </PropertyGroup>
+    <Error Condition="!Exists('..\..\..\packages\Microsoft.UI.Xaml.2.1.190322\build\native\Microsoft.UI.Xaml.targets')" Text="$([System.String]::Format('$(ErrorText)', '..\..\..\packages\Microsoft.UI.Xaml.2.1.190322\build\native\Microsoft.UI.Xaml.targets'))" />
+  </Target>
+</Project>