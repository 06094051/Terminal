--- conflicted
+++ resolved
@@ -1,215 +1,203 @@
-/********************************************************
-*                                                       *
-*   Copyright (C) Microsoft. All rights reserved.       *
-*                                                       *
-********************************************************/
-
-#include "precomp.h"
-#include "Entrypoints.h"
-#include "ConsoleArguments.hpp"
-
-#include "DeviceHandle.h"
-#include "IoThread.h"
-
-#include "winbasep.h"
-
-HRESULT Entrypoints::StartConsoleForServerHandle(_In_ HANDLE const ServerHandle)
-{
-    return ConsoleCreateIoThreadLegacy(ServerHandle);
-}
-
-// this function has unreachable code due to its unusual lifetime. We
-// disable the warning about it here.
-#pragma warning(push)
-#pragma warning(disable:4702)
-
-HRESULT Entrypoints::StartConsoleForCmdLine(_In_ PCWSTR pwszCmdLine)
-{
-    ConsoleArguments arguments = ConsoleArguments(pwszCmdLine);
-    RETURN_IF_FAILED(arguments.ParseCommandline());
-<<<<<<< HEAD
-
-=======
->>>>>>> ae952ff4
-    // Create a scope because we're going to exit thread if everything goes well.
-    // This scope will ensure all C++ objects and smart pointers get a chance to destruct before ExitThread is called.
-    {
-        // TODO:MSFT:13271366 use the arguments from the commandline to determine if we need 
-        //  to create the server handle or not.
-
-        // Create the server and reference handles and create the console object.
-        wil::unique_handle ServerHandle;
-        RETURN_IF_NTSTATUS_FAILED(DeviceHandle::CreateServerHandle(ServerHandle.addressof(), FALSE));
-
-        wil::unique_handle ReferenceHandle;
-        RETURN_IF_NTSTATUS_FAILED(DeviceHandle::CreateClientHandle(ReferenceHandle.addressof(),
-                                                                   ServerHandle.get(),
-                                                                   L"\\Reference",
-                                                                   FALSE));
-
-        RETURN_IF_NTSTATUS_FAILED(Entrypoints::StartConsoleForServerHandle(ServerHandle.get()));
-
-        // If we get to here, we have transferred ownership of the server handle to the console, so release it.
-        // Keep a copy of the value so we can open the client handles even though we're no longer the owner.
-        HANDLE const hServer = ServerHandle.release();
-
-        // Now that the console object was created, we're in a state that lets us
-        // create the default io objects.
-        wil::unique_handle ClientHandle[3];
-
-        // Input
-        RETURN_IF_NTSTATUS_FAILED(DeviceHandle::CreateClientHandle(ClientHandle[0].addressof(),
-                                                                   hServer,
-                                                                   L"\\Input",
-                                                                   TRUE));
-
-        // Output
-        RETURN_IF_NTSTATUS_FAILED(DeviceHandle::CreateClientHandle(ClientHandle[1].addressof(),
-                                                                   hServer,
-                                                                   L"\\Output",
-                                                                   TRUE));
-
-        // Error is a copy of Output
-        RETURN_IF_WIN32_BOOL_FALSE(DuplicateHandle(GetCurrentProcess(),
-                                                   ClientHandle[1].get(),
-                                                   GetCurrentProcess(),
-                                                   ClientHandle[2].addressof(),
-                                                   0,
-                                                   TRUE,
-                                                   DUPLICATE_SAME_ACCESS));
-
-        // Create the child process. We will temporarily overwrite the values in the
-        // PEB to force them to be inherited.
-
-        STARTUPINFOEX StartupInformation = { 0 };
-        StartupInformation.StartupInfo.cb = sizeof(STARTUPINFOEX);
-        StartupInformation.StartupInfo.dwFlags = STARTF_USESTDHANDLES;
-        StartupInformation.StartupInfo.hStdInput = ClientHandle[0].get();
-        StartupInformation.StartupInfo.hStdOutput = ClientHandle[1].get();
-        StartupInformation.StartupInfo.hStdError = ClientHandle[2].get();
-
-        // Get the parent startup info for this process. It might contain LNK data we need to pass to the child.
-        {
-            STARTUPINFO HostStartupInfo = { 0 };
-            HostStartupInfo.cb = sizeof(STARTUPINFO);
-            GetStartupInfoW(&HostStartupInfo);
-
-            // If we were started with Title is Link Name, then pass the flag and the link name down to the child.
-            if (IsFlagSet(HostStartupInfo.dwFlags, STARTF_TITLEISLINKNAME))
-            {
-                StartupInformation.StartupInfo.lpTitle = HostStartupInfo.lpTitle;
-                StartupInformation.StartupInfo.dwFlags |= STARTF_TITLEISLINKNAME;
-            }
-        }
-
-        // Create the extended attributes list that will pass the console server information into the child process.
-
-        // Call first time to find size
-        SIZE_T AttributeListSize;
-        InitializeProcThreadAttributeList(NULL,
-                                          2,
-                                          0,
-                                          &AttributeListSize);
-
-        // Alloc space
-        wistd::unique_ptr<BYTE[]> AttributeList = wil::make_unique_nothrow<BYTE[]>(AttributeListSize);
-        RETURN_IF_NULL_ALLOC(AttributeList);
-
-        StartupInformation.lpAttributeList = reinterpret_cast<PPROC_THREAD_ATTRIBUTE_LIST>(AttributeList.get());
-
-        // Call second time to actually initialize space.
-        RETURN_IF_WIN32_BOOL_FALSE(InitializeProcThreadAttributeList(StartupInformation.lpAttributeList,
-                                                                     2, // This represents the length of the list. We will call UpdateProcThreadAttribute twice so this is 2.
-                                                                     0,
-                                                                     &AttributeListSize));
-        // Set cleanup data for ProcThreadAttributeList when successful.
-        auto CleanupProcThreadAttribute = wil::ScopeExit([&]
-        {
-            DeleteProcThreadAttributeList(StartupInformation.lpAttributeList);
-        });
-
-        RETURN_IF_WIN32_BOOL_FALSE(UpdateProcThreadAttribute(StartupInformation.lpAttributeList,
-                                                             0,
-                                                             PROC_THREAD_ATTRIBUTE_CONSOLE_REFERENCE,
-                                                             ReferenceHandle.addressof(),
-                                                             sizeof(HANDLE),
-                                                             NULL,
-                                                             NULL));
-
-        // UpdateProcThreadAttributes wants this as a bare array of handles and doesn't like our smart structures,
-        // so set it up for its use.
-        HANDLE HandleList[3];
-        HandleList[0] = StartupInformation.StartupInfo.hStdInput;
-        HandleList[1] = StartupInformation.StartupInfo.hStdOutput;
-        HandleList[2] = StartupInformation.StartupInfo.hStdError;
-
-        RETURN_IF_WIN32_BOOL_FALSE(UpdateProcThreadAttribute(StartupInformation.lpAttributeList,
-                                                                0,
-                                                                PROC_THREAD_ATTRIBUTE_HANDLE_LIST,
-                                                                &HandleList[0],
-                                                                sizeof HandleList,
-                                                                NULL,
-                                                                NULL));
-
-        ////////////////////////////////////////////////////////////////////////
-        // TEMP: Use results of arg parsing
-<<<<<<< HEAD
-        pwszCmdLine = arguments.GetClientCommandline().c_str();
-        if (arguments.UseVtPipe())
-=======
-        // Make sure to store the wstring return value in a local 
-        //    otherwise .c_str() will not return the right value.
-        std::wstring clientCmd = arguments.GetClientCommandline();
-        const wchar_t* pwszClientCmdLine = clientCmd.c_str();
-        if (arguments.IsUsingVtPipe())
->>>>>>> ae952ff4
-        {
-            RETURN_IF_FAILED(UseVtPipe(arguments.GetVtInPipe(), arguments.GetVtOutPipe(), arguments.GetVtMode()));
-        }
-        ////////////////////////////////////////////////////////////////////////
-<<<<<<< HEAD
-
-=======
-        
->>>>>>> ae952ff4
-        // We have to copy the command line string we're given because CreateProcessW has to be called with mutable data.
-        if (wcslen(pwszClientCmdLine) == 0)
-        {
-            // If they didn't give us one, just launch cmd.exe.
-            pwszClientCmdLine = L"%WINDIR%\\system32\\cmd.exe";
-        }
-
-        // Expand any environment variables present in the command line string.
-        // - Get needed size
-        DWORD cchCmdLineExpanded = ExpandEnvironmentStringsW(pwszClientCmdLine, nullptr, 0);
-        RETURN_LAST_ERROR_IF(0 == cchCmdLineExpanded);
-
-        // - Allocate space to hold result
-        wistd::unique_ptr<wchar_t[]> CmdLineMutable = wil::make_unique_nothrow<wchar_t[]>(cchCmdLineExpanded);
-        RETURN_IF_NULL_ALLOC(CmdLineMutable);
-
-        // - Expand string into allocated space
-        RETURN_LAST_ERROR_IF(0 == ExpandEnvironmentStringsW(pwszClientCmdLine, CmdLineMutable.get(), cchCmdLineExpanded));
-
-        // Call create process
-        wil::unique_process_information ProcessInformation;
-        RETURN_IF_WIN32_BOOL_FALSE(CreateProcessW(NULL,
-                                                  CmdLineMutable.get(),
-                                                  NULL,
-                                                  NULL,
-                                                  TRUE,
-                                                  EXTENDED_STARTUPINFO_PRESENT,
-                                                  NULL,
-                                                  NULL,
-                                                  &StartupInformation.StartupInfo,
-                                                  ProcessInformation.addressof()));
-    }
-
-    // Exit the thread so the CRT won't clean us up and kill. The IO thread owns the lifetime now.
-    ExitThread(S_OK);
-
-    // We won't hit this. The ExitThread above will kill the caller at this point.
-    assert(false);
-    return S_OK;
-}
-#pragma warning(pop)
+/********************************************************
+*                                                       *
+*   Copyright (C) Microsoft. All rights reserved.       *
+*                                                       *
+********************************************************/
+
+#include "precomp.h"
+#include "Entrypoints.h"
+#include "ConsoleArguments.hpp"
+
+#include "DeviceHandle.h"
+#include "IoThread.h"
+
+#include "winbasep.h"
+
+HRESULT Entrypoints::StartConsoleForServerHandle(_In_ HANDLE const ServerHandle)
+{
+    return ConsoleCreateIoThreadLegacy(ServerHandle);
+}
+
+// this function has unreachable code due to its unusual lifetime. We
+// disable the warning about it here.
+#pragma warning(push)
+#pragma warning(disable:4702)
+
+HRESULT Entrypoints::StartConsoleForCmdLine(_In_ PCWSTR pwszCmdLine)
+{
+    ConsoleArguments arguments = ConsoleArguments(pwszCmdLine);
+    RETURN_IF_FAILED(arguments.ParseCommandline());
+
+    // Create a scope because we're going to exit thread if everything goes well.
+    // This scope will ensure all C++ objects and smart pointers get a chance to destruct before ExitThread is called.
+    {
+        // TODO:MSFT:13271366 use the arguments from the commandline to determine if we need 
+        //  to create the server handle or not.
+
+        // Create the server and reference handles and create the console object.
+        wil::unique_handle ServerHandle;
+        RETURN_IF_NTSTATUS_FAILED(DeviceHandle::CreateServerHandle(ServerHandle.addressof(), FALSE));
+
+        wil::unique_handle ReferenceHandle;
+        RETURN_IF_NTSTATUS_FAILED(DeviceHandle::CreateClientHandle(ReferenceHandle.addressof(),
+                                                                   ServerHandle.get(),
+                                                                   L"\\Reference",
+                                                                   FALSE));
+
+        RETURN_IF_NTSTATUS_FAILED(Entrypoints::StartConsoleForServerHandle(ServerHandle.get()));
+
+        // If we get to here, we have transferred ownership of the server handle to the console, so release it.
+        // Keep a copy of the value so we can open the client handles even though we're no longer the owner.
+        HANDLE const hServer = ServerHandle.release();
+
+        // Now that the console object was created, we're in a state that lets us
+        // create the default io objects.
+        wil::unique_handle ClientHandle[3];
+
+        // Input
+        RETURN_IF_NTSTATUS_FAILED(DeviceHandle::CreateClientHandle(ClientHandle[0].addressof(),
+                                                                   hServer,
+                                                                   L"\\Input",
+                                                                   TRUE));
+
+        // Output
+        RETURN_IF_NTSTATUS_FAILED(DeviceHandle::CreateClientHandle(ClientHandle[1].addressof(),
+                                                                   hServer,
+                                                                   L"\\Output",
+                                                                   TRUE));
+
+        // Error is a copy of Output
+        RETURN_IF_WIN32_BOOL_FALSE(DuplicateHandle(GetCurrentProcess(),
+                                                   ClientHandle[1].get(),
+                                                   GetCurrentProcess(),
+                                                   ClientHandle[2].addressof(),
+                                                   0,
+                                                   TRUE,
+                                                   DUPLICATE_SAME_ACCESS));
+
+        // Create the child process. We will temporarily overwrite the values in the
+        // PEB to force them to be inherited.
+
+        STARTUPINFOEX StartupInformation = { 0 };
+        StartupInformation.StartupInfo.cb = sizeof(STARTUPINFOEX);
+        StartupInformation.StartupInfo.dwFlags = STARTF_USESTDHANDLES;
+        StartupInformation.StartupInfo.hStdInput = ClientHandle[0].get();
+        StartupInformation.StartupInfo.hStdOutput = ClientHandle[1].get();
+        StartupInformation.StartupInfo.hStdError = ClientHandle[2].get();
+
+        // Get the parent startup info for this process. It might contain LNK data we need to pass to the child.
+        {
+            STARTUPINFO HostStartupInfo = { 0 };
+            HostStartupInfo.cb = sizeof(STARTUPINFO);
+            GetStartupInfoW(&HostStartupInfo);
+
+            // If we were started with Title is Link Name, then pass the flag and the link name down to the child.
+            if (IsFlagSet(HostStartupInfo.dwFlags, STARTF_TITLEISLINKNAME))
+            {
+                StartupInformation.StartupInfo.lpTitle = HostStartupInfo.lpTitle;
+                StartupInformation.StartupInfo.dwFlags |= STARTF_TITLEISLINKNAME;
+            }
+        }
+
+        // Create the extended attributes list that will pass the console server information into the child process.
+
+        // Call first time to find size
+        SIZE_T AttributeListSize;
+        InitializeProcThreadAttributeList(NULL,
+                                          2,
+                                          0,
+                                          &AttributeListSize);
+
+        // Alloc space
+        wistd::unique_ptr<BYTE[]> AttributeList = wil::make_unique_nothrow<BYTE[]>(AttributeListSize);
+        RETURN_IF_NULL_ALLOC(AttributeList);
+
+        StartupInformation.lpAttributeList = reinterpret_cast<PPROC_THREAD_ATTRIBUTE_LIST>(AttributeList.get());
+
+        // Call second time to actually initialize space.
+        RETURN_IF_WIN32_BOOL_FALSE(InitializeProcThreadAttributeList(StartupInformation.lpAttributeList,
+                                                                     2, // This represents the length of the list. We will call UpdateProcThreadAttribute twice so this is 2.
+                                                                     0,
+                                                                     &AttributeListSize));
+        // Set cleanup data for ProcThreadAttributeList when successful.
+        auto CleanupProcThreadAttribute = wil::ScopeExit([&]
+        {
+            DeleteProcThreadAttributeList(StartupInformation.lpAttributeList);
+        });
+
+        RETURN_IF_WIN32_BOOL_FALSE(UpdateProcThreadAttribute(StartupInformation.lpAttributeList,
+                                                             0,
+                                                             PROC_THREAD_ATTRIBUTE_CONSOLE_REFERENCE,
+                                                             ReferenceHandle.addressof(),
+                                                             sizeof(HANDLE),
+                                                             NULL,
+                                                             NULL));
+
+        // UpdateProcThreadAttributes wants this as a bare array of handles and doesn't like our smart structures,
+        // so set it up for its use.
+        HANDLE HandleList[3];
+        HandleList[0] = StartupInformation.StartupInfo.hStdInput;
+        HandleList[1] = StartupInformation.StartupInfo.hStdOutput;
+        HandleList[2] = StartupInformation.StartupInfo.hStdError;
+
+        RETURN_IF_WIN32_BOOL_FALSE(UpdateProcThreadAttribute(StartupInformation.lpAttributeList,
+                                                                0,
+                                                                PROC_THREAD_ATTRIBUTE_HANDLE_LIST,
+                                                                &HandleList[0],
+                                                                sizeof HandleList,
+                                                                NULL,
+                                                                NULL));
+
+        ////////////////////////////////////////////////////////////////////////
+        // TEMP: Use results of arg parsing
+        // Make sure to store the wstring return value in a local 
+        //    otherwise .c_str() will not return the right value.
+        std::wstring clientCmd = arguments.GetClientCommandline();
+        const wchar_t* pwszClientCmdLine = clientCmd.c_str();
+        if (arguments.IsUsingVtPipe())
+        {
+            RETURN_IF_FAILED(UseVtPipe(arguments.GetVtInPipe(), arguments.GetVtOutPipe(), arguments.GetVtMode()));
+        }
+        ////////////////////////////////////////////////////////////////////////
+
+        // We have to copy the command line string we're given because CreateProcessW has to be called with mutable data.
+        if (wcslen(pwszClientCmdLine) == 0)
+        {
+            // If they didn't give us one, just launch cmd.exe.
+            pwszClientCmdLine = L"%WINDIR%\\system32\\cmd.exe";
+        }
+
+        // Expand any environment variables present in the command line string.
+        // - Get needed size
+        DWORD cchCmdLineExpanded = ExpandEnvironmentStringsW(pwszClientCmdLine, nullptr, 0);
+        RETURN_LAST_ERROR_IF(0 == cchCmdLineExpanded);
+
+        // - Allocate space to hold result
+        wistd::unique_ptr<wchar_t[]> CmdLineMutable = wil::make_unique_nothrow<wchar_t[]>(cchCmdLineExpanded);
+        RETURN_IF_NULL_ALLOC(CmdLineMutable);
+
+        // - Expand string into allocated space
+        RETURN_LAST_ERROR_IF(0 == ExpandEnvironmentStringsW(pwszClientCmdLine, CmdLineMutable.get(), cchCmdLineExpanded));
+
+        // Call create process
+        wil::unique_process_information ProcessInformation;
+        RETURN_IF_WIN32_BOOL_FALSE(CreateProcessW(NULL,
+                                                  CmdLineMutable.get(),
+                                                  NULL,
+                                                  NULL,
+                                                  TRUE,
+                                                  EXTENDED_STARTUPINFO_PRESENT,
+                                                  NULL,
+                                                  NULL,
+                                                  &StartupInformation.StartupInfo,
+                                                  ProcessInformation.addressof()));
+    }
+
+    // Exit the thread so the CRT won't clean us up and kill. The IO thread owns the lifetime now.
+    ExitThread(S_OK);
+
+    // We won't hit this. The ExitThread above will kill the caller at this point.
+    assert(false);
+    return S_OK;
+}
+#pragma warning(pop)