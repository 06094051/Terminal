/********************************************************
*                                                       *
*   Copyright (C) Microsoft. All rights reserved.       *
*                                                       *
********************************************************/
#include "precomp.h"
#include "WexTestClass.h"

#include "stateMachine.hpp"
#include "InputStateMachineEngine.hpp"
#include "../adapter/terminalInput.hpp"
#include "../../inc/consoletaeftemplates.hpp"
#include "../../inc/unicode.hpp"
#include "../../types/inc/convert.hpp"

#include <vector>
#include <functional>
#include <sstream>
#include <string>

#ifdef BUILD_ONECORE_INTERACTIVITY
#include "../../../interactivity/inc/VtApiRedirection.hpp"
#endif

// From dbcs.h:
#define CP_USA                 437
// From utf8ToWideCharParser.hpp
#define CP_UTF8 65001

using namespace WEX::Common;
using namespace WEX::Logging;
using namespace WEX::TestExecution;

namespace Microsoft
{
    namespace Console
    {
        namespace VirtualTerminal
        {
            class InputEngineTest;
            class TestInteractDispatch;
        };
    };
};
using namespace Microsoft::Console::VirtualTerminal;

class Microsoft::Console::VirtualTerminal::InputEngineTest
{
    TEST_CLASS(InputEngineTest);

    void RoundtripTerminalInputCallback(std::deque<std::unique_ptr<IInputEvent>>& inEvents);
    void TestInputCallback(std::deque<std::unique_ptr<IInputEvent>>& inEvents);
    void TestInputStringCallback(std::deque<std::unique_ptr<IInputEvent>>& inEvents);

    TEST_CLASS_SETUP(ClassSetup)
    {
        return true;
    }

    TEST_CLASS_CLEANUP(ClassCleanup)
    {
        return true;
    }

    TEST_METHOD_SETUP(MethodSetup)
    {
        vExpectedInput.clear();
        _expectCursorPosition = false;
        _expectedCursor = {-1, -1};
        return true;
    }

    TEST_METHOD(C0Test);
    TEST_METHOD(AlphanumericTest);
    TEST_METHOD(RoundTripTest);
    TEST_METHOD(WindowManipulationTest);
    TEST_METHOD(NonAsciiTest);
    TEST_METHOD(CursorPositioningTest);

    std::unique_ptr<StateMachine> _stateMachine;

    std::deque<INPUT_RECORD> vExpectedInput;

    bool _expectedToCallWindowManipulation;
    bool _expectSendCtrlC;
    bool _expectCursorPosition;
    COORD _expectedCursor;
    DispatchCommon::WindowManipulationType _expectedWindowManipulation;
    unsigned short _expectedParams[16];
    size_t _expectedCParams;

    friend class TestInteractDispatch;
};


class Microsoft::Console::VirtualTerminal::TestInteractDispatch final : public IInteractDispatch
{
public:
    TestInteractDispatch(_In_ std::function<void(std::deque<std::unique_ptr<IInputEvent>>&)> pfn,
                         _In_ InputEngineTest* testInstance);
    virtual bool WriteInput(_In_ std::deque<std::unique_ptr<IInputEvent>>& inputEvents) override;
    virtual bool WriteCtrlC() override;
    virtual bool WindowManipulation(_In_ const DispatchCommon::WindowManipulationType uiFunction,
<<<<<<< HEAD
                                    _In_reads_(cParams) const unsigned short* const rgusParams,
                                    _In_ size_t const cParams) override; // DTTERM_WindowManipulation
=======
                                _In_reads_(cParams) const unsigned short* const rgusParams,
                                _In_ size_t const cParams) override; // DTTERM_WindowManipulation

    virtual bool WriteString(_In_reads_(cch) const wchar_t* const pws,
                             _In_ const size_t cch) override;

>>>>>>> 0857b388
    virtual bool MoveCursor(_In_ const unsigned int row,
                            _In_ const unsigned int col) override;

private:
    std::function<void(std::deque<std::unique_ptr<IInputEvent>>&)> _pfnWriteInputCallback;
    InputEngineTest* _testInstance;
};

TestInteractDispatch::TestInteractDispatch(_In_ std::function<void(std::deque<std::unique_ptr<IInputEvent>>&)> pfn,
                                           _In_ InputEngineTest* testInstance) :
    _pfnWriteInputCallback(pfn),
    _testInstance(testInstance)
{

}

bool TestInteractDispatch::WriteInput(_In_ std::deque<std::unique_ptr<IInputEvent>>& inputEvents)
{
    _pfnWriteInputCallback(inputEvents);
    return true;
}

bool TestInteractDispatch::WriteCtrlC()
{
    VERIFY_IS_TRUE(_testInstance->_expectSendCtrlC);
    KeyEvent key = KeyEvent(true, 1, 'C', 0, UNICODE_ETX, LEFT_CTRL_PRESSED);
    std::deque<std::unique_ptr<IInputEvent>> inputEvents;
    inputEvents.push_back(std::make_unique<KeyEvent>(key));
    return WriteInput(inputEvents);
}

bool TestInteractDispatch::WindowManipulation(_In_ const DispatchCommon::WindowManipulationType uiFunction,
                                              _In_reads_(cParams) const unsigned short* const rgusParams,
                                              _In_ size_t const cParams)
{

    VERIFY_ARE_EQUAL(true, _testInstance->_expectedToCallWindowManipulation);
    VERIFY_ARE_EQUAL(_testInstance->_expectedWindowManipulation, uiFunction);
    for(size_t i = 0; i < cParams; i++)
    {
        VERIFY_ARE_EQUAL(_testInstance->_expectedParams[i], rgusParams[i]);
    }
    return true;
}

bool TestInteractDispatch::WriteString(_In_reads_(cch) const wchar_t* const pws,
                                       _In_ const size_t cch)
{
    std::deque<std::unique_ptr<IInputEvent>> keyEvents;

    for (size_t i = 0; i < cch; ++i)
    {
        const wchar_t wch = pws[i];
        // We're forcing the translation to CP_USA, so that it'll be constant
        //  regardless of the CP the test is running in
        std::deque<std::unique_ptr<KeyEvent>> convertedEvents = CharToKeyEvents(wch, CP_USA);
        std::move(convertedEvents.begin(),
                  convertedEvents.end(),
                  std::back_inserter(keyEvents));
    }

    return WriteInput(keyEvents);
}

bool TestInteractDispatch::MoveCursor(_In_ const unsigned int row,
                                      _In_ const unsigned int col)
{
    VERIFY_IS_TRUE(_testInstance->_expectCursorPosition);
    COORD received = { static_cast<short>(col), static_cast<short>(row) };
    VERIFY_ARE_EQUAL(_testInstance->_expectedCursor, received);
    return true;
}

bool IsShiftPressed(const DWORD modifierState)
{
    return IsFlagSet(modifierState, SHIFT_PRESSED);
}

bool IsAltPressed(const DWORD modifierState)
{
    return IsAnyFlagSet(modifierState, LEFT_ALT_PRESSED | RIGHT_ALT_PRESSED);
}

bool IsCtrlPressed(const DWORD modifierState)
{
    return IsAnyFlagSet(modifierState, LEFT_CTRL_PRESSED | RIGHT_CTRL_PRESSED);
}

bool ModifiersEquivalent(DWORD a, DWORD b)
{
    bool fShift = IsShiftPressed(a) == IsShiftPressed(b);
    bool fAlt = IsAltPressed(a) == IsAltPressed(b);
    bool fCtrl = IsCtrlPressed(a) == IsCtrlPressed(b);
    return fShift && fCtrl && fAlt;
}

void InputEngineTest::RoundtripTerminalInputCallback(_In_ std::deque<std::unique_ptr<IInputEvent>>& inEvents)
{
    // Take all the characters out of the input records here, and put them into
    //  the input state machine.
    size_t cInput = inEvents.size();
    INPUT_RECORD* rgInput = new INPUT_RECORD[cInput];
<<<<<<< HEAD
    VERIFY_IS_NOT_NULL(rgInput);
    auto cleanup = wil::ScopeExit([&]{delete[] rgInput;});
    VERIFY_SUCCEEDED(IInputEvent::ToInputRecords(inEvents, rgInput, cInput));
=======
    auto cleanup = wil::ScopeExit([&]{delete[] rgInput;});
    VERIFY_SUCCEEDED(IInputEvent::ToInputRecords(inEvents, rgInput, cInput));
    VERIFY_IS_NOT_NULL(rgInput);
>>>>>>> 0857b388

    std::wstring vtseq = L"";

    for (size_t i = 0; i < cInput; i++)
    {
        INPUT_RECORD inRec = rgInput[i];
        VERIFY_ARE_EQUAL(KEY_EVENT, inRec.EventType);
        if(inRec.Event.KeyEvent.bKeyDown)
        {
            vtseq += &inRec.Event.KeyEvent.uChar.UnicodeChar;
        }
    }
    Log::Comment(
        NoThrowString().Format(L"\tvtseq: \"%s\"(%zu)", vtseq.c_str(), vtseq.length())
    );

    _stateMachine->ProcessString(&vtseq[0], vtseq.length());
    Log::Comment(L"String processed");
}

void InputEngineTest::TestInputCallback(std::deque<std::unique_ptr<IInputEvent>>& inEvents)
{
    size_t cInput = inEvents.size();
    INPUT_RECORD* rgInput = new INPUT_RECORD[cInput];
<<<<<<< HEAD
    VERIFY_IS_NOT_NULL(rgInput);
    auto cleanup = wil::ScopeExit([&]{delete[] rgInput;});
    VERIFY_SUCCEEDED(IInputEvent::ToInputRecords(inEvents, rgInput, cInput));
=======
    auto cleanup = wil::ScopeExit([&]{delete[] rgInput;});
    VERIFY_SUCCEEDED(IInputEvent::ToInputRecords(inEvents, rgInput, cInput));
    VERIFY_IS_NOT_NULL(rgInput);
>>>>>>> 0857b388
    VERIFY_ARE_EQUAL((size_t)1, vExpectedInput.size());

    bool foundEqual = false;
    INPUT_RECORD irExpected = vExpectedInput.back();

    Log::Comment(
        NoThrowString().Format(L"\texpected:\t") +
        VerifyOutputTraits<INPUT_RECORD>::ToString(irExpected)
    );

    // Look for an equivalent input record.
    // Differences between left and right modifiers are ignored, as long as one is pressed.
    // There may be other keypresses, eg. modifier keypresses, those are ignored.
    for (size_t i = 0; i < cInput; i++)
    {
        INPUT_RECORD inRec = rgInput[i];
        Log::Comment(
            NoThrowString().Format(L"\tActual  :\t") +
            VerifyOutputTraits<INPUT_RECORD>::ToString(inRec)
        );

        bool areEqual =
            (irExpected.EventType == inRec.EventType) &&
            (irExpected.Event.KeyEvent.bKeyDown == inRec.Event.KeyEvent.bKeyDown) &&
            (irExpected.Event.KeyEvent.wRepeatCount == inRec.Event.KeyEvent.wRepeatCount) &&
            (irExpected.Event.KeyEvent.uChar.UnicodeChar == inRec.Event.KeyEvent.uChar.UnicodeChar) &&
            ModifiersEquivalent(irExpected.Event.KeyEvent.dwControlKeyState, inRec.Event.KeyEvent.dwControlKeyState);

        foundEqual |= areEqual;
        if (areEqual)
        {
            Log::Comment(L"\t\tFound Match");
        }
    }

    VERIFY_IS_TRUE(foundEqual);
    vExpectedInput.clear();
}

void InputEngineTest::TestInputStringCallback(std::deque<std::unique_ptr<IInputEvent>>& inEvents)
{
    size_t cInput = inEvents.size();
    INPUT_RECORD* rgInput = new INPUT_RECORD[cInput];
    auto cleanup = wil::ScopeExit([&]{delete[] rgInput;});
    VERIFY_SUCCEEDED(IInputEvent::ToInputRecords(inEvents, rgInput, cInput));
    VERIFY_IS_NOT_NULL(rgInput);

    for (auto expected : vExpectedInput)
    {
        Log::Comment(
            NoThrowString().Format(L"\texpected:\t") +
            VerifyOutputTraits<INPUT_RECORD>::ToString(expected)
        );

    }

    INPUT_RECORD irExpected = vExpectedInput.front();
    Log::Comment(
        NoThrowString().Format(L"\tLooking for:\t") +
        VerifyOutputTraits<INPUT_RECORD>::ToString(irExpected)
    );


    // Look for an equivalent input record.
    // Differences between left and right modifiers are ignored, as long as one is pressed.
    // There may be other keypresses, eg. modifier keypresses, those are ignored.
    for (size_t i = 0; i < cInput; i++)
    {
        INPUT_RECORD inRec = rgInput[i];
        Log::Comment(
            NoThrowString().Format(L"\tActual  :\t") +
            VerifyOutputTraits<INPUT_RECORD>::ToString(inRec)
        );

        bool areEqual =
            (irExpected.EventType == inRec.EventType) &&
            (irExpected.Event.KeyEvent.bKeyDown == inRec.Event.KeyEvent.bKeyDown) &&
            (irExpected.Event.KeyEvent.wRepeatCount == inRec.Event.KeyEvent.wRepeatCount) &&
            (irExpected.Event.KeyEvent.uChar.UnicodeChar == inRec.Event.KeyEvent.uChar.UnicodeChar) &&
            ModifiersEquivalent(irExpected.Event.KeyEvent.dwControlKeyState, inRec.Event.KeyEvent.dwControlKeyState);

        if (areEqual)
        {
            Log::Comment(L"\t\tFound Match");
            vExpectedInput.pop_front();
            if (vExpectedInput.size() > 0)
            {
                irExpected = vExpectedInput.front();
                Log::Comment(
                    NoThrowString().Format(L"\tLooking for:\t") +
                    VerifyOutputTraits<INPUT_RECORD>::ToString(irExpected)
                );
            }
        }
    }
    VERIFY_ARE_EQUAL(static_cast<size_t>(0), vExpectedInput.size(), L"Verify we found all the inputs we were expecting");
    vExpectedInput.clear();
}

void InputEngineTest::C0Test()
{
    auto pfn = std::bind(&InputEngineTest::TestInputCallback, this, std::placeholders::_1);
    _stateMachine = std::make_unique<StateMachine>(
            std::make_unique<InputStateMachineEngine>(
                std::make_unique<TestInteractDispatch>(pfn, this)
            )
    );
    VERIFY_IS_NOT_NULL(_stateMachine);

    Log::Comment(L"Sending 0x0-0x19 to parser to make sure they're translated correctly back to C-key");
    DisableVerifyExceptions disable;
    for (wchar_t wch = '\x0'; wch < '\x20'; wch++)
    {
        std::wstring inputSeq = std::wstring(&wch, 1);
        // In general, he actual key that we're going to generate for a C0 char
        //      is char+0x40 and with ctrl pressed.
        wchar_t expectedWch = wch + 0x40;
        bool writeCtrl = true;
        // These two are weird exceptional cases.
        switch(wch)
        {
            case L'\r': // Enter
                expectedWch = wch;
                writeCtrl = false;
                break;
            case L'\x1b': // Escape
                expectedWch = wch;
                writeCtrl = false;
                break;
            case L'\t': // Tab
                writeCtrl = false;
                break;
        }

        short keyscan = VkKeyScan(expectedWch);
        short vkey =  keyscan & 0xff;
        short keyscanModifiers = (keyscan >> 8) & 0xff;
        WORD scanCode = (WORD)MapVirtualKey(vkey, MAPVK_VK_TO_VSC);

        DWORD dwModifierState = 0;
        if (writeCtrl)
        {
            dwModifierState = SetFlag(dwModifierState, LEFT_CTRL_PRESSED);
        }
        // If we need to press shift for this key, but not on alphabetical chars
        //  Eg simulating C-z, not C-S-z.
        if (IsFlagSet(keyscanModifiers, 1) && (expectedWch < L'A' || expectedWch > L'Z' ))
        {
            dwModifierState = SetFlag(dwModifierState, SHIFT_PRESSED);
        }

        // Just make sure we write the same thing telnetd did:
        if (wch == UNICODE_ETX)
        {
            Log::Comment(NoThrowString().Format(
                L"We used to expect 0x%x, 0x%x, 0x%x, 0x%x here",
                vkey, scanCode, wch, dwModifierState
            ));
            vkey = 'C';
            scanCode = 0;
            wch = UNICODE_ETX;
            dwModifierState = LEFT_CTRL_PRESSED;
            Log::Comment(NoThrowString().Format(
                L"Now we expect 0x%x, 0x%x, 0x%x, 0x%x here",
                vkey, scanCode, wch, dwModifierState
            ));
            _expectSendCtrlC = true;
        }
        else
        {
            _expectSendCtrlC = false;
        }

        Log::Comment(NoThrowString().Format(L"Testing char 0x%x", wch));
        Log::Comment(NoThrowString().Format(L"Input Sequence=\"%s\"", inputSeq.c_str()));

        INPUT_RECORD inputRec;

        inputRec.EventType = KEY_EVENT;
        inputRec.Event.KeyEvent.bKeyDown = TRUE;
        inputRec.Event.KeyEvent.dwControlKeyState = dwModifierState;
        inputRec.Event.KeyEvent.wRepeatCount = 1;
        inputRec.Event.KeyEvent.wVirtualKeyCode = vkey;
        inputRec.Event.KeyEvent.wVirtualScanCode = scanCode;
        inputRec.Event.KeyEvent.uChar.UnicodeChar = wch;

        vExpectedInput.push_back(inputRec);

        _stateMachine->ProcessString(&inputSeq[0], inputSeq.length());

    }
}

void InputEngineTest::AlphanumericTest()
{
    auto pfn = std::bind(&InputEngineTest::TestInputCallback, this, std::placeholders::_1);
    _stateMachine = std::make_unique<StateMachine>(
            std::make_unique<InputStateMachineEngine>(
                std::make_unique<TestInteractDispatch>(pfn, this)
            )
    );
    VERIFY_IS_NOT_NULL(_stateMachine);

    Log::Comment(L"Sending every printable ASCII character");
    DisableVerifyExceptions disable;
    for (wchar_t wch = '\x20'; wch < '\x7f'; wch++)
    {
        std::wstring inputSeq = std::wstring(&wch, 1);

        short keyscan = VkKeyScan(wch);
        short vkey =  keyscan & 0xff;
        WORD scanCode = (wchar_t)MapVirtualKey(vkey, MAPVK_VK_TO_VSC);

        short keyscanModifiers = (keyscan >> 8) & 0xff;
        // Because of course, these are not the same flags.
        DWORD dwModifierState = 0 |
            (IsFlagSet(keyscanModifiers, 1) ? SHIFT_PRESSED : 0) |
            (IsFlagSet(keyscanModifiers, 2) ? LEFT_CTRL_PRESSED : 0) |
            (IsFlagSet(keyscanModifiers, 4) ? LEFT_ALT_PRESSED : 0) ;

        Log::Comment(NoThrowString().Format(L"Testing char 0x%x", wch));
        Log::Comment(NoThrowString().Format(L"Input Sequence=\"%s\"", inputSeq.c_str()));

        INPUT_RECORD inputRec;
        inputRec.EventType = KEY_EVENT;
        inputRec.Event.KeyEvent.bKeyDown = TRUE;
        inputRec.Event.KeyEvent.dwControlKeyState = dwModifierState;
        inputRec.Event.KeyEvent.wRepeatCount = 1;
        inputRec.Event.KeyEvent.wVirtualKeyCode = vkey;
        inputRec.Event.KeyEvent.wVirtualScanCode = scanCode;
        inputRec.Event.KeyEvent.uChar.UnicodeChar = wch;

        vExpectedInput.push_back(inputRec);

        _stateMachine->ProcessString(&inputSeq[0], inputSeq.length());
    }

}

void InputEngineTest::RoundTripTest()
{
    auto pfn = std::bind(&InputEngineTest::TestInputCallback, this, std::placeholders::_1);
    _stateMachine = std::make_unique<StateMachine>(
            std::make_unique<InputStateMachineEngine>(
                std::make_unique<TestInteractDispatch>(pfn, this)
            )
    );
    VERIFY_IS_NOT_NULL(_stateMachine);

    // Send Every VKEY through the TerminalInput module, then take the char's
    //   from the generated INPUT_RECORDs and put them through the InputEngine.
    // The VKEY sequence it writes out should be the same as the original.

    auto pfn2 = std::bind(&InputEngineTest::RoundtripTerminalInputCallback, this, std::placeholders::_1);
    TerminalInput terminalInput{ pfn2 };

    for (BYTE vkey = 0; vkey < BYTE_MAX; vkey++)
    {
        wchar_t wch = (wchar_t)MapVirtualKey(vkey, MAPVK_VK_TO_CHAR);
        WORD scanCode = (wchar_t)MapVirtualKey(vkey, MAPVK_VK_TO_VSC);

        unsigned int uiActualKeystate = 0;

        // Couple of exceptional cases here:
        if (vkey >= 'A' && vkey <= 'Z')
        {
            // A-Z need shift pressed in addition to the 'a'-'z' chars.
            uiActualKeystate = SetFlag(uiActualKeystate, SHIFT_PRESSED);
        }
        else if (vkey == VK_CANCEL  || vkey == VK_PAUSE)
        {
            uiActualKeystate = SetFlag(uiActualKeystate, LEFT_CTRL_PRESSED);
        }

        if (vkey == UNICODE_ETX)
        {
            _expectSendCtrlC = true;
        }

        INPUT_RECORD irTest = { 0 };
        irTest.EventType = KEY_EVENT;
        irTest.Event.KeyEvent.dwControlKeyState = uiActualKeystate;
        irTest.Event.KeyEvent.wRepeatCount = 1;
        irTest.Event.KeyEvent.wVirtualKeyCode = vkey;
        irTest.Event.KeyEvent.bKeyDown = TRUE;
        irTest.Event.KeyEvent.uChar.UnicodeChar = wch;
        irTest.Event.KeyEvent.wVirtualScanCode = scanCode;

        Log::Comment(
            NoThrowString().Format(L"Expecting::   ") +
            VerifyOutputTraits<INPUT_RECORD>::ToString(irTest)
        );

        vExpectedInput.clear();
        vExpectedInput.push_back(irTest);

        auto inputKey = IInputEvent::Create(irTest);
        terminalInput.HandleKey(inputKey.get());
    }

}

void InputEngineTest::WindowManipulationTest()
{
    auto pfn = std::bind(&InputEngineTest::TestInputCallback, this, std::placeholders::_1);
    _stateMachine = std::make_unique<StateMachine>(
            std::make_unique<InputStateMachineEngine>(
                std::make_unique<TestInteractDispatch>(pfn, this)
            )
    );
    VERIFY_IS_NOT_NULL(_stateMachine.get());

    Log::Comment(NoThrowString().Format(
        L"Try sending a bunch of Window Manipulation sequences. "
        L"Only the valid ones should call the "
        L"TestInteractDispatch::WindowManipulation callback."
    ));

    bool fValidType = false;

    const unsigned short param1 = 123;
    const unsigned short param2 = 456;
    const wchar_t* const wszParam1 = L"123";
    const wchar_t* const wszParam2 = L"456";

    for(unsigned int i = 0; i < static_cast<unsigned int>(BYTE_MAX); i++)
    {
        if (i == DispatchCommon::WindowManipulationType::ResizeWindowInCharacters)
        {
            fValidType = true;
        }

        std::wstringstream seqBuilder;
        seqBuilder << L"\x1b[" << i;


        if (i == DispatchCommon::WindowManipulationType::ResizeWindowInCharacters)
        {
            // We need to build the string with the params as strings for some reason -
            //      x86 would implicitly convert them to chars (eg 123 -> '{')
            //      before appending them to the string
            seqBuilder << L";" << wszParam1 << L";" << wszParam2;

            _expectedToCallWindowManipulation = true;
            _expectedCParams = 2;
            _expectedParams[0] = param1;
            _expectedParams[1] = param2;
            _expectedWindowManipulation = static_cast<DispatchCommon::WindowManipulationType>(i);
        }
        else if (i == DispatchCommon::WindowManipulationType::RefreshWindow)
        {
            // refresh window doesn't expect any params.

            _expectedToCallWindowManipulation = true;
            _expectedCParams = 0;
            _expectedWindowManipulation = static_cast<DispatchCommon::WindowManipulationType>(i);
        }
        else
        {
            _expectedToCallWindowManipulation = false;
            _expectedCParams = 0;
            _expectedWindowManipulation = DispatchCommon::WindowManipulationType::Invalid;
        }
        seqBuilder << L"t";
        std::wstring seq = seqBuilder.str();
        Log::Comment(NoThrowString().Format(
            L"Processing \"%s\"", seq.c_str()
        ));
        _stateMachine->ProcessString(&seq[0], seq.length());
    }
}

void InputEngineTest::NonAsciiTest()
{
    auto pfn = std::bind(&InputEngineTest::TestInputStringCallback, this, std::placeholders::_1);
    _pStateMachine = new StateMachine(
            std::make_unique<InputStateMachineEngine>(
                std::make_unique<TestInteractDispatch>(pfn, this)
            )
    );
    VERIFY_IS_NOT_NULL(_pStateMachine);
    Log::Comment(L"Sending various non-ascii strings, and seeing what we get out");

    INPUT_RECORD proto = {0};
    proto.EventType = KEY_EVENT;
    proto.Event.KeyEvent.dwControlKeyState = 0;
    proto.Event.KeyEvent.wRepeatCount = 1;
    proto.Event.KeyEvent.wVirtualKeyCode = 0;
    proto.Event.KeyEvent.wVirtualScanCode = 0;
    // Fill these in for each char
    proto.Event.KeyEvent.bKeyDown = TRUE;
    proto.Event.KeyEvent.uChar.UnicodeChar = UNICODE_NULL;

    Log::Comment(NoThrowString().Format(
        L"We're sending utf-16 characters here, because the VtInputThread has "
        L"already converted the ut8 input to utf16 by the time it calls the state machine."
    ));

    // "Л", UTF-16: 0x041B, utf8: "\xd09b"
    std::wstring utf8Input = L"\x041B";
    INPUT_RECORD test = proto;
    test.Event.KeyEvent.uChar.UnicodeChar = utf8Input[0];

    Log::Comment(NoThrowString().Format(
        L"Processing \"%s\"", utf8Input.c_str()
    ));

    vExpectedInput.clear();
    vExpectedInput.push_back(test);
    test.Event.KeyEvent.bKeyDown = FALSE;
    vExpectedInput.push_back(test);
    _pStateMachine->ProcessString(&utf8Input[0], utf8Input.length());

    // "旅", UTF-16: 0x65C5, utf8: "0xE6 0x97 0x85"
    utf8Input = L"\u65C5";
    test = proto;
    test.Event.KeyEvent.uChar.UnicodeChar = utf8Input[0];

    Log::Comment(NoThrowString().Format(
        L"Processing \"%s\"", utf8Input.c_str()
    ));

    vExpectedInput.clear();
    vExpectedInput.push_back(test);
    test.Event.KeyEvent.bKeyDown = FALSE;
    vExpectedInput.push_back(test);
    _pStateMachine->ProcessString(&utf8Input[0], utf8Input.length());
}

void InputEngineTest::CursorPositioningTest()
{
    auto pfn = std::bind(&InputEngineTest::TestInputCallback, this, std::placeholders::_1);
    _stateMachine = std::make_unique<StateMachine>(
            std::make_unique<InputStateMachineEngine>(
                std::make_unique<TestInteractDispatch>(pfn, this),
                true
            )
    );
    VERIFY_IS_NOT_NULL(_stateMachine);

    Log::Comment(NoThrowString().Format(
        L"Try sending a cursor position response, then send it again. "
        L"The first time, it should be interpreted as a cursor position. "
        L"The state machine engine should reset itself to normal operation "
        L"after that, and treat the second as an F3."
    ));

    std::wstring seq = L"\x1b[1;4R";
    _expectCursorPosition = true;
    _expectedCursor = { 4, 1 };

    Log::Comment(NoThrowString().Format(
        L"Processing \"%s\"", seq.c_str()
    ));
    _stateMachine->ProcessString(&seq[0], seq.length());

    _expectCursorPosition = false;

    INPUT_RECORD inputRec;
    inputRec.EventType = KEY_EVENT;
    inputRec.Event.KeyEvent.bKeyDown = TRUE;
    inputRec.Event.KeyEvent.dwControlKeyState = LEFT_ALT_PRESSED | SHIFT_PRESSED;
    inputRec.Event.KeyEvent.wRepeatCount = 1;
    inputRec.Event.KeyEvent.wVirtualKeyCode = VK_F3;
    inputRec.Event.KeyEvent.wVirtualScanCode = static_cast<WORD>(MapVirtualKey(VK_F3, MAPVK_VK_TO_VSC));
    inputRec.Event.KeyEvent.uChar.UnicodeChar = L'\0';

    vExpectedInput.push_back(inputRec);
    Log::Comment(NoThrowString().Format(
        L"Processing \"%s\"", seq.c_str()
    ));
    _stateMachine->ProcessString(&seq[0], seq.length());

}
<|MERGE_RESOLUTION|>--- conflicted
+++ resolved
@@ -1,732 +1,715 @@
-/********************************************************
-*                                                       *
-*   Copyright (C) Microsoft. All rights reserved.       *
-*                                                       *
-********************************************************/
-#include "precomp.h"
-#include "WexTestClass.h"
-
-#include "stateMachine.hpp"
-#include "InputStateMachineEngine.hpp"
-#include "../adapter/terminalInput.hpp"
-#include "../../inc/consoletaeftemplates.hpp"
-#include "../../inc/unicode.hpp"
-#include "../../types/inc/convert.hpp"
-
-#include <vector>
-#include <functional>
-#include <sstream>
-#include <string>
-
-#ifdef BUILD_ONECORE_INTERACTIVITY
-#include "../../../interactivity/inc/VtApiRedirection.hpp"
-#endif
-
-// From dbcs.h:
-#define CP_USA                 437
-// From utf8ToWideCharParser.hpp
-#define CP_UTF8 65001
-
-using namespace WEX::Common;
-using namespace WEX::Logging;
-using namespace WEX::TestExecution;
-
-namespace Microsoft
-{
-    namespace Console
-    {
-        namespace VirtualTerminal
-        {
-            class InputEngineTest;
-            class TestInteractDispatch;
-        };
-    };
-};
-using namespace Microsoft::Console::VirtualTerminal;
-
-class Microsoft::Console::VirtualTerminal::InputEngineTest
-{
-    TEST_CLASS(InputEngineTest);
-
-    void RoundtripTerminalInputCallback(std::deque<std::unique_ptr<IInputEvent>>& inEvents);
-    void TestInputCallback(std::deque<std::unique_ptr<IInputEvent>>& inEvents);
-    void TestInputStringCallback(std::deque<std::unique_ptr<IInputEvent>>& inEvents);
-
-    TEST_CLASS_SETUP(ClassSetup)
-    {
-        return true;
-    }
-
-    TEST_CLASS_CLEANUP(ClassCleanup)
-    {
-        return true;
-    }
-
-    TEST_METHOD_SETUP(MethodSetup)
-    {
-        vExpectedInput.clear();
-        _expectCursorPosition = false;
-        _expectedCursor = {-1, -1};
-        return true;
-    }
-
-    TEST_METHOD(C0Test);
-    TEST_METHOD(AlphanumericTest);
-    TEST_METHOD(RoundTripTest);
-    TEST_METHOD(WindowManipulationTest);
-    TEST_METHOD(NonAsciiTest);
-    TEST_METHOD(CursorPositioningTest);
-
-    std::unique_ptr<StateMachine> _stateMachine;
-
-    std::deque<INPUT_RECORD> vExpectedInput;
-
-    bool _expectedToCallWindowManipulation;
-    bool _expectSendCtrlC;
-    bool _expectCursorPosition;
-    COORD _expectedCursor;
-    DispatchCommon::WindowManipulationType _expectedWindowManipulation;
-    unsigned short _expectedParams[16];
-    size_t _expectedCParams;
-
-    friend class TestInteractDispatch;
-};
-
-
-class Microsoft::Console::VirtualTerminal::TestInteractDispatch final : public IInteractDispatch
-{
-public:
-    TestInteractDispatch(_In_ std::function<void(std::deque<std::unique_ptr<IInputEvent>>&)> pfn,
-                         _In_ InputEngineTest* testInstance);
-    virtual bool WriteInput(_In_ std::deque<std::unique_ptr<IInputEvent>>& inputEvents) override;
-    virtual bool WriteCtrlC() override;
-    virtual bool WindowManipulation(_In_ const DispatchCommon::WindowManipulationType uiFunction,
-<<<<<<< HEAD
-                                    _In_reads_(cParams) const unsigned short* const rgusParams,
-                                    _In_ size_t const cParams) override; // DTTERM_WindowManipulation
-=======
-                                _In_reads_(cParams) const unsigned short* const rgusParams,
-                                _In_ size_t const cParams) override; // DTTERM_WindowManipulation
-
-    virtual bool WriteString(_In_reads_(cch) const wchar_t* const pws,
-                             _In_ const size_t cch) override;
-
->>>>>>> 0857b388
-    virtual bool MoveCursor(_In_ const unsigned int row,
-                            _In_ const unsigned int col) override;
-
-private:
-    std::function<void(std::deque<std::unique_ptr<IInputEvent>>&)> _pfnWriteInputCallback;
-    InputEngineTest* _testInstance;
-};
-
-TestInteractDispatch::TestInteractDispatch(_In_ std::function<void(std::deque<std::unique_ptr<IInputEvent>>&)> pfn,
-                                           _In_ InputEngineTest* testInstance) :
-    _pfnWriteInputCallback(pfn),
-    _testInstance(testInstance)
-{
-
-}
-
-bool TestInteractDispatch::WriteInput(_In_ std::deque<std::unique_ptr<IInputEvent>>& inputEvents)
-{
-    _pfnWriteInputCallback(inputEvents);
-    return true;
-}
-
-bool TestInteractDispatch::WriteCtrlC()
-{
-    VERIFY_IS_TRUE(_testInstance->_expectSendCtrlC);
-    KeyEvent key = KeyEvent(true, 1, 'C', 0, UNICODE_ETX, LEFT_CTRL_PRESSED);
-    std::deque<std::unique_ptr<IInputEvent>> inputEvents;
-    inputEvents.push_back(std::make_unique<KeyEvent>(key));
-    return WriteInput(inputEvents);
-}
-
-bool TestInteractDispatch::WindowManipulation(_In_ const DispatchCommon::WindowManipulationType uiFunction,
-                                              _In_reads_(cParams) const unsigned short* const rgusParams,
-                                              _In_ size_t const cParams)
-{
-
-    VERIFY_ARE_EQUAL(true, _testInstance->_expectedToCallWindowManipulation);
-    VERIFY_ARE_EQUAL(_testInstance->_expectedWindowManipulation, uiFunction);
-    for(size_t i = 0; i < cParams; i++)
-    {
-        VERIFY_ARE_EQUAL(_testInstance->_expectedParams[i], rgusParams[i]);
-    }
-    return true;
-}
-
-bool TestInteractDispatch::WriteString(_In_reads_(cch) const wchar_t* const pws,
-                                       _In_ const size_t cch)
-{
-    std::deque<std::unique_ptr<IInputEvent>> keyEvents;
-
-    for (size_t i = 0; i < cch; ++i)
-    {
-        const wchar_t wch = pws[i];
-        // We're forcing the translation to CP_USA, so that it'll be constant
-        //  regardless of the CP the test is running in
-        std::deque<std::unique_ptr<KeyEvent>> convertedEvents = CharToKeyEvents(wch, CP_USA);
-        std::move(convertedEvents.begin(),
-                  convertedEvents.end(),
-                  std::back_inserter(keyEvents));
-    }
-
-    return WriteInput(keyEvents);
-}
-
-bool TestInteractDispatch::MoveCursor(_In_ const unsigned int row,
-                                      _In_ const unsigned int col)
-{
-    VERIFY_IS_TRUE(_testInstance->_expectCursorPosition);
-    COORD received = { static_cast<short>(col), static_cast<short>(row) };
-    VERIFY_ARE_EQUAL(_testInstance->_expectedCursor, received);
-    return true;
-}
-
-bool IsShiftPressed(const DWORD modifierState)
-{
-    return IsFlagSet(modifierState, SHIFT_PRESSED);
-}
-
-bool IsAltPressed(const DWORD modifierState)
-{
-    return IsAnyFlagSet(modifierState, LEFT_ALT_PRESSED | RIGHT_ALT_PRESSED);
-}
-
-bool IsCtrlPressed(const DWORD modifierState)
-{
-    return IsAnyFlagSet(modifierState, LEFT_CTRL_PRESSED | RIGHT_CTRL_PRESSED);
-}
-
-bool ModifiersEquivalent(DWORD a, DWORD b)
-{
-    bool fShift = IsShiftPressed(a) == IsShiftPressed(b);
-    bool fAlt = IsAltPressed(a) == IsAltPressed(b);
-    bool fCtrl = IsCtrlPressed(a) == IsCtrlPressed(b);
-    return fShift && fCtrl && fAlt;
-}
-
-void InputEngineTest::RoundtripTerminalInputCallback(_In_ std::deque<std::unique_ptr<IInputEvent>>& inEvents)
-{
-    // Take all the characters out of the input records here, and put them into
-    //  the input state machine.
-    size_t cInput = inEvents.size();
-    INPUT_RECORD* rgInput = new INPUT_RECORD[cInput];
-<<<<<<< HEAD
-    VERIFY_IS_NOT_NULL(rgInput);
-    auto cleanup = wil::ScopeExit([&]{delete[] rgInput;});
-    VERIFY_SUCCEEDED(IInputEvent::ToInputRecords(inEvents, rgInput, cInput));
-=======
-    auto cleanup = wil::ScopeExit([&]{delete[] rgInput;});
-    VERIFY_SUCCEEDED(IInputEvent::ToInputRecords(inEvents, rgInput, cInput));
-    VERIFY_IS_NOT_NULL(rgInput);
->>>>>>> 0857b388
-
-    std::wstring vtseq = L"";
-
-    for (size_t i = 0; i < cInput; i++)
-    {
-        INPUT_RECORD inRec = rgInput[i];
-        VERIFY_ARE_EQUAL(KEY_EVENT, inRec.EventType);
-        if(inRec.Event.KeyEvent.bKeyDown)
-        {
-            vtseq += &inRec.Event.KeyEvent.uChar.UnicodeChar;
-        }
-    }
-    Log::Comment(
-        NoThrowString().Format(L"\tvtseq: \"%s\"(%zu)", vtseq.c_str(), vtseq.length())
-    );
-
-    _stateMachine->ProcessString(&vtseq[0], vtseq.length());
-    Log::Comment(L"String processed");
-}
-
-void InputEngineTest::TestInputCallback(std::deque<std::unique_ptr<IInputEvent>>& inEvents)
-{
-    size_t cInput = inEvents.size();
-    INPUT_RECORD* rgInput = new INPUT_RECORD[cInput];
-<<<<<<< HEAD
-    VERIFY_IS_NOT_NULL(rgInput);
-    auto cleanup = wil::ScopeExit([&]{delete[] rgInput;});
-    VERIFY_SUCCEEDED(IInputEvent::ToInputRecords(inEvents, rgInput, cInput));
-=======
-    auto cleanup = wil::ScopeExit([&]{delete[] rgInput;});
-    VERIFY_SUCCEEDED(IInputEvent::ToInputRecords(inEvents, rgInput, cInput));
-    VERIFY_IS_NOT_NULL(rgInput);
->>>>>>> 0857b388
-    VERIFY_ARE_EQUAL((size_t)1, vExpectedInput.size());
-
-    bool foundEqual = false;
-    INPUT_RECORD irExpected = vExpectedInput.back();
-
-    Log::Comment(
-        NoThrowString().Format(L"\texpected:\t") +
-        VerifyOutputTraits<INPUT_RECORD>::ToString(irExpected)
-    );
-
-    // Look for an equivalent input record.
-    // Differences between left and right modifiers are ignored, as long as one is pressed.
-    // There may be other keypresses, eg. modifier keypresses, those are ignored.
-    for (size_t i = 0; i < cInput; i++)
-    {
-        INPUT_RECORD inRec = rgInput[i];
-        Log::Comment(
-            NoThrowString().Format(L"\tActual  :\t") +
-            VerifyOutputTraits<INPUT_RECORD>::ToString(inRec)
-        );
-
-        bool areEqual =
-            (irExpected.EventType == inRec.EventType) &&
-            (irExpected.Event.KeyEvent.bKeyDown == inRec.Event.KeyEvent.bKeyDown) &&
-            (irExpected.Event.KeyEvent.wRepeatCount == inRec.Event.KeyEvent.wRepeatCount) &&
-            (irExpected.Event.KeyEvent.uChar.UnicodeChar == inRec.Event.KeyEvent.uChar.UnicodeChar) &&
-            ModifiersEquivalent(irExpected.Event.KeyEvent.dwControlKeyState, inRec.Event.KeyEvent.dwControlKeyState);
-
-        foundEqual |= areEqual;
-        if (areEqual)
-        {
-            Log::Comment(L"\t\tFound Match");
-        }
-    }
-
-    VERIFY_IS_TRUE(foundEqual);
-    vExpectedInput.clear();
-}
-
-void InputEngineTest::TestInputStringCallback(std::deque<std::unique_ptr<IInputEvent>>& inEvents)
-{
-    size_t cInput = inEvents.size();
-    INPUT_RECORD* rgInput = new INPUT_RECORD[cInput];
-    auto cleanup = wil::ScopeExit([&]{delete[] rgInput;});
-    VERIFY_SUCCEEDED(IInputEvent::ToInputRecords(inEvents, rgInput, cInput));
-    VERIFY_IS_NOT_NULL(rgInput);
-
-    for (auto expected : vExpectedInput)
-    {
-        Log::Comment(
-            NoThrowString().Format(L"\texpected:\t") +
-            VerifyOutputTraits<INPUT_RECORD>::ToString(expected)
-        );
-
-    }
-
-    INPUT_RECORD irExpected = vExpectedInput.front();
-    Log::Comment(
-        NoThrowString().Format(L"\tLooking for:\t") +
-        VerifyOutputTraits<INPUT_RECORD>::ToString(irExpected)
-    );
-
-
-    // Look for an equivalent input record.
-    // Differences between left and right modifiers are ignored, as long as one is pressed.
-    // There may be other keypresses, eg. modifier keypresses, those are ignored.
-    for (size_t i = 0; i < cInput; i++)
-    {
-        INPUT_RECORD inRec = rgInput[i];
-        Log::Comment(
-            NoThrowString().Format(L"\tActual  :\t") +
-            VerifyOutputTraits<INPUT_RECORD>::ToString(inRec)
-        );
-
-        bool areEqual =
-            (irExpected.EventType == inRec.EventType) &&
-            (irExpected.Event.KeyEvent.bKeyDown == inRec.Event.KeyEvent.bKeyDown) &&
-            (irExpected.Event.KeyEvent.wRepeatCount == inRec.Event.KeyEvent.wRepeatCount) &&
-            (irExpected.Event.KeyEvent.uChar.UnicodeChar == inRec.Event.KeyEvent.uChar.UnicodeChar) &&
-            ModifiersEquivalent(irExpected.Event.KeyEvent.dwControlKeyState, inRec.Event.KeyEvent.dwControlKeyState);
-
-        if (areEqual)
-        {
-            Log::Comment(L"\t\tFound Match");
-            vExpectedInput.pop_front();
-            if (vExpectedInput.size() > 0)
-            {
-                irExpected = vExpectedInput.front();
-                Log::Comment(
-                    NoThrowString().Format(L"\tLooking for:\t") +
-                    VerifyOutputTraits<INPUT_RECORD>::ToString(irExpected)
-                );
-            }
-        }
-    }
-    VERIFY_ARE_EQUAL(static_cast<size_t>(0), vExpectedInput.size(), L"Verify we found all the inputs we were expecting");
-    vExpectedInput.clear();
-}
-
-void InputEngineTest::C0Test()
-{
-    auto pfn = std::bind(&InputEngineTest::TestInputCallback, this, std::placeholders::_1);
-    _stateMachine = std::make_unique<StateMachine>(
-            std::make_unique<InputStateMachineEngine>(
-                std::make_unique<TestInteractDispatch>(pfn, this)
-            )
-    );
-    VERIFY_IS_NOT_NULL(_stateMachine);
-
-    Log::Comment(L"Sending 0x0-0x19 to parser to make sure they're translated correctly back to C-key");
-    DisableVerifyExceptions disable;
-    for (wchar_t wch = '\x0'; wch < '\x20'; wch++)
-    {
-        std::wstring inputSeq = std::wstring(&wch, 1);
-        // In general, he actual key that we're going to generate for a C0 char
-        //      is char+0x40 and with ctrl pressed.
-        wchar_t expectedWch = wch + 0x40;
-        bool writeCtrl = true;
-        // These two are weird exceptional cases.
-        switch(wch)
-        {
-            case L'\r': // Enter
-                expectedWch = wch;
-                writeCtrl = false;
-                break;
-            case L'\x1b': // Escape
-                expectedWch = wch;
-                writeCtrl = false;
-                break;
-            case L'\t': // Tab
-                writeCtrl = false;
-                break;
-        }
-
-        short keyscan = VkKeyScan(expectedWch);
-        short vkey =  keyscan & 0xff;
-        short keyscanModifiers = (keyscan >> 8) & 0xff;
-        WORD scanCode = (WORD)MapVirtualKey(vkey, MAPVK_VK_TO_VSC);
-
-        DWORD dwModifierState = 0;
-        if (writeCtrl)
-        {
-            dwModifierState = SetFlag(dwModifierState, LEFT_CTRL_PRESSED);
-        }
-        // If we need to press shift for this key, but not on alphabetical chars
-        //  Eg simulating C-z, not C-S-z.
-        if (IsFlagSet(keyscanModifiers, 1) && (expectedWch < L'A' || expectedWch > L'Z' ))
-        {
-            dwModifierState = SetFlag(dwModifierState, SHIFT_PRESSED);
-        }
-
-        // Just make sure we write the same thing telnetd did:
-        if (wch == UNICODE_ETX)
-        {
-            Log::Comment(NoThrowString().Format(
-                L"We used to expect 0x%x, 0x%x, 0x%x, 0x%x here",
-                vkey, scanCode, wch, dwModifierState
-            ));
-            vkey = 'C';
-            scanCode = 0;
-            wch = UNICODE_ETX;
-            dwModifierState = LEFT_CTRL_PRESSED;
-            Log::Comment(NoThrowString().Format(
-                L"Now we expect 0x%x, 0x%x, 0x%x, 0x%x here",
-                vkey, scanCode, wch, dwModifierState
-            ));
-            _expectSendCtrlC = true;
-        }
-        else
-        {
-            _expectSendCtrlC = false;
-        }
-
-        Log::Comment(NoThrowString().Format(L"Testing char 0x%x", wch));
-        Log::Comment(NoThrowString().Format(L"Input Sequence=\"%s\"", inputSeq.c_str()));
-
-        INPUT_RECORD inputRec;
-
-        inputRec.EventType = KEY_EVENT;
-        inputRec.Event.KeyEvent.bKeyDown = TRUE;
-        inputRec.Event.KeyEvent.dwControlKeyState = dwModifierState;
-        inputRec.Event.KeyEvent.wRepeatCount = 1;
-        inputRec.Event.KeyEvent.wVirtualKeyCode = vkey;
-        inputRec.Event.KeyEvent.wVirtualScanCode = scanCode;
-        inputRec.Event.KeyEvent.uChar.UnicodeChar = wch;
-
-        vExpectedInput.push_back(inputRec);
-
-        _stateMachine->ProcessString(&inputSeq[0], inputSeq.length());
-
-    }
-}
-
-void InputEngineTest::AlphanumericTest()
-{
-    auto pfn = std::bind(&InputEngineTest::TestInputCallback, this, std::placeholders::_1);
-    _stateMachine = std::make_unique<StateMachine>(
-            std::make_unique<InputStateMachineEngine>(
-                std::make_unique<TestInteractDispatch>(pfn, this)
-            )
-    );
-    VERIFY_IS_NOT_NULL(_stateMachine);
-
-    Log::Comment(L"Sending every printable ASCII character");
-    DisableVerifyExceptions disable;
-    for (wchar_t wch = '\x20'; wch < '\x7f'; wch++)
-    {
-        std::wstring inputSeq = std::wstring(&wch, 1);
-
-        short keyscan = VkKeyScan(wch);
-        short vkey =  keyscan & 0xff;
-        WORD scanCode = (wchar_t)MapVirtualKey(vkey, MAPVK_VK_TO_VSC);
-
-        short keyscanModifiers = (keyscan >> 8) & 0xff;
-        // Because of course, these are not the same flags.
-        DWORD dwModifierState = 0 |
-            (IsFlagSet(keyscanModifiers, 1) ? SHIFT_PRESSED : 0) |
-            (IsFlagSet(keyscanModifiers, 2) ? LEFT_CTRL_PRESSED : 0) |
-            (IsFlagSet(keyscanModifiers, 4) ? LEFT_ALT_PRESSED : 0) ;
-
-        Log::Comment(NoThrowString().Format(L"Testing char 0x%x", wch));
-        Log::Comment(NoThrowString().Format(L"Input Sequence=\"%s\"", inputSeq.c_str()));
-
-        INPUT_RECORD inputRec;
-        inputRec.EventType = KEY_EVENT;
-        inputRec.Event.KeyEvent.bKeyDown = TRUE;
-        inputRec.Event.KeyEvent.dwControlKeyState = dwModifierState;
-        inputRec.Event.KeyEvent.wRepeatCount = 1;
-        inputRec.Event.KeyEvent.wVirtualKeyCode = vkey;
-        inputRec.Event.KeyEvent.wVirtualScanCode = scanCode;
-        inputRec.Event.KeyEvent.uChar.UnicodeChar = wch;
-
-        vExpectedInput.push_back(inputRec);
-
-        _stateMachine->ProcessString(&inputSeq[0], inputSeq.length());
-    }
-
-}
-
-void InputEngineTest::RoundTripTest()
-{
-    auto pfn = std::bind(&InputEngineTest::TestInputCallback, this, std::placeholders::_1);
-    _stateMachine = std::make_unique<StateMachine>(
-            std::make_unique<InputStateMachineEngine>(
-                std::make_unique<TestInteractDispatch>(pfn, this)
-            )
-    );
-    VERIFY_IS_NOT_NULL(_stateMachine);
-
-    // Send Every VKEY through the TerminalInput module, then take the char's
-    //   from the generated INPUT_RECORDs and put them through the InputEngine.
-    // The VKEY sequence it writes out should be the same as the original.
-
-    auto pfn2 = std::bind(&InputEngineTest::RoundtripTerminalInputCallback, this, std::placeholders::_1);
-    TerminalInput terminalInput{ pfn2 };
-
-    for (BYTE vkey = 0; vkey < BYTE_MAX; vkey++)
-    {
-        wchar_t wch = (wchar_t)MapVirtualKey(vkey, MAPVK_VK_TO_CHAR);
-        WORD scanCode = (wchar_t)MapVirtualKey(vkey, MAPVK_VK_TO_VSC);
-
-        unsigned int uiActualKeystate = 0;
-
-        // Couple of exceptional cases here:
-        if (vkey >= 'A' && vkey <= 'Z')
-        {
-            // A-Z need shift pressed in addition to the 'a'-'z' chars.
-            uiActualKeystate = SetFlag(uiActualKeystate, SHIFT_PRESSED);
-        }
-        else if (vkey == VK_CANCEL  || vkey == VK_PAUSE)
-        {
-            uiActualKeystate = SetFlag(uiActualKeystate, LEFT_CTRL_PRESSED);
-        }
-
-        if (vkey == UNICODE_ETX)
-        {
-            _expectSendCtrlC = true;
-        }
-
-        INPUT_RECORD irTest = { 0 };
-        irTest.EventType = KEY_EVENT;
-        irTest.Event.KeyEvent.dwControlKeyState = uiActualKeystate;
-        irTest.Event.KeyEvent.wRepeatCount = 1;
-        irTest.Event.KeyEvent.wVirtualKeyCode = vkey;
-        irTest.Event.KeyEvent.bKeyDown = TRUE;
-        irTest.Event.KeyEvent.uChar.UnicodeChar = wch;
-        irTest.Event.KeyEvent.wVirtualScanCode = scanCode;
-
-        Log::Comment(
-            NoThrowString().Format(L"Expecting::   ") +
-            VerifyOutputTraits<INPUT_RECORD>::ToString(irTest)
-        );
-
-        vExpectedInput.clear();
-        vExpectedInput.push_back(irTest);
-
-        auto inputKey = IInputEvent::Create(irTest);
-        terminalInput.HandleKey(inputKey.get());
-    }
-
-}
-
-void InputEngineTest::WindowManipulationTest()
-{
-    auto pfn = std::bind(&InputEngineTest::TestInputCallback, this, std::placeholders::_1);
-    _stateMachine = std::make_unique<StateMachine>(
-            std::make_unique<InputStateMachineEngine>(
-                std::make_unique<TestInteractDispatch>(pfn, this)
-            )
-    );
-    VERIFY_IS_NOT_NULL(_stateMachine.get());
-
-    Log::Comment(NoThrowString().Format(
-        L"Try sending a bunch of Window Manipulation sequences. "
-        L"Only the valid ones should call the "
-        L"TestInteractDispatch::WindowManipulation callback."
-    ));
-
-    bool fValidType = false;
-
-    const unsigned short param1 = 123;
-    const unsigned short param2 = 456;
-    const wchar_t* const wszParam1 = L"123";
-    const wchar_t* const wszParam2 = L"456";
-
-    for(unsigned int i = 0; i < static_cast<unsigned int>(BYTE_MAX); i++)
-    {
-        if (i == DispatchCommon::WindowManipulationType::ResizeWindowInCharacters)
-        {
-            fValidType = true;
-        }
-
-        std::wstringstream seqBuilder;
-        seqBuilder << L"\x1b[" << i;
-
-
-        if (i == DispatchCommon::WindowManipulationType::ResizeWindowInCharacters)
-        {
-            // We need to build the string with the params as strings for some reason -
-            //      x86 would implicitly convert them to chars (eg 123 -> '{')
-            //      before appending them to the string
-            seqBuilder << L";" << wszParam1 << L";" << wszParam2;
-
-            _expectedToCallWindowManipulation = true;
-            _expectedCParams = 2;
-            _expectedParams[0] = param1;
-            _expectedParams[1] = param2;
-            _expectedWindowManipulation = static_cast<DispatchCommon::WindowManipulationType>(i);
-        }
-        else if (i == DispatchCommon::WindowManipulationType::RefreshWindow)
-        {
-            // refresh window doesn't expect any params.
-
-            _expectedToCallWindowManipulation = true;
-            _expectedCParams = 0;
-            _expectedWindowManipulation = static_cast<DispatchCommon::WindowManipulationType>(i);
-        }
-        else
-        {
-            _expectedToCallWindowManipulation = false;
-            _expectedCParams = 0;
-            _expectedWindowManipulation = DispatchCommon::WindowManipulationType::Invalid;
-        }
-        seqBuilder << L"t";
-        std::wstring seq = seqBuilder.str();
-        Log::Comment(NoThrowString().Format(
-            L"Processing \"%s\"", seq.c_str()
-        ));
-        _stateMachine->ProcessString(&seq[0], seq.length());
-    }
-}
-
-void InputEngineTest::NonAsciiTest()
-{
-    auto pfn = std::bind(&InputEngineTest::TestInputStringCallback, this, std::placeholders::_1);
-    _pStateMachine = new StateMachine(
-            std::make_unique<InputStateMachineEngine>(
-                std::make_unique<TestInteractDispatch>(pfn, this)
-            )
-    );
-    VERIFY_IS_NOT_NULL(_pStateMachine);
-    Log::Comment(L"Sending various non-ascii strings, and seeing what we get out");
-
-    INPUT_RECORD proto = {0};
-    proto.EventType = KEY_EVENT;
-    proto.Event.KeyEvent.dwControlKeyState = 0;
-    proto.Event.KeyEvent.wRepeatCount = 1;
-    proto.Event.KeyEvent.wVirtualKeyCode = 0;
-    proto.Event.KeyEvent.wVirtualScanCode = 0;
-    // Fill these in for each char
-    proto.Event.KeyEvent.bKeyDown = TRUE;
-    proto.Event.KeyEvent.uChar.UnicodeChar = UNICODE_NULL;
-
-    Log::Comment(NoThrowString().Format(
-        L"We're sending utf-16 characters here, because the VtInputThread has "
-        L"already converted the ut8 input to utf16 by the time it calls the state machine."
-    ));
-
-    // "Л", UTF-16: 0x041B, utf8: "\xd09b"
-    std::wstring utf8Input = L"\x041B";
-    INPUT_RECORD test = proto;
-    test.Event.KeyEvent.uChar.UnicodeChar = utf8Input[0];
-
-    Log::Comment(NoThrowString().Format(
-        L"Processing \"%s\"", utf8Input.c_str()
-    ));
-
-    vExpectedInput.clear();
-    vExpectedInput.push_back(test);
-    test.Event.KeyEvent.bKeyDown = FALSE;
-    vExpectedInput.push_back(test);
-    _pStateMachine->ProcessString(&utf8Input[0], utf8Input.length());
-
-    // "旅", UTF-16: 0x65C5, utf8: "0xE6 0x97 0x85"
-    utf8Input = L"\u65C5";
-    test = proto;
-    test.Event.KeyEvent.uChar.UnicodeChar = utf8Input[0];
-
-    Log::Comment(NoThrowString().Format(
-        L"Processing \"%s\"", utf8Input.c_str()
-    ));
-
-    vExpectedInput.clear();
-    vExpectedInput.push_back(test);
-    test.Event.KeyEvent.bKeyDown = FALSE;
-    vExpectedInput.push_back(test);
-    _pStateMachine->ProcessString(&utf8Input[0], utf8Input.length());
-}
-
-void InputEngineTest::CursorPositioningTest()
-{
-    auto pfn = std::bind(&InputEngineTest::TestInputCallback, this, std::placeholders::_1);
-    _stateMachine = std::make_unique<StateMachine>(
-            std::make_unique<InputStateMachineEngine>(
-                std::make_unique<TestInteractDispatch>(pfn, this),
-                true
-            )
-    );
-    VERIFY_IS_NOT_NULL(_stateMachine);
-
-    Log::Comment(NoThrowString().Format(
-        L"Try sending a cursor position response, then send it again. "
-        L"The first time, it should be interpreted as a cursor position. "
-        L"The state machine engine should reset itself to normal operation "
-        L"after that, and treat the second as an F3."
-    ));
-
-    std::wstring seq = L"\x1b[1;4R";
-    _expectCursorPosition = true;
-    _expectedCursor = { 4, 1 };
-
-    Log::Comment(NoThrowString().Format(
-        L"Processing \"%s\"", seq.c_str()
-    ));
-    _stateMachine->ProcessString(&seq[0], seq.length());
-
-    _expectCursorPosition = false;
-
-    INPUT_RECORD inputRec;
-    inputRec.EventType = KEY_EVENT;
-    inputRec.Event.KeyEvent.bKeyDown = TRUE;
-    inputRec.Event.KeyEvent.dwControlKeyState = LEFT_ALT_PRESSED | SHIFT_PRESSED;
-    inputRec.Event.KeyEvent.wRepeatCount = 1;
-    inputRec.Event.KeyEvent.wVirtualKeyCode = VK_F3;
-    inputRec.Event.KeyEvent.wVirtualScanCode = static_cast<WORD>(MapVirtualKey(VK_F3, MAPVK_VK_TO_VSC));
-    inputRec.Event.KeyEvent.uChar.UnicodeChar = L'\0';
-
-    vExpectedInput.push_back(inputRec);
-    Log::Comment(NoThrowString().Format(
-        L"Processing \"%s\"", seq.c_str()
-    ));
-    _stateMachine->ProcessString(&seq[0], seq.length());
-
-}
+/********************************************************
+*                                                       *
+*   Copyright (C) Microsoft. All rights reserved.       *
+*                                                       *
+********************************************************/
+#include "precomp.h"
+#include "WexTestClass.h"
+
+#include "stateMachine.hpp"
+#include "InputStateMachineEngine.hpp"
+#include "../adapter/terminalInput.hpp"
+#include "../../inc/consoletaeftemplates.hpp"
+#include "../../inc/unicode.hpp"
+#include "../../types/inc/convert.hpp"
+
+#include <vector>
+#include <functional>
+#include <sstream>
+#include <string>
+
+#ifdef BUILD_ONECORE_INTERACTIVITY
+#include "../../../interactivity/inc/VtApiRedirection.hpp"
+#endif
+
+// From dbcs.h:
+#define CP_USA                 437
+// From utf8ToWideCharParser.hpp
+#define CP_UTF8 65001
+
+using namespace WEX::Common;
+using namespace WEX::Logging;
+using namespace WEX::TestExecution;
+
+namespace Microsoft
+{
+    namespace Console
+    {
+        namespace VirtualTerminal
+        {
+            class InputEngineTest;
+            class TestInteractDispatch;
+        };
+    };
+};
+using namespace Microsoft::Console::VirtualTerminal;
+
+class Microsoft::Console::VirtualTerminal::InputEngineTest
+{
+    TEST_CLASS(InputEngineTest);
+
+    void RoundtripTerminalInputCallback(std::deque<std::unique_ptr<IInputEvent>>& inEvents);
+    void TestInputCallback(std::deque<std::unique_ptr<IInputEvent>>& inEvents);
+    void TestInputStringCallback(std::deque<std::unique_ptr<IInputEvent>>& inEvents);
+
+    TEST_CLASS_SETUP(ClassSetup)
+    {
+        return true;
+    }
+
+    TEST_CLASS_CLEANUP(ClassCleanup)
+    {
+        return true;
+    }
+
+    TEST_METHOD_SETUP(MethodSetup)
+    {
+        vExpectedInput.clear();
+        _expectCursorPosition = false;
+        _expectedCursor = {-1, -1};
+        return true;
+    }
+
+    TEST_METHOD(C0Test);
+    TEST_METHOD(AlphanumericTest);
+    TEST_METHOD(RoundTripTest);
+    TEST_METHOD(WindowManipulationTest);
+    TEST_METHOD(NonAsciiTest);
+    TEST_METHOD(CursorPositioningTest);
+
+    std::unique_ptr<StateMachine> _stateMachine;
+
+    std::deque<INPUT_RECORD> vExpectedInput;
+
+    bool _expectedToCallWindowManipulation;
+    bool _expectSendCtrlC;
+    bool _expectCursorPosition;
+    COORD _expectedCursor;
+    DispatchCommon::WindowManipulationType _expectedWindowManipulation;
+    unsigned short _expectedParams[16];
+    size_t _expectedCParams;
+
+    friend class TestInteractDispatch;
+};
+
+
+class Microsoft::Console::VirtualTerminal::TestInteractDispatch final : public IInteractDispatch
+{
+public:
+    TestInteractDispatch(_In_ std::function<void(std::deque<std::unique_ptr<IInputEvent>>&)> pfn,
+                         _In_ InputEngineTest* testInstance);
+    virtual bool WriteInput(_In_ std::deque<std::unique_ptr<IInputEvent>>& inputEvents) override;
+    virtual bool WriteCtrlC() override;
+    virtual bool WindowManipulation(_In_ const DispatchCommon::WindowManipulationType uiFunction,
+                                    _In_reads_(cParams) const unsigned short* const rgusParams,
+                                    _In_ size_t const cParams) override; // DTTERM_WindowManipulation
+
+    virtual bool WriteString(_In_reads_(cch) const wchar_t* const pws,
+                             _In_ const size_t cch) override;
+
+    virtual bool MoveCursor(_In_ const unsigned int row,
+                            _In_ const unsigned int col) override;
+
+private:
+    std::function<void(std::deque<std::unique_ptr<IInputEvent>>&)> _pfnWriteInputCallback;
+    InputEngineTest* _testInstance;
+};
+
+TestInteractDispatch::TestInteractDispatch(_In_ std::function<void(std::deque<std::unique_ptr<IInputEvent>>&)> pfn,
+                                           _In_ InputEngineTest* testInstance) :
+    _pfnWriteInputCallback(pfn),
+    _testInstance(testInstance)
+{
+
+}
+
+bool TestInteractDispatch::WriteInput(_In_ std::deque<std::unique_ptr<IInputEvent>>& inputEvents)
+{
+    _pfnWriteInputCallback(inputEvents);
+    return true;
+}
+
+bool TestInteractDispatch::WriteCtrlC()
+{
+    VERIFY_IS_TRUE(_testInstance->_expectSendCtrlC);
+    KeyEvent key = KeyEvent(true, 1, 'C', 0, UNICODE_ETX, LEFT_CTRL_PRESSED);
+    std::deque<std::unique_ptr<IInputEvent>> inputEvents;
+    inputEvents.push_back(std::make_unique<KeyEvent>(key));
+    return WriteInput(inputEvents);
+}
+
+bool TestInteractDispatch::WindowManipulation(_In_ const DispatchCommon::WindowManipulationType uiFunction,
+                                              _In_reads_(cParams) const unsigned short* const rgusParams,
+                                              _In_ size_t const cParams)
+{
+
+    VERIFY_ARE_EQUAL(true, _testInstance->_expectedToCallWindowManipulation);
+    VERIFY_ARE_EQUAL(_testInstance->_expectedWindowManipulation, uiFunction);
+    for(size_t i = 0; i < cParams; i++)
+    {
+        VERIFY_ARE_EQUAL(_testInstance->_expectedParams[i], rgusParams[i]);
+    }
+    return true;
+}
+
+bool TestInteractDispatch::WriteString(_In_reads_(cch) const wchar_t* const pws,
+                                       _In_ const size_t cch)
+{
+    std::deque<std::unique_ptr<IInputEvent>> keyEvents;
+
+    for (size_t i = 0; i < cch; ++i)
+    {
+        const wchar_t wch = pws[i];
+        // We're forcing the translation to CP_USA, so that it'll be constant
+        //  regardless of the CP the test is running in
+        std::deque<std::unique_ptr<KeyEvent>> convertedEvents = CharToKeyEvents(wch, CP_USA);
+        std::move(convertedEvents.begin(),
+                  convertedEvents.end(),
+                  std::back_inserter(keyEvents));
+    }
+
+    return WriteInput(keyEvents);
+}
+
+bool TestInteractDispatch::MoveCursor(_In_ const unsigned int row,
+                                      _In_ const unsigned int col)
+{
+    VERIFY_IS_TRUE(_testInstance->_expectCursorPosition);
+    COORD received = { static_cast<short>(col), static_cast<short>(row) };
+    VERIFY_ARE_EQUAL(_testInstance->_expectedCursor, received);
+    return true;
+}
+
+bool IsShiftPressed(const DWORD modifierState)
+{
+    return IsFlagSet(modifierState, SHIFT_PRESSED);
+}
+
+bool IsAltPressed(const DWORD modifierState)
+{
+    return IsAnyFlagSet(modifierState, LEFT_ALT_PRESSED | RIGHT_ALT_PRESSED);
+}
+
+bool IsCtrlPressed(const DWORD modifierState)
+{
+    return IsAnyFlagSet(modifierState, LEFT_CTRL_PRESSED | RIGHT_CTRL_PRESSED);
+}
+
+bool ModifiersEquivalent(DWORD a, DWORD b)
+{
+    bool fShift = IsShiftPressed(a) == IsShiftPressed(b);
+    bool fAlt = IsAltPressed(a) == IsAltPressed(b);
+    bool fCtrl = IsCtrlPressed(a) == IsCtrlPressed(b);
+    return fShift && fCtrl && fAlt;
+}
+
+void InputEngineTest::RoundtripTerminalInputCallback(_In_ std::deque<std::unique_ptr<IInputEvent>>& inEvents)
+{
+    // Take all the characters out of the input records here, and put them into
+    //  the input state machine.
+    size_t cInput = inEvents.size();
+    INPUT_RECORD* rgInput = new INPUT_RECORD[cInput];
+    auto cleanup = wil::ScopeExit([&]{delete[] rgInput;});
+    VERIFY_SUCCEEDED(IInputEvent::ToInputRecords(inEvents, rgInput, cInput));
+    VERIFY_IS_NOT_NULL(rgInput);
+
+    std::wstring vtseq = L"";
+
+    for (size_t i = 0; i < cInput; i++)
+    {
+        INPUT_RECORD inRec = rgInput[i];
+        VERIFY_ARE_EQUAL(KEY_EVENT, inRec.EventType);
+        if(inRec.Event.KeyEvent.bKeyDown)
+        {
+            vtseq += &inRec.Event.KeyEvent.uChar.UnicodeChar;
+        }
+    }
+    Log::Comment(
+        NoThrowString().Format(L"\tvtseq: \"%s\"(%zu)", vtseq.c_str(), vtseq.length())
+    );
+
+    _stateMachine->ProcessString(&vtseq[0], vtseq.length());
+    Log::Comment(L"String processed");
+}
+
+void InputEngineTest::TestInputCallback(std::deque<std::unique_ptr<IInputEvent>>& inEvents)
+{
+    size_t cInput = inEvents.size();
+    INPUT_RECORD* rgInput = new INPUT_RECORD[cInput];
+    VERIFY_IS_NOT_NULL(rgInput);
+    auto cleanup = wil::ScopeExit([&]{delete[] rgInput;});
+    VERIFY_SUCCEEDED(IInputEvent::ToInputRecords(inEvents, rgInput, cInput));
+    VERIFY_ARE_EQUAL((size_t)1, vExpectedInput.size());
+
+    bool foundEqual = false;
+    INPUT_RECORD irExpected = vExpectedInput.back();
+
+    Log::Comment(
+        NoThrowString().Format(L"\texpected:\t") +
+        VerifyOutputTraits<INPUT_RECORD>::ToString(irExpected)
+    );
+
+    // Look for an equivalent input record.
+    // Differences between left and right modifiers are ignored, as long as one is pressed.
+    // There may be other keypresses, eg. modifier keypresses, those are ignored.
+    for (size_t i = 0; i < cInput; i++)
+    {
+        INPUT_RECORD inRec = rgInput[i];
+        Log::Comment(
+            NoThrowString().Format(L"\tActual  :\t") +
+            VerifyOutputTraits<INPUT_RECORD>::ToString(inRec)
+        );
+
+        bool areEqual =
+            (irExpected.EventType == inRec.EventType) &&
+            (irExpected.Event.KeyEvent.bKeyDown == inRec.Event.KeyEvent.bKeyDown) &&
+            (irExpected.Event.KeyEvent.wRepeatCount == inRec.Event.KeyEvent.wRepeatCount) &&
+            (irExpected.Event.KeyEvent.uChar.UnicodeChar == inRec.Event.KeyEvent.uChar.UnicodeChar) &&
+            ModifiersEquivalent(irExpected.Event.KeyEvent.dwControlKeyState, inRec.Event.KeyEvent.dwControlKeyState);
+
+        foundEqual |= areEqual;
+        if (areEqual)
+        {
+            Log::Comment(L"\t\tFound Match");
+        }
+    }
+
+    VERIFY_IS_TRUE(foundEqual);
+    vExpectedInput.clear();
+}
+
+void InputEngineTest::TestInputStringCallback(std::deque<std::unique_ptr<IInputEvent>>& inEvents)
+{
+    size_t cInput = inEvents.size();
+    INPUT_RECORD* rgInput = new INPUT_RECORD[cInput];
+    auto cleanup = wil::ScopeExit([&]{delete[] rgInput;});
+    VERIFY_SUCCEEDED(IInputEvent::ToInputRecords(inEvents, rgInput, cInput));
+    VERIFY_IS_NOT_NULL(rgInput);
+
+    for (auto expected : vExpectedInput)
+    {
+        Log::Comment(
+            NoThrowString().Format(L"\texpected:\t") +
+            VerifyOutputTraits<INPUT_RECORD>::ToString(expected)
+        );
+
+    }
+
+    INPUT_RECORD irExpected = vExpectedInput.front();
+    Log::Comment(
+        NoThrowString().Format(L"\tLooking for:\t") +
+        VerifyOutputTraits<INPUT_RECORD>::ToString(irExpected)
+    );
+
+
+    // Look for an equivalent input record.
+    // Differences between left and right modifiers are ignored, as long as one is pressed.
+    // There may be other keypresses, eg. modifier keypresses, those are ignored.
+    for (size_t i = 0; i < cInput; i++)
+    {
+        INPUT_RECORD inRec = rgInput[i];
+        Log::Comment(
+            NoThrowString().Format(L"\tActual  :\t") +
+            VerifyOutputTraits<INPUT_RECORD>::ToString(inRec)
+        );
+
+        bool areEqual =
+            (irExpected.EventType == inRec.EventType) &&
+            (irExpected.Event.KeyEvent.bKeyDown == inRec.Event.KeyEvent.bKeyDown) &&
+            (irExpected.Event.KeyEvent.wRepeatCount == inRec.Event.KeyEvent.wRepeatCount) &&
+            (irExpected.Event.KeyEvent.uChar.UnicodeChar == inRec.Event.KeyEvent.uChar.UnicodeChar) &&
+            ModifiersEquivalent(irExpected.Event.KeyEvent.dwControlKeyState, inRec.Event.KeyEvent.dwControlKeyState);
+
+        if (areEqual)
+        {
+            Log::Comment(L"\t\tFound Match");
+            vExpectedInput.pop_front();
+            if (vExpectedInput.size() > 0)
+            {
+                irExpected = vExpectedInput.front();
+                Log::Comment(
+                    NoThrowString().Format(L"\tLooking for:\t") +
+                    VerifyOutputTraits<INPUT_RECORD>::ToString(irExpected)
+                );
+            }
+        }
+    }
+    VERIFY_ARE_EQUAL(static_cast<size_t>(0), vExpectedInput.size(), L"Verify we found all the inputs we were expecting");
+    vExpectedInput.clear();
+}
+
+void InputEngineTest::C0Test()
+{
+    auto pfn = std::bind(&InputEngineTest::TestInputCallback, this, std::placeholders::_1);
+    _stateMachine = std::make_unique<StateMachine>(
+            std::make_unique<InputStateMachineEngine>(
+                std::make_unique<TestInteractDispatch>(pfn, this)
+            )
+    );
+    VERIFY_IS_NOT_NULL(_stateMachine);
+
+    Log::Comment(L"Sending 0x0-0x19 to parser to make sure they're translated correctly back to C-key");
+    DisableVerifyExceptions disable;
+    for (wchar_t wch = '\x0'; wch < '\x20'; wch++)
+    {
+        std::wstring inputSeq = std::wstring(&wch, 1);
+        // In general, he actual key that we're going to generate for a C0 char
+        //      is char+0x40 and with ctrl pressed.
+        wchar_t expectedWch = wch + 0x40;
+        bool writeCtrl = true;
+        // These two are weird exceptional cases.
+        switch(wch)
+        {
+            case L'\r': // Enter
+                expectedWch = wch;
+                writeCtrl = false;
+                break;
+            case L'\x1b': // Escape
+                expectedWch = wch;
+                writeCtrl = false;
+                break;
+            case L'\t': // Tab
+                writeCtrl = false;
+                break;
+        }
+
+        short keyscan = VkKeyScan(expectedWch);
+        short vkey =  keyscan & 0xff;
+        short keyscanModifiers = (keyscan >> 8) & 0xff;
+        WORD scanCode = (WORD)MapVirtualKey(vkey, MAPVK_VK_TO_VSC);
+
+        DWORD dwModifierState = 0;
+        if (writeCtrl)
+        {
+            dwModifierState = SetFlag(dwModifierState, LEFT_CTRL_PRESSED);
+        }
+        // If we need to press shift for this key, but not on alphabetical chars
+        //  Eg simulating C-z, not C-S-z.
+        if (IsFlagSet(keyscanModifiers, 1) && (expectedWch < L'A' || expectedWch > L'Z' ))
+        {
+            dwModifierState = SetFlag(dwModifierState, SHIFT_PRESSED);
+        }
+
+        // Just make sure we write the same thing telnetd did:
+        if (wch == UNICODE_ETX)
+        {
+            Log::Comment(NoThrowString().Format(
+                L"We used to expect 0x%x, 0x%x, 0x%x, 0x%x here",
+                vkey, scanCode, wch, dwModifierState
+            ));
+            vkey = 'C';
+            scanCode = 0;
+            wch = UNICODE_ETX;
+            dwModifierState = LEFT_CTRL_PRESSED;
+            Log::Comment(NoThrowString().Format(
+                L"Now we expect 0x%x, 0x%x, 0x%x, 0x%x here",
+                vkey, scanCode, wch, dwModifierState
+            ));
+            _expectSendCtrlC = true;
+        }
+        else
+        {
+            _expectSendCtrlC = false;
+        }
+
+        Log::Comment(NoThrowString().Format(L"Testing char 0x%x", wch));
+        Log::Comment(NoThrowString().Format(L"Input Sequence=\"%s\"", inputSeq.c_str()));
+
+        INPUT_RECORD inputRec;
+
+        inputRec.EventType = KEY_EVENT;
+        inputRec.Event.KeyEvent.bKeyDown = TRUE;
+        inputRec.Event.KeyEvent.dwControlKeyState = dwModifierState;
+        inputRec.Event.KeyEvent.wRepeatCount = 1;
+        inputRec.Event.KeyEvent.wVirtualKeyCode = vkey;
+        inputRec.Event.KeyEvent.wVirtualScanCode = scanCode;
+        inputRec.Event.KeyEvent.uChar.UnicodeChar = wch;
+
+        vExpectedInput.push_back(inputRec);
+
+        _stateMachine->ProcessString(&inputSeq[0], inputSeq.length());
+
+    }
+}
+
+void InputEngineTest::AlphanumericTest()
+{
+    auto pfn = std::bind(&InputEngineTest::TestInputCallback, this, std::placeholders::_1);
+    _stateMachine = std::make_unique<StateMachine>(
+            std::make_unique<InputStateMachineEngine>(
+                std::make_unique<TestInteractDispatch>(pfn, this)
+            )
+    );
+    VERIFY_IS_NOT_NULL(_stateMachine);
+
+    Log::Comment(L"Sending every printable ASCII character");
+    DisableVerifyExceptions disable;
+    for (wchar_t wch = '\x20'; wch < '\x7f'; wch++)
+    {
+        std::wstring inputSeq = std::wstring(&wch, 1);
+
+        short keyscan = VkKeyScan(wch);
+        short vkey =  keyscan & 0xff;
+        WORD scanCode = (wchar_t)MapVirtualKey(vkey, MAPVK_VK_TO_VSC);
+
+        short keyscanModifiers = (keyscan >> 8) & 0xff;
+        // Because of course, these are not the same flags.
+        DWORD dwModifierState = 0 |
+            (IsFlagSet(keyscanModifiers, 1) ? SHIFT_PRESSED : 0) |
+            (IsFlagSet(keyscanModifiers, 2) ? LEFT_CTRL_PRESSED : 0) |
+            (IsFlagSet(keyscanModifiers, 4) ? LEFT_ALT_PRESSED : 0) ;
+
+        Log::Comment(NoThrowString().Format(L"Testing char 0x%x", wch));
+        Log::Comment(NoThrowString().Format(L"Input Sequence=\"%s\"", inputSeq.c_str()));
+
+        INPUT_RECORD inputRec;
+        inputRec.EventType = KEY_EVENT;
+        inputRec.Event.KeyEvent.bKeyDown = TRUE;
+        inputRec.Event.KeyEvent.dwControlKeyState = dwModifierState;
+        inputRec.Event.KeyEvent.wRepeatCount = 1;
+        inputRec.Event.KeyEvent.wVirtualKeyCode = vkey;
+        inputRec.Event.KeyEvent.wVirtualScanCode = scanCode;
+        inputRec.Event.KeyEvent.uChar.UnicodeChar = wch;
+
+        vExpectedInput.push_back(inputRec);
+
+        _stateMachine->ProcessString(&inputSeq[0], inputSeq.length());
+    }
+
+}
+
+void InputEngineTest::RoundTripTest()
+{
+    auto pfn = std::bind(&InputEngineTest::TestInputCallback, this, std::placeholders::_1);
+    _stateMachine = std::make_unique<StateMachine>(
+            std::make_unique<InputStateMachineEngine>(
+                std::make_unique<TestInteractDispatch>(pfn, this)
+            )
+    );
+    VERIFY_IS_NOT_NULL(_stateMachine);
+
+    // Send Every VKEY through the TerminalInput module, then take the char's
+    //   from the generated INPUT_RECORDs and put them through the InputEngine.
+    // The VKEY sequence it writes out should be the same as the original.
+
+    auto pfn2 = std::bind(&InputEngineTest::RoundtripTerminalInputCallback, this, std::placeholders::_1);
+    TerminalInput terminalInput{ pfn2 };
+
+    for (BYTE vkey = 0; vkey < BYTE_MAX; vkey++)
+    {
+        wchar_t wch = (wchar_t)MapVirtualKey(vkey, MAPVK_VK_TO_CHAR);
+        WORD scanCode = (wchar_t)MapVirtualKey(vkey, MAPVK_VK_TO_VSC);
+
+        unsigned int uiActualKeystate = 0;
+
+        // Couple of exceptional cases here:
+        if (vkey >= 'A' && vkey <= 'Z')
+        {
+            // A-Z need shift pressed in addition to the 'a'-'z' chars.
+            uiActualKeystate = SetFlag(uiActualKeystate, SHIFT_PRESSED);
+        }
+        else if (vkey == VK_CANCEL  || vkey == VK_PAUSE)
+        {
+            uiActualKeystate = SetFlag(uiActualKeystate, LEFT_CTRL_PRESSED);
+        }
+
+        if (vkey == UNICODE_ETX)
+        {
+            _expectSendCtrlC = true;
+        }
+
+        INPUT_RECORD irTest = { 0 };
+        irTest.EventType = KEY_EVENT;
+        irTest.Event.KeyEvent.dwControlKeyState = uiActualKeystate;
+        irTest.Event.KeyEvent.wRepeatCount = 1;
+        irTest.Event.KeyEvent.wVirtualKeyCode = vkey;
+        irTest.Event.KeyEvent.bKeyDown = TRUE;
+        irTest.Event.KeyEvent.uChar.UnicodeChar = wch;
+        irTest.Event.KeyEvent.wVirtualScanCode = scanCode;
+
+        Log::Comment(
+            NoThrowString().Format(L"Expecting::   ") +
+            VerifyOutputTraits<INPUT_RECORD>::ToString(irTest)
+        );
+
+        vExpectedInput.clear();
+        vExpectedInput.push_back(irTest);
+
+        auto inputKey = IInputEvent::Create(irTest);
+        terminalInput.HandleKey(inputKey.get());
+    }
+
+}
+
+void InputEngineTest::WindowManipulationTest()
+{
+    auto pfn = std::bind(&InputEngineTest::TestInputCallback, this, std::placeholders::_1);
+    _stateMachine = std::make_unique<StateMachine>(
+            std::make_unique<InputStateMachineEngine>(
+                std::make_unique<TestInteractDispatch>(pfn, this)
+            )
+    );
+    VERIFY_IS_NOT_NULL(_stateMachine.get());
+
+    Log::Comment(NoThrowString().Format(
+        L"Try sending a bunch of Window Manipulation sequences. "
+        L"Only the valid ones should call the "
+        L"TestInteractDispatch::WindowManipulation callback."
+    ));
+
+    bool fValidType = false;
+
+    const unsigned short param1 = 123;
+    const unsigned short param2 = 456;
+    const wchar_t* const wszParam1 = L"123";
+    const wchar_t* const wszParam2 = L"456";
+
+    for(unsigned int i = 0; i < static_cast<unsigned int>(BYTE_MAX); i++)
+    {
+        if (i == DispatchCommon::WindowManipulationType::ResizeWindowInCharacters)
+        {
+            fValidType = true;
+        }
+
+        std::wstringstream seqBuilder;
+        seqBuilder << L"\x1b[" << i;
+
+
+        if (i == DispatchCommon::WindowManipulationType::ResizeWindowInCharacters)
+        {
+            // We need to build the string with the params as strings for some reason -
+            //      x86 would implicitly convert them to chars (eg 123 -> '{')
+            //      before appending them to the string
+            seqBuilder << L";" << wszParam1 << L";" << wszParam2;
+
+            _expectedToCallWindowManipulation = true;
+            _expectedCParams = 2;
+            _expectedParams[0] = param1;
+            _expectedParams[1] = param2;
+            _expectedWindowManipulation = static_cast<DispatchCommon::WindowManipulationType>(i);
+        }
+        else if (i == DispatchCommon::WindowManipulationType::RefreshWindow)
+        {
+            // refresh window doesn't expect any params.
+
+            _expectedToCallWindowManipulation = true;
+            _expectedCParams = 0;
+            _expectedWindowManipulation = static_cast<DispatchCommon::WindowManipulationType>(i);
+        }
+        else
+        {
+            _expectedToCallWindowManipulation = false;
+            _expectedCParams = 0;
+            _expectedWindowManipulation = DispatchCommon::WindowManipulationType::Invalid;
+        }
+        seqBuilder << L"t";
+        std::wstring seq = seqBuilder.str();
+        Log::Comment(NoThrowString().Format(
+            L"Processing \"%s\"", seq.c_str()
+        ));
+        _stateMachine->ProcessString(&seq[0], seq.length());
+    }
+}
+
+void InputEngineTest::NonAsciiTest()
+{
+    auto pfn = std::bind(&InputEngineTest::TestInputStringCallback, this, std::placeholders::_1);
+    _stateMachine = std::make_unique<StateMachine>(
+            std::make_unique<InputStateMachineEngine>(
+                std::make_unique<TestInteractDispatch>(pfn, this)
+            )
+    );
+    VERIFY_IS_NOT_NULL(_stateMachine.get());
+    Log::Comment(L"Sending various non-ascii strings, and seeing what we get out");
+
+    INPUT_RECORD proto = {0};
+    proto.EventType = KEY_EVENT;
+    proto.Event.KeyEvent.dwControlKeyState = 0;
+    proto.Event.KeyEvent.wRepeatCount = 1;
+    proto.Event.KeyEvent.wVirtualKeyCode = 0;
+    proto.Event.KeyEvent.wVirtualScanCode = 0;
+    // Fill these in for each char
+    proto.Event.KeyEvent.bKeyDown = TRUE;
+    proto.Event.KeyEvent.uChar.UnicodeChar = UNICODE_NULL;
+
+    Log::Comment(NoThrowString().Format(
+        L"We're sending utf-16 characters here, because the VtInputThread has "
+        L"already converted the ut8 input to utf16 by the time it calls the state machine."
+    ));
+
+    // "Л", UTF-16: 0x041B, utf8: "\xd09b"
+    std::wstring utf8Input = L"\x041B";
+    INPUT_RECORD test = proto;
+    test.Event.KeyEvent.uChar.UnicodeChar = utf8Input[0];
+
+    Log::Comment(NoThrowString().Format(
+        L"Processing \"%s\"", utf8Input.c_str()
+    ));
+
+    vExpectedInput.clear();
+    vExpectedInput.push_back(test);
+    test.Event.KeyEvent.bKeyDown = FALSE;
+    vExpectedInput.push_back(test);
+    _stateMachine->ProcessString(&utf8Input[0], utf8Input.length());
+
+    // "旅", UTF-16: 0x65C5, utf8: "0xE6 0x97 0x85"
+    utf8Input = L"\u65C5";
+    test = proto;
+    test.Event.KeyEvent.uChar.UnicodeChar = utf8Input[0];
+
+    Log::Comment(NoThrowString().Format(
+        L"Processing \"%s\"", utf8Input.c_str()
+    ));
+
+    vExpectedInput.clear();
+    vExpectedInput.push_back(test);
+    test.Event.KeyEvent.bKeyDown = FALSE;
+    vExpectedInput.push_back(test);
+    _stateMachine->ProcessString(&utf8Input[0], utf8Input.length());
+}
+
+void InputEngineTest::CursorPositioningTest()
+{
+    auto pfn = std::bind(&InputEngineTest::TestInputCallback, this, std::placeholders::_1);
+    _stateMachine = std::make_unique<StateMachine>(
+            std::make_unique<InputStateMachineEngine>(
+                std::make_unique<TestInteractDispatch>(pfn, this),
+                true
+            )
+    );
+    VERIFY_IS_NOT_NULL(_stateMachine);
+
+    Log::Comment(NoThrowString().Format(
+        L"Try sending a cursor position response, then send it again. "
+        L"The first time, it should be interpreted as a cursor position. "
+        L"The state machine engine should reset itself to normal operation "
+        L"after that, and treat the second as an F3."
+    ));
+
+    std::wstring seq = L"\x1b[1;4R";
+    _expectCursorPosition = true;
+    _expectedCursor = { 4, 1 };
+
+    Log::Comment(NoThrowString().Format(
+        L"Processing \"%s\"", seq.c_str()
+    ));
+    _stateMachine->ProcessString(&seq[0], seq.length());
+
+    _expectCursorPosition = false;
+
+    INPUT_RECORD inputRec;
+    inputRec.EventType = KEY_EVENT;
+    inputRec.Event.KeyEvent.bKeyDown = TRUE;
+    inputRec.Event.KeyEvent.dwControlKeyState = LEFT_ALT_PRESSED | SHIFT_PRESSED;
+    inputRec.Event.KeyEvent.wRepeatCount = 1;
+    inputRec.Event.KeyEvent.wVirtualKeyCode = VK_F3;
+    inputRec.Event.KeyEvent.wVirtualScanCode = static_cast<WORD>(MapVirtualKey(VK_F3, MAPVK_VK_TO_VSC));
+    inputRec.Event.KeyEvent.uChar.UnicodeChar = L'\0';
+
+    vExpectedInput.push_back(inputRec);
+    Log::Comment(NoThrowString().Format(
+        L"Processing \"%s\"", seq.c_str()
+    ));
+    _stateMachine->ProcessString(&seq[0], seq.length());
+
+}