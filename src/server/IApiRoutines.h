/*++
Copyright (c) Microsoft Corporation

Module Name:
- IApiRoutines.h

Abstract:
- This file specifies the interface that must be defined by a server application to respond to all API calls.

Author:
- Michael Niksa (miniksa) 12-Oct-2016

Revision History:
- Adapted from original items in srvinit.cpp, getset.cpp, directio.cpp, stream.cpp
--*/

#pragma once

// TODO: 9115192 - Temporarily forward declare the real objects until I create an interface representing a console object
// This will be required so the server doesn't actually need to understand the implementation of a console object, just the few methods it needs to call.
class SCREEN_INFORMATION;
typedef SCREEN_INFORMATION IConsoleOutputObject;

class InputBuffer;
typedef InputBuffer IConsoleInputObject;

class INPUT_READ_HANDLE_DATA;

#include "IWaitRoutine.h"
#include <deque>
#include <memory>
#include "../types/inc/IInputEvent.hpp"

class IApiRoutines
{
public:

#pragma region ObjectManagement
    // TODO: 9115192 - We will need to make the objects via an interface eventually. This represents that idea.
    /*virtual HRESULT CreateInitialObjects(_Out_ IConsoleInputObject** const ppInputObject,
                                          _Out_ IConsoleOutputObject** const ppOutputObject);
*/

#pragma endregion

#pragma region L1
    virtual void GetConsoleInputCodePageImpl(_Out_ ULONG* const pCodePage) = 0;

    virtual void GetConsoleOutputCodePageImpl(_Out_ ULONG* const pCodePage) = 0;

    virtual void GetConsoleInputModeImpl(_In_ IConsoleInputObject* const pInContext,
                                            _Out_ ULONG* const pMode) = 0;

    virtual void GetConsoleOutputModeImpl(_In_ IConsoleOutputObject* const pOutContext,
                                          _Out_ ULONG* const pMode) = 0;

    [[nodiscard]]
    virtual HRESULT SetConsoleInputModeImpl(_In_ IConsoleInputObject* const pInContext,
                                            const ULONG Mode) = 0;

    [[nodiscard]]
    virtual HRESULT SetConsoleOutputModeImpl(_In_ IConsoleOutputObject* const pOutContext,
                                             const ULONG Mode) = 0;

    [[nodiscard]]
    virtual HRESULT GetNumberOfConsoleInputEventsImpl(_In_ IConsoleInputObject* const pInContext,
                                                      _Out_ ULONG* const pEvents) = 0;

    [[nodiscard]]
    virtual HRESULT PeekConsoleInputAImpl(_In_ IConsoleInputObject* const pInContext,
                                          _Out_ std::deque<std::unique_ptr<IInputEvent>>& outEvents,
                                          const size_t eventsToRead,
                                          _In_ INPUT_READ_HANDLE_DATA* const pInputReadHandleData,
                                          _Outptr_result_maybenull_ IWaitRoutine** const ppWaiter) = 0;

    [[nodiscard]]
    virtual HRESULT PeekConsoleInputWImpl(_In_ IConsoleInputObject* const pInContext,
                                          _Out_ std::deque<std::unique_ptr<IInputEvent>>& outEvents,
                                          const size_t eventsToRead,
                                          _In_ INPUT_READ_HANDLE_DATA* const pInputReadHandleData,
                                          _Outptr_result_maybenull_ IWaitRoutine** const ppWaiter) = 0;

    [[nodiscard]]
    virtual HRESULT ReadConsoleInputAImpl(_In_ IConsoleInputObject* const pInContext,
                                          _Out_ std::deque<std::unique_ptr<IInputEvent>>& outEvents,
                                          const size_t eventsToRead,
                                          _In_ INPUT_READ_HANDLE_DATA* const pInputReadHandleData,
                                          _Outptr_result_maybenull_ IWaitRoutine** const ppWaiter) = 0;

    [[nodiscard]]
    virtual HRESULT ReadConsoleInputWImpl(_In_ IConsoleInputObject* const pInContext,
                                          _Out_ std::deque<std::unique_ptr<IInputEvent>>& outEvents,
                                          const size_t eventsToRead,
                                          _In_ INPUT_READ_HANDLE_DATA* const pInputReadHandleData,
                                          _Outptr_result_maybenull_ IWaitRoutine** const ppWaiter) = 0;

    [[nodiscard]]
    virtual HRESULT ReadConsoleAImpl(_Inout_ IConsoleInputObject* const pInContext,
                                     _Out_writes_to_(cchTextBuffer, *pcchTextBufferWritten) char* const psTextBuffer,
                                     const size_t cchTextBuffer,
                                     _Out_ size_t* const pcchTextBufferWritten,
                                     _Outptr_result_maybenull_ IWaitRoutine** const ppWaiter,
                                     _In_reads_opt_(cchInitialData) const char* const psInitialData,
                                     const size_t cchInitialData,
                                     _In_reads_opt_(cchExeName) const wchar_t* const pwsExeName,
                                     const size_t cchExeName,
                                     _In_ INPUT_READ_HANDLE_DATA* const pHandleData,
                                     const HANDLE hConsoleClient,
                                     const DWORD dwControlWakeupMask,
                                     _Out_ DWORD* const pdwControlKeyState) = 0;

    [[nodiscard]]
    virtual HRESULT ReadConsoleWImpl(_Inout_ IConsoleInputObject* const pInContext,
                                     _Out_writes_to_(cchTextBufferLength, *pcchTextBufferWritten) wchar_t* const pwsTextBuffer,
                                     const size_t cchTextBufferLength,
                                     _Out_ size_t* const pcchTextBufferWritten,
                                     _Outptr_result_maybenull_ IWaitRoutine** const ppWaiter,
                                     _In_reads_opt_(cchInitialDataLength) const wchar_t* const pwsInitialData,
                                     const size_t cchInitialDataLength,
                                     _In_reads_opt_(cchExeName) const wchar_t* const pwsExeName,
                                     const size_t cchExeName,
                                     _In_ INPUT_READ_HANDLE_DATA* const pHandleData,
                                     const HANDLE hConsoleClient,
                                     const DWORD dwControlWakeupMask,
                                     _Out_ DWORD* const pdwControlKeyState) = 0;

    [[nodiscard]]
    virtual HRESULT WriteConsoleAImpl(_In_ IConsoleOutputObject* const pOutContext,
                                      _In_reads_(cchTextBufferLength) const char* const psTextBuffer,
                                      const size_t cchTextBufferLength,
                                      _Out_ size_t* const pcchTextBufferRead,
                                      _Outptr_result_maybenull_ IWaitRoutine** const ppWaiter) = 0;

    [[nodiscard]]
    virtual HRESULT WriteConsoleWImpl(_In_ IConsoleOutputObject* const pOutContext,
                                      _In_reads_(cchTextBufferLength) const wchar_t* const pwsTextBuffer,
                                      const size_t cchTextBufferLength,
                                      _Out_ size_t* const pcchTextBufferRead,
                                      _Outptr_result_maybenull_ IWaitRoutine** const ppWaiter) = 0;

#pragma region Thread Creation Info
    [[nodiscard]]
    virtual HRESULT GetConsoleLangIdImpl(_Out_ LANGID* const pLangId) = 0;
#pragma endregion

#pragma endregion

#pragma region L2

    [[nodiscard]]
    virtual HRESULT FillConsoleOutputAttributeImpl(_In_ IConsoleOutputObject* const pOutContext,
                                                   const WORD Attribute,
                                                   const DWORD LengthToWrite,
                                                   const COORD StartingCoordinate,
                                                   _Out_ DWORD* const pCellsModified);

    [[nodiscard]]
    virtual HRESULT FillConsoleOutputCharacterAImpl(_In_ IConsoleOutputObject* const pOutContext,
                                                    const char Character,
                                                    const DWORD LengthToWrite,
                                                    const COORD StartingCoordinate,
                                                    _Out_ DWORD* const pCellsModified);

    [[nodiscard]]
    virtual HRESULT FillConsoleOutputCharacterWImpl(_In_ IConsoleOutputObject* const pOutContext,
                                                    const wchar_t Character,
                                                    const DWORD LengthToWrite,
                                                    const COORD StartingCoordinate,
                                                    _Out_ DWORD* const pCellsModified);

    virtual void SetConsoleActiveScreenBufferImpl(_In_ IConsoleOutputObject* const pNewOutContext) = 0;

    virtual void FlushConsoleInputBuffer(_In_ IConsoleInputObject* const pInContext) = 0;

    [[nodiscard]]
    virtual HRESULT SetConsoleInputCodePageImpl(const ULONG CodePage) = 0;

    [[nodiscard]]
    virtual HRESULT SetConsoleOutputCodePageImpl(const ULONG CodePage) = 0;

    virtual void GetConsoleCursorInfoImpl(_In_ IConsoleOutputObject* const pOutContext,
                                          _Out_ ULONG* const pCursorSize,
                                          _Out_ bool* const pIsVisible) = 0;

    [[nodiscard]]
    virtual HRESULT SetConsoleCursorInfoImpl(_In_ IConsoleOutputObject* const pOutContext,
<<<<<<< HEAD
                                             const ULONG CursorSize,
                                             const BOOLEAN IsVisible) = 0;
=======
                                             _In_ ULONG const CursorSize,
                                             _In_ bool const IsVisible) = 0;
>>>>>>> 52ba82ab

    // driver will pare down for non-Ex method
    virtual void GetConsoleScreenBufferInfoExImpl(_In_ IConsoleOutputObject* const pOutContext,
                                                  _Out_ CONSOLE_SCREEN_BUFFER_INFOEX* const pScreenBufferInfoEx) = 0;

    [[nodiscard]]
    virtual HRESULT SetConsoleScreenBufferInfoExImpl(_In_ IConsoleOutputObject* const pOutContext,
                                                     const CONSOLE_SCREEN_BUFFER_INFOEX* const pScreenBufferInfoEx) = 0;

    [[nodiscard]]
    virtual HRESULT SetConsoleScreenBufferSizeImpl(_In_ IConsoleOutputObject* const pOutContext,
                                                   const COORD* const pSize) = 0;

    [[nodiscard]]
    virtual HRESULT SetConsoleCursorPositionImpl(_In_ IConsoleOutputObject* const pOutContext,
                                                 const COORD* const pCursorPosition) = 0;

    virtual void GetLargestConsoleWindowSizeImpl(_In_ IConsoleOutputObject* const pOutContext,
                                                 _Out_ COORD* const pSize) = 0;

    [[nodiscard]]
    virtual HRESULT ScrollConsoleScreenBufferAImpl(_In_ IConsoleOutputObject* const pOutContext,
                                                   const SMALL_RECT* const pSourceRectangle,
                                                   const COORD* const pTargetOrigin,
                                                   _In_opt_ const SMALL_RECT* const pTargetClipRectangle,
                                                   const char chFill,
                                                   const WORD attrFill) = 0;

    [[nodiscard]]
    virtual HRESULT ScrollConsoleScreenBufferWImpl(_In_ IConsoleOutputObject* const pOutContext,
                                                   const SMALL_RECT* const pSourceRectangle,
                                                   const COORD* const pTargetOrigin,
                                                   _In_opt_ const SMALL_RECT* const pTargetClipRectangle,
                                                   const wchar_t wchFill,
                                                   const WORD attrFill) = 0;

    [[nodiscard]]
    virtual HRESULT SetConsoleTextAttributeImpl(_In_ IConsoleOutputObject* const pOutContext,
                                                const WORD Attribute) = 0;

    [[nodiscard]]
    virtual HRESULT SetConsoleWindowInfoImpl(_In_ IConsoleOutputObject* const pOutContext,
<<<<<<< HEAD
                                             const BOOLEAN IsAbsoluteRectangle,
                                             const SMALL_RECT* const pWindowRectangle) = 0;
=======
                                             _In_ bool const IsAbsoluteRectangle,
                                             _In_ const SMALL_RECT* const pWindowRectangle) = 0;
>>>>>>> 52ba82ab

    [[nodiscard]]
    virtual HRESULT ReadConsoleOutputAttributeImpl(_In_ IConsoleOutputObject* const pOutContext,
                                                   const COORD* const pSourceOrigin,
                                                   _Out_writes_to_(AttributeBufferLength, *pAttributeBufferWritten) WORD* const pAttributeBuffer,
                                                   const ULONG AttributeBufferLength,
                                                   _Out_ ULONG* const pAttributeBufferWritten);

    [[nodiscard]]
    virtual HRESULT ReadConsoleOutputCharacterAImpl(_In_ IConsoleOutputObject* const pOutContext,
                                                    const COORD* const pSourceOrigin,
                                                    _Out_writes_to_(TextBufferLength, *pTextBufferWritten) char* const pTextBuffer,
                                                    const ULONG TextBufferLength,
                                                    _Out_ ULONG* const pTextBufferWritten);

    [[nodiscard]]
    virtual HRESULT ReadConsoleOutputCharacterWImpl(_In_ IConsoleOutputObject* const pOutContext,
                                                    const COORD* const pSourceOrigin,
                                                    _Out_writes_to_(TextBufferLength, *pTextBufferWritten) wchar_t* const pTextBuffer,
                                                    const ULONG TextBufferLength,
                                                    _Out_ ULONG* const pTextBufferWritten);

    [[nodiscard]]
    virtual HRESULT WriteConsoleInputAImpl(_In_ IConsoleInputObject* const pInContext,
                                           _In_reads_(InputBufferLength) const INPUT_RECORD* const pInputBuffer,
                                           const ULONG InputBufferLength,
                                           _Out_ ULONG* const pInputBufferRead);

    [[nodiscard]]
    virtual HRESULT WriteConsoleInputWImpl(_In_ IConsoleInputObject* const pInContext,
                                           _In_reads_(InputBufferLength) const INPUT_RECORD* const pInputBuffer,
                                           const ULONG InputBufferLength,
                                           _Out_ ULONG* const pInputBufferRead);

    [[nodiscard]]
    virtual HRESULT WriteConsoleOutputAImpl(_In_ IConsoleOutputObject* const pOutContext,
                                            _In_reads_(pTextBufferSize->X * pTextBufferSize->Y) const CHAR_INFO* const pTextBuffer,
                                            const COORD* const pTextBufferSize,
                                            const COORD* const pTextBufferSourceOrigin,
                                            const SMALL_RECT* const pTargetRectangle,
                                            _Out_ SMALL_RECT* const pAffectedRectangle);

    [[nodiscard]]
    virtual HRESULT WriteConsoleOutputWImpl(_In_ IConsoleOutputObject* const pOutContext,
                                            _In_reads_(pTextBufferSize->X * pTextBufferSize->Y) const CHAR_INFO* const pTextBuffer,
                                            const COORD* const pTextBufferSize,
                                            const COORD* const pTextBufferSourceOrigin,
                                            const SMALL_RECT* const pTargetRectangle,
                                            _Out_ SMALL_RECT* const pAffectedRectangle);

    [[nodiscard]]
    virtual HRESULT WriteConsoleOutputAttributeImpl(_In_ IConsoleOutputObject* const pOutContext,
                                                    _In_reads_(AttributeBufferLength) const WORD* const pAttributeBuffer,
                                                    const ULONG AttributeBufferLength,
                                                    const COORD* const pTargetOrigin,
                                                    _Out_ ULONG* const pAttributeBufferRead);

    [[nodiscard]]
    virtual HRESULT WriteConsoleOutputCharacterAImpl(_In_ IConsoleOutputObject* const pOutContext,
                                                     _In_reads_(TextBufferLength) const char* const pTextBuffer,
                                                     const ULONG TextBufferLength,
                                                     const COORD* const pTargetOrigin,
                                                     _Out_ ULONG* const pTextBufferRead);

    [[nodiscard]]
    virtual HRESULT WriteConsoleOutputCharacterWImpl(_In_ IConsoleOutputObject* const pOutContext,
                                                     _In_reads_(TextBufferLength) const wchar_t* const pTextBuffer,
                                                     const ULONG TextBufferLength,
                                                     const COORD* const pTargetOrigin,
                                                     _Out_ ULONG* const pTextBufferRead);

    [[nodiscard]]
    virtual HRESULT ReadConsoleOutputA(_In_ IConsoleOutputObject* const pOutContext,
                                       _Out_writes_(pTextBufferSize->X * pTextBufferSize->Y) CHAR_INFO* const pTextBuffer,
                                       const COORD* const pTextBufferSize,
                                       const COORD* const pTextBufferTargetOrigin,
                                       const SMALL_RECT* const pSourceRectangle,
                                       _Out_ SMALL_RECT* const pReadRectangle);

    [[nodiscard]]
    virtual HRESULT ReadConsoleOutputW(_In_ IConsoleOutputObject* const pOutContext,
                                       _Out_writes_(pTextBufferSize->X * pTextBufferSize->Y) CHAR_INFO* const pTextBuffer,
                                       const COORD* const pTextBufferSize,
                                       const COORD* const pTextBufferTargetOrigin,
                                       const SMALL_RECT* const pSourceRectangle,
                                       _Out_ SMALL_RECT* const pReadRectangle);

    [[nodiscard]]
    virtual HRESULT GetConsoleTitleAImpl(_Out_writes_to_(cchTitleBufferSize, *pcchTitleBufferWritten) _Always_(_Post_z_) char* const psTitleBuffer,
                                         const size_t cchTitleBufferSize,
                                         _Out_ size_t* const pcchTitleBufferWritten,
                                         _Out_ size_t* const pcchTitleBufferNeeded) = 0;

    virtual void GetConsoleTitleWImpl(_Out_writes_to_(cchTitleBufferSize, *pcchTitleBufferWritten) _Always_(_Post_z_) wchar_t* const pwsTitleBuffer,
                                         const size_t cchTitleBufferSize,
                                         _Out_ size_t* const pcchTitleBufferWritten,
                                         _Out_ size_t* const pcchTitleBufferNeeded) = 0;

    [[nodiscard]]
    virtual HRESULT GetConsoleOriginalTitleAImpl(_Out_writes_to_(cchTitleBufferSize, *pcchTitleBufferWritten) _Always_(_Post_z_) char* const psTitleBuffer,
                                                 const size_t cchTitleBufferSize,
                                                 _Out_ size_t* const pcchTitleBufferWritten,
                                                 _Out_ size_t* const pcchTitleBufferNeeded) = 0;

    virtual void GetConsoleOriginalTitleWImpl(_Out_writes_to_(cchTitleBufferSize, *pcchTitleBufferWritten) _Always_(_Post_z_) wchar_t* const pwsTitleBuffer,
                                                 const size_t cchTitleBufferSize,
                                                 _Out_ size_t* const pcchTitleBufferWritten,
                                                 _Out_ size_t* const pcchTitleBufferNeeded) = 0;

    [[nodiscard]]
    virtual HRESULT SetConsoleTitleAImpl(_In_reads_or_z_(cchTitleBufferSize) const char* const psTitleBuffer,
                                         const size_t cchTitleBufferSize) = 0;

    [[nodiscard]]
    virtual HRESULT SetConsoleTitleWImpl(_In_reads_or_z_(cchTitleBufferSize) const wchar_t* const pwsTitleBuffer,
                                         const size_t cchTitleBufferSize) = 0;

#pragma endregion

#pragma region L3
    virtual void GetNumberOfConsoleMouseButtonsImpl(_Out_ ULONG* const pButtons) = 0;

    [[nodiscard]]
    virtual HRESULT GetConsoleFontSizeImpl(_In_ IConsoleOutputObject* const pOutContext,
                                           const DWORD FontIndex,
                                           _Out_ COORD* const pFontSize) = 0;

    // driver will pare down for non-Ex method
    [[nodiscard]]
    virtual HRESULT GetCurrentConsoleFontExImpl(_In_ IConsoleOutputObject* const pOutContext,
<<<<<<< HEAD
                                                const BOOLEAN IsForMaximumWindowSize,
=======
                                                _In_ bool const IsForMaximumWindowSize,
>>>>>>> 52ba82ab
                                                _Out_ CONSOLE_FONT_INFOEX* const pConsoleFontInfoEx) = 0;

    [[nodiscard]]
    virtual HRESULT SetConsoleDisplayModeImpl(_In_ SCREEN_INFORMATION* const pContext,
                                              const ULONG Flags,
                                              _Out_ COORD* const pNewScreenBufferSize) = 0;

    virtual void GetConsoleDisplayModeImpl(_Out_ ULONG* const pFlags) = 0;

    [[nodiscard]]
    virtual HRESULT AddConsoleAliasAImpl(_In_reads_or_z_(cchSourceBufferLength) const char* const psSourceBuffer,
                                         const size_t cchSourceBufferLength,
                                         _In_reads_or_z_(cchTargetBufferLength) const char* const psTargetBuffer,
                                         const size_t cchTargetBufferLength,
                                         _In_reads_or_z_(cchExeNameBufferLength) const char* const psExeNameBuffer,
                                         const size_t cchExeNameBufferLength) = 0;

    [[nodiscard]]
    virtual HRESULT AddConsoleAliasWImpl(_In_reads_or_z_(cchSourceBufferLength) const wchar_t* const pwsSourceBuffer,
                                         const size_t cchSourceBufferLength,
                                         _In_reads_or_z_(cchTargetBufferLength) const wchar_t* const pwsTargetBuffer,
                                         const size_t cchTargetBufferLength,
                                         _In_reads_or_z_(cchExeNameBufferLength) const wchar_t* const pwsExeNameBuffer,
                                         const size_t cchExeNameBufferLength) = 0;

    [[nodiscard]]
    virtual HRESULT GetConsoleAliasAImpl(_In_reads_or_z_(cchSourceBufferLength) const char* const psSourceBuffer,
                                         const size_t cchSourceBufferLength,
                                         _Out_writes_to_(cchTargetBufferLength, *pcchTargetBufferWritten) _Always_(_Post_z_) char* const psTargetBuffer,
                                         const size_t cchTargetBufferLength,
                                         _Out_ size_t* const pcchTargetBufferWritten,
                                         _In_reads_or_z_(cchExeNameBufferLength) const char* const psExeNameBuffer,
                                         const size_t cchExeNameBufferLength) = 0;

    [[nodiscard]]
    virtual HRESULT GetConsoleAliasWImpl(_In_reads_or_z_(cchSourceBufferLength) const wchar_t* const pwsSourceBuffer,
                                         const size_t cchSourceBufferLength,
                                         _Out_writes_to_(cchTargetBufferLength, *pcchTargetBufferWritten) _Always_(_Post_z_) wchar_t* const pwsTargetBuffer,
                                         const size_t cchTargetBufferLength,
                                         _Out_ size_t* const pcchTargetBufferWritten,
                                         _In_reads_or_z_(cchExeNameBufferLength) const wchar_t* const pwsExeNameBuffer,
                                         const size_t cchExeNameBufferLength) = 0;

    [[nodiscard]]
    virtual HRESULT GetConsoleAliasesLengthAImpl(_In_reads_or_z_(cchExeNameBufferLength) const char* const psExeNameBuffer,
                                                 const size_t cchExeNameBufferLength,
                                                 _Out_ size_t* const pcchAliasesBufferRequired) = 0;

    [[nodiscard]]
    virtual HRESULT GetConsoleAliasesLengthWImpl(_In_reads_or_z_(cchExeNameBufferLength) const wchar_t* const pwsExeNameBuffer,
                                                 const size_t cchExeNameBufferLength,
                                                 _Out_ size_t* const pcchAliasesBufferRequired) = 0;

    [[nodiscard]]
    virtual HRESULT GetConsoleAliasExesLengthAImpl(_Out_ size_t* const pcchAliasExesBufferRequired) = 0;

    [[nodiscard]]
    virtual HRESULT GetConsoleAliasExesLengthWImpl(_Out_ size_t* const pcchAliasExesBufferRequired) = 0;

    [[nodiscard]]
    virtual HRESULT GetConsoleAliasesAImpl(_In_reads_or_z_(cchExeNameBufferLength) const char* const psExeNameBuffer,
                                           const size_t cchExeNameBufferLength,
                                           _Out_writes_to_(cchAliasBufferLength, *pcchAliasBufferWritten) _Always_(_Post_z_) char* const psAliasBuffer,
                                           const size_t cchAliasBufferLength,
                                           _Out_ size_t* const pcchAliasBufferWritten) = 0;

    [[nodiscard]]
    virtual HRESULT GetConsoleAliasesWImpl(_In_reads_or_z_(cchExeNameBufferLength) const wchar_t* const pwsExeNameBuffer,
                                           const size_t cchExeNameBufferLength,
                                           _Out_writes_to_(cchAliasBufferLength, *pcchAliasBufferWritten) _Always_(_Post_z_) wchar_t* const pwsAliasBuffer,
                                           const size_t cchAliasBufferLength,
                                           _Out_ size_t* const pcchAliasBufferWritten) = 0;

    [[nodiscard]]
    virtual HRESULT GetConsoleAliasExesAImpl(_Out_writes_to_(cchAliasExesBufferLength, *pcchAliasExesBufferWritten) _Always_(_Post_z_) char* const psAliasExesBuffer,
                                             const size_t cchAliasExesBufferLength,
                                             _Out_ size_t* const pcchAliasExesBufferWritten) = 0;

    [[nodiscard]]
    virtual HRESULT GetConsoleAliasExesWImpl(_Out_writes_to_(cchAliasExesBufferLength, *pcchAliasExesBufferWritten) _Always_(_Post_z_) wchar_t* const pwsAliasExesBuffer,
                                             const size_t cchAliasExesBufferLength,
                                             _Out_ size_t* const pcchAliasExesBufferWritten) = 0;

#pragma region CMDext Private API

    [[nodiscard]]
    virtual HRESULT ExpungeConsoleCommandHistoryAImpl(_In_reads_or_z_(cchExeNameBufferLength) const char* const psExeNameBuffer,
                                                      const size_t cchExeNameBufferLength) = 0;

    [[nodiscard]]
    virtual HRESULT ExpungeConsoleCommandHistoryWImpl(_In_reads_or_z_(cchExeNameBufferLength) const wchar_t* const pwsExeNameBuffer,
                                                      const size_t cchExeNameBufferLength) = 0;

    [[nodiscard]]
    virtual HRESULT SetConsoleNumberOfCommandsAImpl(_In_reads_or_z_(cchExeNameBufferLength) const char* const psExeNameBuffer,
                                                    const size_t cchExeNameBufferLength,
                                                    const size_t NumberOfCommands) = 0;

    [[nodiscard]]
    virtual HRESULT SetConsoleNumberOfCommandsWImpl(_In_reads_or_z_(cchExeNameBufferLength) const wchar_t* const pwsExeNameBuffer,
                                                    const size_t cchExeNameBufferLength,
                                                    const size_t NumberOfCommands) = 0;

    [[nodiscard]]
    virtual HRESULT GetConsoleCommandHistoryLengthAImpl(_In_reads_or_z_(cchExeNameBufferLength) const char* const psExeNameBuffer,
                                                        const size_t cchExeNameBufferLength,
                                                        _Out_ size_t* const pcchCommandHistoryLength) = 0;

    [[nodiscard]]
    virtual HRESULT GetConsoleCommandHistoryLengthWImpl(_In_reads_or_z_(cchExeNameBufferLength) const wchar_t* const pwsExeNameBuffer,
                                                        const size_t cchExeNameBufferLength,
                                                        _Out_ size_t* const pcchCommandHistoryLength) = 0;

    [[nodiscard]]
    virtual HRESULT GetConsoleCommandHistoryAImpl(_In_reads_or_z_(cchExeNameBufferLength) const char* const psExeNameBuffer,
                                                  const size_t cchExeNameBufferLength,
                                                  _Out_writes_to_(cchCommandHistoryBufferLength, *pcchCommandHistoryBufferWritten) _Always_(_Post_z_) char* const psCommandHistoryBuffer,
                                                  const size_t cchCommandHistoryBufferLength,
                                                  _Out_ size_t* const pcchCommandHistoryBufferWritten) = 0;

    [[nodiscard]]
    virtual HRESULT GetConsoleCommandHistoryWImpl(_In_reads_or_z_(cchExeNameBufferLength) const wchar_t* const pwsExeNameBuffer,
                                                  const size_t cchExeNameBufferLength,
                                                  _Out_writes_to_(cchCommandHistoryBufferLength, *pcchCommandHistoryBufferWritten) _Always_(_Post_z_) wchar_t* const pwsCommandHistoryBuffer,
                                                  const size_t cchCommandHistoryBufferLength,
                                                  _Out_ size_t* const pcchCommandHistoryBufferWritten) = 0;

#pragma endregion

    virtual void GetConsoleWindowImpl(_Out_ HWND* const pHwnd) = 0;

    virtual void GetConsoleSelectionInfoImpl(_Out_ CONSOLE_SELECTION_INFO* const pConsoleSelectionInfo) = 0;

    virtual void GetConsoleHistoryInfoImpl(_Out_ CONSOLE_HISTORY_INFO* const pConsoleHistoryInfo) = 0;

    [[nodiscard]]
    virtual HRESULT SetConsoleHistoryInfoImpl(const CONSOLE_HISTORY_INFO* const pConsoleHistoryInfo) = 0;

    [[nodiscard]]
    virtual HRESULT SetCurrentConsoleFontExImpl(_In_ IConsoleOutputObject* const pOutContext,
<<<<<<< HEAD
                                                const BOOLEAN IsForMaximumWindowSize,
                                                const CONSOLE_FONT_INFOEX* const pConsoleFontInfoEx) = 0;
=======
                                                _In_ bool const IsForMaximumWindowSize,
                                                _In_ const CONSOLE_FONT_INFOEX* const pConsoleFontInfoEx) = 0;
>>>>>>> 52ba82ab

#pragma endregion
};
<|MERGE_RESOLUTION|>--- conflicted
+++ resolved
@@ -1,527 +1,508 @@
-/*++
-Copyright (c) Microsoft Corporation
-
-Module Name:
-- IApiRoutines.h
-
-Abstract:
-- This file specifies the interface that must be defined by a server application to respond to all API calls.
-
-Author:
-- Michael Niksa (miniksa) 12-Oct-2016
-
-Revision History:
-- Adapted from original items in srvinit.cpp, getset.cpp, directio.cpp, stream.cpp
---*/
-
-#pragma once
-
-// TODO: 9115192 - Temporarily forward declare the real objects until I create an interface representing a console object
-// This will be required so the server doesn't actually need to understand the implementation of a console object, just the few methods it needs to call.
-class SCREEN_INFORMATION;
-typedef SCREEN_INFORMATION IConsoleOutputObject;
-
-class InputBuffer;
-typedef InputBuffer IConsoleInputObject;
-
-class INPUT_READ_HANDLE_DATA;
-
-#include "IWaitRoutine.h"
-#include <deque>
-#include <memory>
-#include "../types/inc/IInputEvent.hpp"
-
-class IApiRoutines
-{
-public:
-
-#pragma region ObjectManagement
-    // TODO: 9115192 - We will need to make the objects via an interface eventually. This represents that idea.
-    /*virtual HRESULT CreateInitialObjects(_Out_ IConsoleInputObject** const ppInputObject,
-                                          _Out_ IConsoleOutputObject** const ppOutputObject);
-*/
-
-#pragma endregion
-
-#pragma region L1
-    virtual void GetConsoleInputCodePageImpl(_Out_ ULONG* const pCodePage) = 0;
-
-    virtual void GetConsoleOutputCodePageImpl(_Out_ ULONG* const pCodePage) = 0;
-
-    virtual void GetConsoleInputModeImpl(_In_ IConsoleInputObject* const pInContext,
-                                            _Out_ ULONG* const pMode) = 0;
-
-    virtual void GetConsoleOutputModeImpl(_In_ IConsoleOutputObject* const pOutContext,
-                                          _Out_ ULONG* const pMode) = 0;
-
-    [[nodiscard]]
-    virtual HRESULT SetConsoleInputModeImpl(_In_ IConsoleInputObject* const pInContext,
-                                            const ULONG Mode) = 0;
-
-    [[nodiscard]]
-    virtual HRESULT SetConsoleOutputModeImpl(_In_ IConsoleOutputObject* const pOutContext,
-                                             const ULONG Mode) = 0;
-
-    [[nodiscard]]
-    virtual HRESULT GetNumberOfConsoleInputEventsImpl(_In_ IConsoleInputObject* const pInContext,
-                                                      _Out_ ULONG* const pEvents) = 0;
-
-    [[nodiscard]]
-    virtual HRESULT PeekConsoleInputAImpl(_In_ IConsoleInputObject* const pInContext,
-                                          _Out_ std::deque<std::unique_ptr<IInputEvent>>& outEvents,
-                                          const size_t eventsToRead,
-                                          _In_ INPUT_READ_HANDLE_DATA* const pInputReadHandleData,
-                                          _Outptr_result_maybenull_ IWaitRoutine** const ppWaiter) = 0;
-
-    [[nodiscard]]
-    virtual HRESULT PeekConsoleInputWImpl(_In_ IConsoleInputObject* const pInContext,
-                                          _Out_ std::deque<std::unique_ptr<IInputEvent>>& outEvents,
-                                          const size_t eventsToRead,
-                                          _In_ INPUT_READ_HANDLE_DATA* const pInputReadHandleData,
-                                          _Outptr_result_maybenull_ IWaitRoutine** const ppWaiter) = 0;
-
-    [[nodiscard]]
-    virtual HRESULT ReadConsoleInputAImpl(_In_ IConsoleInputObject* const pInContext,
-                                          _Out_ std::deque<std::unique_ptr<IInputEvent>>& outEvents,
-                                          const size_t eventsToRead,
-                                          _In_ INPUT_READ_HANDLE_DATA* const pInputReadHandleData,
-                                          _Outptr_result_maybenull_ IWaitRoutine** const ppWaiter) = 0;
-
-    [[nodiscard]]
-    virtual HRESULT ReadConsoleInputWImpl(_In_ IConsoleInputObject* const pInContext,
-                                          _Out_ std::deque<std::unique_ptr<IInputEvent>>& outEvents,
-                                          const size_t eventsToRead,
-                                          _In_ INPUT_READ_HANDLE_DATA* const pInputReadHandleData,
-                                          _Outptr_result_maybenull_ IWaitRoutine** const ppWaiter) = 0;
-
-    [[nodiscard]]
-    virtual HRESULT ReadConsoleAImpl(_Inout_ IConsoleInputObject* const pInContext,
-                                     _Out_writes_to_(cchTextBuffer, *pcchTextBufferWritten) char* const psTextBuffer,
-                                     const size_t cchTextBuffer,
-                                     _Out_ size_t* const pcchTextBufferWritten,
-                                     _Outptr_result_maybenull_ IWaitRoutine** const ppWaiter,
-                                     _In_reads_opt_(cchInitialData) const char* const psInitialData,
-                                     const size_t cchInitialData,
-                                     _In_reads_opt_(cchExeName) const wchar_t* const pwsExeName,
-                                     const size_t cchExeName,
-                                     _In_ INPUT_READ_HANDLE_DATA* const pHandleData,
-                                     const HANDLE hConsoleClient,
-                                     const DWORD dwControlWakeupMask,
-                                     _Out_ DWORD* const pdwControlKeyState) = 0;
-
-    [[nodiscard]]
-    virtual HRESULT ReadConsoleWImpl(_Inout_ IConsoleInputObject* const pInContext,
-                                     _Out_writes_to_(cchTextBufferLength, *pcchTextBufferWritten) wchar_t* const pwsTextBuffer,
-                                     const size_t cchTextBufferLength,
-                                     _Out_ size_t* const pcchTextBufferWritten,
-                                     _Outptr_result_maybenull_ IWaitRoutine** const ppWaiter,
-                                     _In_reads_opt_(cchInitialDataLength) const wchar_t* const pwsInitialData,
-                                     const size_t cchInitialDataLength,
-                                     _In_reads_opt_(cchExeName) const wchar_t* const pwsExeName,
-                                     const size_t cchExeName,
-                                     _In_ INPUT_READ_HANDLE_DATA* const pHandleData,
-                                     const HANDLE hConsoleClient,
-                                     const DWORD dwControlWakeupMask,
-                                     _Out_ DWORD* const pdwControlKeyState) = 0;
-
-    [[nodiscard]]
-    virtual HRESULT WriteConsoleAImpl(_In_ IConsoleOutputObject* const pOutContext,
-                                      _In_reads_(cchTextBufferLength) const char* const psTextBuffer,
-                                      const size_t cchTextBufferLength,
-                                      _Out_ size_t* const pcchTextBufferRead,
-                                      _Outptr_result_maybenull_ IWaitRoutine** const ppWaiter) = 0;
-
-    [[nodiscard]]
-    virtual HRESULT WriteConsoleWImpl(_In_ IConsoleOutputObject* const pOutContext,
-                                      _In_reads_(cchTextBufferLength) const wchar_t* const pwsTextBuffer,
-                                      const size_t cchTextBufferLength,
-                                      _Out_ size_t* const pcchTextBufferRead,
-                                      _Outptr_result_maybenull_ IWaitRoutine** const ppWaiter) = 0;
-
-#pragma region Thread Creation Info
-    [[nodiscard]]
-    virtual HRESULT GetConsoleLangIdImpl(_Out_ LANGID* const pLangId) = 0;
-#pragma endregion
-
-#pragma endregion
-
-#pragma region L2
-
-    [[nodiscard]]
-    virtual HRESULT FillConsoleOutputAttributeImpl(_In_ IConsoleOutputObject* const pOutContext,
-                                                   const WORD Attribute,
-                                                   const DWORD LengthToWrite,
-                                                   const COORD StartingCoordinate,
-                                                   _Out_ DWORD* const pCellsModified);
-
-    [[nodiscard]]
-    virtual HRESULT FillConsoleOutputCharacterAImpl(_In_ IConsoleOutputObject* const pOutContext,
-                                                    const char Character,
-                                                    const DWORD LengthToWrite,
-                                                    const COORD StartingCoordinate,
-                                                    _Out_ DWORD* const pCellsModified);
-
-    [[nodiscard]]
-    virtual HRESULT FillConsoleOutputCharacterWImpl(_In_ IConsoleOutputObject* const pOutContext,
-                                                    const wchar_t Character,
-                                                    const DWORD LengthToWrite,
-                                                    const COORD StartingCoordinate,
-                                                    _Out_ DWORD* const pCellsModified);
-
-    virtual void SetConsoleActiveScreenBufferImpl(_In_ IConsoleOutputObject* const pNewOutContext) = 0;
-
-    virtual void FlushConsoleInputBuffer(_In_ IConsoleInputObject* const pInContext) = 0;
-
-    [[nodiscard]]
-    virtual HRESULT SetConsoleInputCodePageImpl(const ULONG CodePage) = 0;
-
-    [[nodiscard]]
-    virtual HRESULT SetConsoleOutputCodePageImpl(const ULONG CodePage) = 0;
-
-    virtual void GetConsoleCursorInfoImpl(_In_ IConsoleOutputObject* const pOutContext,
-                                          _Out_ ULONG* const pCursorSize,
-                                          _Out_ bool* const pIsVisible) = 0;
-
-    [[nodiscard]]
-    virtual HRESULT SetConsoleCursorInfoImpl(_In_ IConsoleOutputObject* const pOutContext,
-<<<<<<< HEAD
-                                             const ULONG CursorSize,
-                                             const BOOLEAN IsVisible) = 0;
-=======
-                                             _In_ ULONG const CursorSize,
-                                             _In_ bool const IsVisible) = 0;
->>>>>>> 52ba82ab
-
-    // driver will pare down for non-Ex method
-    virtual void GetConsoleScreenBufferInfoExImpl(_In_ IConsoleOutputObject* const pOutContext,
-                                                  _Out_ CONSOLE_SCREEN_BUFFER_INFOEX* const pScreenBufferInfoEx) = 0;
-
-    [[nodiscard]]
-    virtual HRESULT SetConsoleScreenBufferInfoExImpl(_In_ IConsoleOutputObject* const pOutContext,
-                                                     const CONSOLE_SCREEN_BUFFER_INFOEX* const pScreenBufferInfoEx) = 0;
-
-    [[nodiscard]]
-    virtual HRESULT SetConsoleScreenBufferSizeImpl(_In_ IConsoleOutputObject* const pOutContext,
-                                                   const COORD* const pSize) = 0;
-
-    [[nodiscard]]
-    virtual HRESULT SetConsoleCursorPositionImpl(_In_ IConsoleOutputObject* const pOutContext,
-                                                 const COORD* const pCursorPosition) = 0;
-
-    virtual void GetLargestConsoleWindowSizeImpl(_In_ IConsoleOutputObject* const pOutContext,
-                                                 _Out_ COORD* const pSize) = 0;
-
-    [[nodiscard]]
-    virtual HRESULT ScrollConsoleScreenBufferAImpl(_In_ IConsoleOutputObject* const pOutContext,
-                                                   const SMALL_RECT* const pSourceRectangle,
-                                                   const COORD* const pTargetOrigin,
-                                                   _In_opt_ const SMALL_RECT* const pTargetClipRectangle,
-                                                   const char chFill,
-                                                   const WORD attrFill) = 0;
-
-    [[nodiscard]]
-    virtual HRESULT ScrollConsoleScreenBufferWImpl(_In_ IConsoleOutputObject* const pOutContext,
-                                                   const SMALL_RECT* const pSourceRectangle,
-                                                   const COORD* const pTargetOrigin,
-                                                   _In_opt_ const SMALL_RECT* const pTargetClipRectangle,
-                                                   const wchar_t wchFill,
-                                                   const WORD attrFill) = 0;
-
-    [[nodiscard]]
-    virtual HRESULT SetConsoleTextAttributeImpl(_In_ IConsoleOutputObject* const pOutContext,
-                                                const WORD Attribute) = 0;
-
-    [[nodiscard]]
-    virtual HRESULT SetConsoleWindowInfoImpl(_In_ IConsoleOutputObject* const pOutContext,
-<<<<<<< HEAD
-                                             const BOOLEAN IsAbsoluteRectangle,
-                                             const SMALL_RECT* const pWindowRectangle) = 0;
-=======
-                                             _In_ bool const IsAbsoluteRectangle,
-                                             _In_ const SMALL_RECT* const pWindowRectangle) = 0;
->>>>>>> 52ba82ab
-
-    [[nodiscard]]
-    virtual HRESULT ReadConsoleOutputAttributeImpl(_In_ IConsoleOutputObject* const pOutContext,
-                                                   const COORD* const pSourceOrigin,
-                                                   _Out_writes_to_(AttributeBufferLength, *pAttributeBufferWritten) WORD* const pAttributeBuffer,
-                                                   const ULONG AttributeBufferLength,
-                                                   _Out_ ULONG* const pAttributeBufferWritten);
-
-    [[nodiscard]]
-    virtual HRESULT ReadConsoleOutputCharacterAImpl(_In_ IConsoleOutputObject* const pOutContext,
-                                                    const COORD* const pSourceOrigin,
-                                                    _Out_writes_to_(TextBufferLength, *pTextBufferWritten) char* const pTextBuffer,
-                                                    const ULONG TextBufferLength,
-                                                    _Out_ ULONG* const pTextBufferWritten);
-
-    [[nodiscard]]
-    virtual HRESULT ReadConsoleOutputCharacterWImpl(_In_ IConsoleOutputObject* const pOutContext,
-                                                    const COORD* const pSourceOrigin,
-                                                    _Out_writes_to_(TextBufferLength, *pTextBufferWritten) wchar_t* const pTextBuffer,
-                                                    const ULONG TextBufferLength,
-                                                    _Out_ ULONG* const pTextBufferWritten);
-
-    [[nodiscard]]
-    virtual HRESULT WriteConsoleInputAImpl(_In_ IConsoleInputObject* const pInContext,
-                                           _In_reads_(InputBufferLength) const INPUT_RECORD* const pInputBuffer,
-                                           const ULONG InputBufferLength,
-                                           _Out_ ULONG* const pInputBufferRead);
-
-    [[nodiscard]]
-    virtual HRESULT WriteConsoleInputWImpl(_In_ IConsoleInputObject* const pInContext,
-                                           _In_reads_(InputBufferLength) const INPUT_RECORD* const pInputBuffer,
-                                           const ULONG InputBufferLength,
-                                           _Out_ ULONG* const pInputBufferRead);
-
-    [[nodiscard]]
-    virtual HRESULT WriteConsoleOutputAImpl(_In_ IConsoleOutputObject* const pOutContext,
-                                            _In_reads_(pTextBufferSize->X * pTextBufferSize->Y) const CHAR_INFO* const pTextBuffer,
-                                            const COORD* const pTextBufferSize,
-                                            const COORD* const pTextBufferSourceOrigin,
-                                            const SMALL_RECT* const pTargetRectangle,
-                                            _Out_ SMALL_RECT* const pAffectedRectangle);
-
-    [[nodiscard]]
-    virtual HRESULT WriteConsoleOutputWImpl(_In_ IConsoleOutputObject* const pOutContext,
-                                            _In_reads_(pTextBufferSize->X * pTextBufferSize->Y) const CHAR_INFO* const pTextBuffer,
-                                            const COORD* const pTextBufferSize,
-                                            const COORD* const pTextBufferSourceOrigin,
-                                            const SMALL_RECT* const pTargetRectangle,
-                                            _Out_ SMALL_RECT* const pAffectedRectangle);
-
-    [[nodiscard]]
-    virtual HRESULT WriteConsoleOutputAttributeImpl(_In_ IConsoleOutputObject* const pOutContext,
-                                                    _In_reads_(AttributeBufferLength) const WORD* const pAttributeBuffer,
-                                                    const ULONG AttributeBufferLength,
-                                                    const COORD* const pTargetOrigin,
-                                                    _Out_ ULONG* const pAttributeBufferRead);
-
-    [[nodiscard]]
-    virtual HRESULT WriteConsoleOutputCharacterAImpl(_In_ IConsoleOutputObject* const pOutContext,
-                                                     _In_reads_(TextBufferLength) const char* const pTextBuffer,
-                                                     const ULONG TextBufferLength,
-                                                     const COORD* const pTargetOrigin,
-                                                     _Out_ ULONG* const pTextBufferRead);
-
-    [[nodiscard]]
-    virtual HRESULT WriteConsoleOutputCharacterWImpl(_In_ IConsoleOutputObject* const pOutContext,
-                                                     _In_reads_(TextBufferLength) const wchar_t* const pTextBuffer,
-                                                     const ULONG TextBufferLength,
-                                                     const COORD* const pTargetOrigin,
-                                                     _Out_ ULONG* const pTextBufferRead);
-
-    [[nodiscard]]
-    virtual HRESULT ReadConsoleOutputA(_In_ IConsoleOutputObject* const pOutContext,
-                                       _Out_writes_(pTextBufferSize->X * pTextBufferSize->Y) CHAR_INFO* const pTextBuffer,
-                                       const COORD* const pTextBufferSize,
-                                       const COORD* const pTextBufferTargetOrigin,
-                                       const SMALL_RECT* const pSourceRectangle,
-                                       _Out_ SMALL_RECT* const pReadRectangle);
-
-    [[nodiscard]]
-    virtual HRESULT ReadConsoleOutputW(_In_ IConsoleOutputObject* const pOutContext,
-                                       _Out_writes_(pTextBufferSize->X * pTextBufferSize->Y) CHAR_INFO* const pTextBuffer,
-                                       const COORD* const pTextBufferSize,
-                                       const COORD* const pTextBufferTargetOrigin,
-                                       const SMALL_RECT* const pSourceRectangle,
-                                       _Out_ SMALL_RECT* const pReadRectangle);
-
-    [[nodiscard]]
-    virtual HRESULT GetConsoleTitleAImpl(_Out_writes_to_(cchTitleBufferSize, *pcchTitleBufferWritten) _Always_(_Post_z_) char* const psTitleBuffer,
-                                         const size_t cchTitleBufferSize,
-                                         _Out_ size_t* const pcchTitleBufferWritten,
-                                         _Out_ size_t* const pcchTitleBufferNeeded) = 0;
-
-    virtual void GetConsoleTitleWImpl(_Out_writes_to_(cchTitleBufferSize, *pcchTitleBufferWritten) _Always_(_Post_z_) wchar_t* const pwsTitleBuffer,
-                                         const size_t cchTitleBufferSize,
-                                         _Out_ size_t* const pcchTitleBufferWritten,
-                                         _Out_ size_t* const pcchTitleBufferNeeded) = 0;
-
-    [[nodiscard]]
-    virtual HRESULT GetConsoleOriginalTitleAImpl(_Out_writes_to_(cchTitleBufferSize, *pcchTitleBufferWritten) _Always_(_Post_z_) char* const psTitleBuffer,
-                                                 const size_t cchTitleBufferSize,
-                                                 _Out_ size_t* const pcchTitleBufferWritten,
-                                                 _Out_ size_t* const pcchTitleBufferNeeded) = 0;
-
-    virtual void GetConsoleOriginalTitleWImpl(_Out_writes_to_(cchTitleBufferSize, *pcchTitleBufferWritten) _Always_(_Post_z_) wchar_t* const pwsTitleBuffer,
-                                                 const size_t cchTitleBufferSize,
-                                                 _Out_ size_t* const pcchTitleBufferWritten,
-                                                 _Out_ size_t* const pcchTitleBufferNeeded) = 0;
-
-    [[nodiscard]]
-    virtual HRESULT SetConsoleTitleAImpl(_In_reads_or_z_(cchTitleBufferSize) const char* const psTitleBuffer,
-                                         const size_t cchTitleBufferSize) = 0;
-
-    [[nodiscard]]
-    virtual HRESULT SetConsoleTitleWImpl(_In_reads_or_z_(cchTitleBufferSize) const wchar_t* const pwsTitleBuffer,
-                                         const size_t cchTitleBufferSize) = 0;
-
-#pragma endregion
-
-#pragma region L3
-    virtual void GetNumberOfConsoleMouseButtonsImpl(_Out_ ULONG* const pButtons) = 0;
-
-    [[nodiscard]]
-    virtual HRESULT GetConsoleFontSizeImpl(_In_ IConsoleOutputObject* const pOutContext,
-                                           const DWORD FontIndex,
-                                           _Out_ COORD* const pFontSize) = 0;
-
-    // driver will pare down for non-Ex method
-    [[nodiscard]]
-    virtual HRESULT GetCurrentConsoleFontExImpl(_In_ IConsoleOutputObject* const pOutContext,
-<<<<<<< HEAD
-                                                const BOOLEAN IsForMaximumWindowSize,
-=======
-                                                _In_ bool const IsForMaximumWindowSize,
->>>>>>> 52ba82ab
-                                                _Out_ CONSOLE_FONT_INFOEX* const pConsoleFontInfoEx) = 0;
-
-    [[nodiscard]]
-    virtual HRESULT SetConsoleDisplayModeImpl(_In_ SCREEN_INFORMATION* const pContext,
-                                              const ULONG Flags,
-                                              _Out_ COORD* const pNewScreenBufferSize) = 0;
-
-    virtual void GetConsoleDisplayModeImpl(_Out_ ULONG* const pFlags) = 0;
-
-    [[nodiscard]]
-    virtual HRESULT AddConsoleAliasAImpl(_In_reads_or_z_(cchSourceBufferLength) const char* const psSourceBuffer,
-                                         const size_t cchSourceBufferLength,
-                                         _In_reads_or_z_(cchTargetBufferLength) const char* const psTargetBuffer,
-                                         const size_t cchTargetBufferLength,
-                                         _In_reads_or_z_(cchExeNameBufferLength) const char* const psExeNameBuffer,
-                                         const size_t cchExeNameBufferLength) = 0;
-
-    [[nodiscard]]
-    virtual HRESULT AddConsoleAliasWImpl(_In_reads_or_z_(cchSourceBufferLength) const wchar_t* const pwsSourceBuffer,
-                                         const size_t cchSourceBufferLength,
-                                         _In_reads_or_z_(cchTargetBufferLength) const wchar_t* const pwsTargetBuffer,
-                                         const size_t cchTargetBufferLength,
-                                         _In_reads_or_z_(cchExeNameBufferLength) const wchar_t* const pwsExeNameBuffer,
-                                         const size_t cchExeNameBufferLength) = 0;
-
-    [[nodiscard]]
-    virtual HRESULT GetConsoleAliasAImpl(_In_reads_or_z_(cchSourceBufferLength) const char* const psSourceBuffer,
-                                         const size_t cchSourceBufferLength,
-                                         _Out_writes_to_(cchTargetBufferLength, *pcchTargetBufferWritten) _Always_(_Post_z_) char* const psTargetBuffer,
-                                         const size_t cchTargetBufferLength,
-                                         _Out_ size_t* const pcchTargetBufferWritten,
-                                         _In_reads_or_z_(cchExeNameBufferLength) const char* const psExeNameBuffer,
-                                         const size_t cchExeNameBufferLength) = 0;
-
-    [[nodiscard]]
-    virtual HRESULT GetConsoleAliasWImpl(_In_reads_or_z_(cchSourceBufferLength) const wchar_t* const pwsSourceBuffer,
-                                         const size_t cchSourceBufferLength,
-                                         _Out_writes_to_(cchTargetBufferLength, *pcchTargetBufferWritten) _Always_(_Post_z_) wchar_t* const pwsTargetBuffer,
-                                         const size_t cchTargetBufferLength,
-                                         _Out_ size_t* const pcchTargetBufferWritten,
-                                         _In_reads_or_z_(cchExeNameBufferLength) const wchar_t* const pwsExeNameBuffer,
-                                         const size_t cchExeNameBufferLength) = 0;
-
-    [[nodiscard]]
-    virtual HRESULT GetConsoleAliasesLengthAImpl(_In_reads_or_z_(cchExeNameBufferLength) const char* const psExeNameBuffer,
-                                                 const size_t cchExeNameBufferLength,
-                                                 _Out_ size_t* const pcchAliasesBufferRequired) = 0;
-
-    [[nodiscard]]
-    virtual HRESULT GetConsoleAliasesLengthWImpl(_In_reads_or_z_(cchExeNameBufferLength) const wchar_t* const pwsExeNameBuffer,
-                                                 const size_t cchExeNameBufferLength,
-                                                 _Out_ size_t* const pcchAliasesBufferRequired) = 0;
-
-    [[nodiscard]]
-    virtual HRESULT GetConsoleAliasExesLengthAImpl(_Out_ size_t* const pcchAliasExesBufferRequired) = 0;
-
-    [[nodiscard]]
-    virtual HRESULT GetConsoleAliasExesLengthWImpl(_Out_ size_t* const pcchAliasExesBufferRequired) = 0;
-
-    [[nodiscard]]
-    virtual HRESULT GetConsoleAliasesAImpl(_In_reads_or_z_(cchExeNameBufferLength) const char* const psExeNameBuffer,
-                                           const size_t cchExeNameBufferLength,
-                                           _Out_writes_to_(cchAliasBufferLength, *pcchAliasBufferWritten) _Always_(_Post_z_) char* const psAliasBuffer,
-                                           const size_t cchAliasBufferLength,
-                                           _Out_ size_t* const pcchAliasBufferWritten) = 0;
-
-    [[nodiscard]]
-    virtual HRESULT GetConsoleAliasesWImpl(_In_reads_or_z_(cchExeNameBufferLength) const wchar_t* const pwsExeNameBuffer,
-                                           const size_t cchExeNameBufferLength,
-                                           _Out_writes_to_(cchAliasBufferLength, *pcchAliasBufferWritten) _Always_(_Post_z_) wchar_t* const pwsAliasBuffer,
-                                           const size_t cchAliasBufferLength,
-                                           _Out_ size_t* const pcchAliasBufferWritten) = 0;
-
-    [[nodiscard]]
-    virtual HRESULT GetConsoleAliasExesAImpl(_Out_writes_to_(cchAliasExesBufferLength, *pcchAliasExesBufferWritten) _Always_(_Post_z_) char* const psAliasExesBuffer,
-                                             const size_t cchAliasExesBufferLength,
-                                             _Out_ size_t* const pcchAliasExesBufferWritten) = 0;
-
-    [[nodiscard]]
-    virtual HRESULT GetConsoleAliasExesWImpl(_Out_writes_to_(cchAliasExesBufferLength, *pcchAliasExesBufferWritten) _Always_(_Post_z_) wchar_t* const pwsAliasExesBuffer,
-                                             const size_t cchAliasExesBufferLength,
-                                             _Out_ size_t* const pcchAliasExesBufferWritten) = 0;
-
-#pragma region CMDext Private API
-
-    [[nodiscard]]
-    virtual HRESULT ExpungeConsoleCommandHistoryAImpl(_In_reads_or_z_(cchExeNameBufferLength) const char* const psExeNameBuffer,
-                                                      const size_t cchExeNameBufferLength) = 0;
-
-    [[nodiscard]]
-    virtual HRESULT ExpungeConsoleCommandHistoryWImpl(_In_reads_or_z_(cchExeNameBufferLength) const wchar_t* const pwsExeNameBuffer,
-                                                      const size_t cchExeNameBufferLength) = 0;
-
-    [[nodiscard]]
-    virtual HRESULT SetConsoleNumberOfCommandsAImpl(_In_reads_or_z_(cchExeNameBufferLength) const char* const psExeNameBuffer,
-                                                    const size_t cchExeNameBufferLength,
-                                                    const size_t NumberOfCommands) = 0;
-
-    [[nodiscard]]
-    virtual HRESULT SetConsoleNumberOfCommandsWImpl(_In_reads_or_z_(cchExeNameBufferLength) const wchar_t* const pwsExeNameBuffer,
-                                                    const size_t cchExeNameBufferLength,
-                                                    const size_t NumberOfCommands) = 0;
-
-    [[nodiscard]]
-    virtual HRESULT GetConsoleCommandHistoryLengthAImpl(_In_reads_or_z_(cchExeNameBufferLength) const char* const psExeNameBuffer,
-                                                        const size_t cchExeNameBufferLength,
-                                                        _Out_ size_t* const pcchCommandHistoryLength) = 0;
-
-    [[nodiscard]]
-    virtual HRESULT GetConsoleCommandHistoryLengthWImpl(_In_reads_or_z_(cchExeNameBufferLength) const wchar_t* const pwsExeNameBuffer,
-                                                        const size_t cchExeNameBufferLength,
-                                                        _Out_ size_t* const pcchCommandHistoryLength) = 0;
-
-    [[nodiscard]]
-    virtual HRESULT GetConsoleCommandHistoryAImpl(_In_reads_or_z_(cchExeNameBufferLength) const char* const psExeNameBuffer,
-                                                  const size_t cchExeNameBufferLength,
-                                                  _Out_writes_to_(cchCommandHistoryBufferLength, *pcchCommandHistoryBufferWritten) _Always_(_Post_z_) char* const psCommandHistoryBuffer,
-                                                  const size_t cchCommandHistoryBufferLength,
-                                                  _Out_ size_t* const pcchCommandHistoryBufferWritten) = 0;
-
-    [[nodiscard]]
-    virtual HRESULT GetConsoleCommandHistoryWImpl(_In_reads_or_z_(cchExeNameBufferLength) const wchar_t* const pwsExeNameBuffer,
-                                                  const size_t cchExeNameBufferLength,
-                                                  _Out_writes_to_(cchCommandHistoryBufferLength, *pcchCommandHistoryBufferWritten) _Always_(_Post_z_) wchar_t* const pwsCommandHistoryBuffer,
-                                                  const size_t cchCommandHistoryBufferLength,
-                                                  _Out_ size_t* const pcchCommandHistoryBufferWritten) = 0;
-
-#pragma endregion
-
-    virtual void GetConsoleWindowImpl(_Out_ HWND* const pHwnd) = 0;
-
-    virtual void GetConsoleSelectionInfoImpl(_Out_ CONSOLE_SELECTION_INFO* const pConsoleSelectionInfo) = 0;
-
-    virtual void GetConsoleHistoryInfoImpl(_Out_ CONSOLE_HISTORY_INFO* const pConsoleHistoryInfo) = 0;
-
-    [[nodiscard]]
-    virtual HRESULT SetConsoleHistoryInfoImpl(const CONSOLE_HISTORY_INFO* const pConsoleHistoryInfo) = 0;
-
-    [[nodiscard]]
-    virtual HRESULT SetCurrentConsoleFontExImpl(_In_ IConsoleOutputObject* const pOutContext,
-<<<<<<< HEAD
-                                                const BOOLEAN IsForMaximumWindowSize,
-                                                const CONSOLE_FONT_INFOEX* const pConsoleFontInfoEx) = 0;
-=======
-                                                _In_ bool const IsForMaximumWindowSize,
-                                                _In_ const CONSOLE_FONT_INFOEX* const pConsoleFontInfoEx) = 0;
->>>>>>> 52ba82ab
-
-#pragma endregion
-};
+/*++
+Copyright (c) Microsoft Corporation
+
+Module Name:
+- IApiRoutines.h
+
+Abstract:
+- This file specifies the interface that must be defined by a server application to respond to all API calls.
+
+Author:
+- Michael Niksa (miniksa) 12-Oct-2016
+
+Revision History:
+- Adapted from original items in srvinit.cpp, getset.cpp, directio.cpp, stream.cpp
+--*/
+
+#pragma once
+
+// TODO: 9115192 - Temporarily forward declare the real objects until I create an interface representing a console object
+// This will be required so the server doesn't actually need to understand the implementation of a console object, just the few methods it needs to call.
+class SCREEN_INFORMATION;
+typedef SCREEN_INFORMATION IConsoleOutputObject;
+
+class InputBuffer;
+typedef InputBuffer IConsoleInputObject;
+
+class INPUT_READ_HANDLE_DATA;
+
+#include "IWaitRoutine.h"
+#include <deque>
+#include <memory>
+#include "../types/inc/IInputEvent.hpp"
+
+class IApiRoutines
+{
+public:
+
+#pragma region ObjectManagement
+    // TODO: 9115192 - We will need to make the objects via an interface eventually. This represents that idea.
+    /*virtual HRESULT CreateInitialObjects(_Out_ IConsoleInputObject** const ppInputObject,
+                                          _Out_ IConsoleOutputObject** const ppOutputObject);
+*/
+
+#pragma endregion
+
+#pragma region L1
+    virtual void GetConsoleInputCodePageImpl(_Out_ ULONG* const pCodePage) = 0;
+
+    virtual void GetConsoleOutputCodePageImpl(_Out_ ULONG* const pCodePage) = 0;
+
+    virtual void GetConsoleInputModeImpl(_In_ IConsoleInputObject* const pInContext,
+                                            _Out_ ULONG* const pMode) = 0;
+
+    virtual void GetConsoleOutputModeImpl(_In_ IConsoleOutputObject* const pOutContext,
+                                          _Out_ ULONG* const pMode) = 0;
+
+    [[nodiscard]]
+    virtual HRESULT SetConsoleInputModeImpl(_In_ IConsoleInputObject* const pInContext,
+                                            const ULONG Mode) = 0;
+
+    [[nodiscard]]
+    virtual HRESULT SetConsoleOutputModeImpl(_In_ IConsoleOutputObject* const pOutContext,
+                                             const ULONG Mode) = 0;
+
+    [[nodiscard]]
+    virtual HRESULT GetNumberOfConsoleInputEventsImpl(_In_ IConsoleInputObject* const pInContext,
+                                                      _Out_ ULONG* const pEvents) = 0;
+
+    [[nodiscard]]
+    virtual HRESULT PeekConsoleInputAImpl(_In_ IConsoleInputObject* const pInContext,
+                                          _Out_ std::deque<std::unique_ptr<IInputEvent>>& outEvents,
+                                          const size_t eventsToRead,
+                                          _In_ INPUT_READ_HANDLE_DATA* const pInputReadHandleData,
+                                          _Outptr_result_maybenull_ IWaitRoutine** const ppWaiter) = 0;
+
+    [[nodiscard]]
+    virtual HRESULT PeekConsoleInputWImpl(_In_ IConsoleInputObject* const pInContext,
+                                          _Out_ std::deque<std::unique_ptr<IInputEvent>>& outEvents,
+                                          const size_t eventsToRead,
+                                          _In_ INPUT_READ_HANDLE_DATA* const pInputReadHandleData,
+                                          _Outptr_result_maybenull_ IWaitRoutine** const ppWaiter) = 0;
+
+    [[nodiscard]]
+    virtual HRESULT ReadConsoleInputAImpl(_In_ IConsoleInputObject* const pInContext,
+                                          _Out_ std::deque<std::unique_ptr<IInputEvent>>& outEvents,
+                                          const size_t eventsToRead,
+                                          _In_ INPUT_READ_HANDLE_DATA* const pInputReadHandleData,
+                                          _Outptr_result_maybenull_ IWaitRoutine** const ppWaiter) = 0;
+
+    [[nodiscard]]
+    virtual HRESULT ReadConsoleInputWImpl(_In_ IConsoleInputObject* const pInContext,
+                                          _Out_ std::deque<std::unique_ptr<IInputEvent>>& outEvents,
+                                          const size_t eventsToRead,
+                                          _In_ INPUT_READ_HANDLE_DATA* const pInputReadHandleData,
+                                          _Outptr_result_maybenull_ IWaitRoutine** const ppWaiter) = 0;
+
+    [[nodiscard]]
+    virtual HRESULT ReadConsoleAImpl(_Inout_ IConsoleInputObject* const pInContext,
+                                     _Out_writes_to_(cchTextBuffer, *pcchTextBufferWritten) char* const psTextBuffer,
+                                     const size_t cchTextBuffer,
+                                     _Out_ size_t* const pcchTextBufferWritten,
+                                     _Outptr_result_maybenull_ IWaitRoutine** const ppWaiter,
+                                     _In_reads_opt_(cchInitialData) const char* const psInitialData,
+                                     const size_t cchInitialData,
+                                     _In_reads_opt_(cchExeName) const wchar_t* const pwsExeName,
+                                     const size_t cchExeName,
+                                     _In_ INPUT_READ_HANDLE_DATA* const pHandleData,
+                                     const HANDLE hConsoleClient,
+                                     const DWORD dwControlWakeupMask,
+                                     _Out_ DWORD* const pdwControlKeyState) = 0;
+
+    [[nodiscard]]
+    virtual HRESULT ReadConsoleWImpl(_Inout_ IConsoleInputObject* const pInContext,
+                                     _Out_writes_to_(cchTextBufferLength, *pcchTextBufferWritten) wchar_t* const pwsTextBuffer,
+                                     const size_t cchTextBufferLength,
+                                     _Out_ size_t* const pcchTextBufferWritten,
+                                     _Outptr_result_maybenull_ IWaitRoutine** const ppWaiter,
+                                     _In_reads_opt_(cchInitialDataLength) const wchar_t* const pwsInitialData,
+                                     const size_t cchInitialDataLength,
+                                     _In_reads_opt_(cchExeName) const wchar_t* const pwsExeName,
+                                     const size_t cchExeName,
+                                     _In_ INPUT_READ_HANDLE_DATA* const pHandleData,
+                                     const HANDLE hConsoleClient,
+                                     const DWORD dwControlWakeupMask,
+                                     _Out_ DWORD* const pdwControlKeyState) = 0;
+
+    [[nodiscard]]
+    virtual HRESULT WriteConsoleAImpl(_In_ IConsoleOutputObject* const pOutContext,
+                                      _In_reads_(cchTextBufferLength) const char* const psTextBuffer,
+                                      const size_t cchTextBufferLength,
+                                      _Out_ size_t* const pcchTextBufferRead,
+                                      _Outptr_result_maybenull_ IWaitRoutine** const ppWaiter) = 0;
+
+    [[nodiscard]]
+    virtual HRESULT WriteConsoleWImpl(_In_ IConsoleOutputObject* const pOutContext,
+                                      _In_reads_(cchTextBufferLength) const wchar_t* const pwsTextBuffer,
+                                      const size_t cchTextBufferLength,
+                                      _Out_ size_t* const pcchTextBufferRead,
+                                      _Outptr_result_maybenull_ IWaitRoutine** const ppWaiter) = 0;
+
+#pragma region Thread Creation Info
+    [[nodiscard]]
+    virtual HRESULT GetConsoleLangIdImpl(_Out_ LANGID* const pLangId) = 0;
+#pragma endregion
+
+#pragma endregion
+
+#pragma region L2
+
+    [[nodiscard]]
+    virtual HRESULT FillConsoleOutputAttributeImpl(_In_ IConsoleOutputObject* const pOutContext,
+                                                   const WORD Attribute,
+                                                   const DWORD LengthToWrite,
+                                                   const COORD StartingCoordinate,
+                                                   _Out_ DWORD* const pCellsModified);
+
+    [[nodiscard]]
+    virtual HRESULT FillConsoleOutputCharacterAImpl(_In_ IConsoleOutputObject* const pOutContext,
+                                                    const char Character,
+                                                    const DWORD LengthToWrite,
+                                                    const COORD StartingCoordinate,
+                                                    _Out_ DWORD* const pCellsModified);
+
+    [[nodiscard]]
+    virtual HRESULT FillConsoleOutputCharacterWImpl(_In_ IConsoleOutputObject* const pOutContext,
+                                                    const wchar_t Character,
+                                                    const DWORD LengthToWrite,
+                                                    const COORD StartingCoordinate,
+                                                    _Out_ DWORD* const pCellsModified);
+
+    virtual void SetConsoleActiveScreenBufferImpl(_In_ IConsoleOutputObject* const pNewOutContext) = 0;
+
+    virtual void FlushConsoleInputBuffer(_In_ IConsoleInputObject* const pInContext) = 0;
+
+    [[nodiscard]]
+    virtual HRESULT SetConsoleInputCodePageImpl(const ULONG CodePage) = 0;
+
+    [[nodiscard]]
+    virtual HRESULT SetConsoleOutputCodePageImpl(const ULONG CodePage) = 0;
+
+    virtual void GetConsoleCursorInfoImpl(_In_ IConsoleOutputObject* const pOutContext,
+                                          _Out_ ULONG* const pCursorSize,
+                                          _Out_ bool* const pIsVisible) = 0;
+
+    [[nodiscard]]
+    virtual HRESULT SetConsoleCursorInfoImpl(_In_ IConsoleOutputObject* const pOutContext,
+                                             const ULONG CursorSize,
+                                             const bool IsVisible) = 0;
+
+    // driver will pare down for non-Ex method
+    virtual void GetConsoleScreenBufferInfoExImpl(_In_ IConsoleOutputObject* const pOutContext,
+                                                  _Out_ CONSOLE_SCREEN_BUFFER_INFOEX* const pScreenBufferInfoEx) = 0;
+
+    [[nodiscard]]
+    virtual HRESULT SetConsoleScreenBufferInfoExImpl(_In_ IConsoleOutputObject* const pOutContext,
+                                                     const CONSOLE_SCREEN_BUFFER_INFOEX* const pScreenBufferInfoEx) = 0;
+
+    [[nodiscard]]
+    virtual HRESULT SetConsoleScreenBufferSizeImpl(_In_ IConsoleOutputObject* const pOutContext,
+                                                   const COORD* const pSize) = 0;
+
+    [[nodiscard]]
+    virtual HRESULT SetConsoleCursorPositionImpl(_In_ IConsoleOutputObject* const pOutContext,
+                                                 const COORD* const pCursorPosition) = 0;
+
+    virtual void GetLargestConsoleWindowSizeImpl(_In_ IConsoleOutputObject* const pOutContext,
+                                                 _Out_ COORD* const pSize) = 0;
+
+    [[nodiscard]]
+    virtual HRESULT ScrollConsoleScreenBufferAImpl(_In_ IConsoleOutputObject* const pOutContext,
+                                                   const SMALL_RECT* const pSourceRectangle,
+                                                   const COORD* const pTargetOrigin,
+                                                   _In_opt_ const SMALL_RECT* const pTargetClipRectangle,
+                                                   const char chFill,
+                                                   const WORD attrFill) = 0;
+
+    [[nodiscard]]
+    virtual HRESULT ScrollConsoleScreenBufferWImpl(_In_ IConsoleOutputObject* const pOutContext,
+                                                   const SMALL_RECT* const pSourceRectangle,
+                                                   const COORD* const pTargetOrigin,
+                                                   _In_opt_ const SMALL_RECT* const pTargetClipRectangle,
+                                                   const wchar_t wchFill,
+                                                   const WORD attrFill) = 0;
+
+    [[nodiscard]]
+    virtual HRESULT SetConsoleTextAttributeImpl(_In_ IConsoleOutputObject* const pOutContext,
+                                                const WORD Attribute) = 0;
+
+    [[nodiscard]]
+    virtual HRESULT SetConsoleWindowInfoImpl(_In_ IConsoleOutputObject* const pOutContext,
+                                             const bool IsAbsoluteRectangle,
+                                             const SMALL_RECT* const pWindowRectangle) = 0;
+
+    [[nodiscard]]
+    virtual HRESULT ReadConsoleOutputAttributeImpl(_In_ IConsoleOutputObject* const pOutContext,
+                                                   const COORD* const pSourceOrigin,
+                                                   _Out_writes_to_(AttributeBufferLength, *pAttributeBufferWritten) WORD* const pAttributeBuffer,
+                                                   const ULONG AttributeBufferLength,
+                                                   _Out_ ULONG* const pAttributeBufferWritten);
+
+    [[nodiscard]]
+    virtual HRESULT ReadConsoleOutputCharacterAImpl(_In_ IConsoleOutputObject* const pOutContext,
+                                                    const COORD* const pSourceOrigin,
+                                                    _Out_writes_to_(TextBufferLength, *pTextBufferWritten) char* const pTextBuffer,
+                                                    const ULONG TextBufferLength,
+                                                    _Out_ ULONG* const pTextBufferWritten);
+
+    [[nodiscard]]
+    virtual HRESULT ReadConsoleOutputCharacterWImpl(_In_ IConsoleOutputObject* const pOutContext,
+                                                    const COORD* const pSourceOrigin,
+                                                    _Out_writes_to_(TextBufferLength, *pTextBufferWritten) wchar_t* const pTextBuffer,
+                                                    const ULONG TextBufferLength,
+                                                    _Out_ ULONG* const pTextBufferWritten);
+
+    [[nodiscard]]
+    virtual HRESULT WriteConsoleInputAImpl(_In_ IConsoleInputObject* const pInContext,
+                                           _In_reads_(InputBufferLength) const INPUT_RECORD* const pInputBuffer,
+                                           const ULONG InputBufferLength,
+                                           _Out_ ULONG* const pInputBufferRead);
+
+    [[nodiscard]]
+    virtual HRESULT WriteConsoleInputWImpl(_In_ IConsoleInputObject* const pInContext,
+                                           _In_reads_(InputBufferLength) const INPUT_RECORD* const pInputBuffer,
+                                           const ULONG InputBufferLength,
+                                           _Out_ ULONG* const pInputBufferRead);
+
+    [[nodiscard]]
+    virtual HRESULT WriteConsoleOutputAImpl(_In_ IConsoleOutputObject* const pOutContext,
+                                            _In_reads_(pTextBufferSize->X * pTextBufferSize->Y) const CHAR_INFO* const pTextBuffer,
+                                            const COORD* const pTextBufferSize,
+                                            const COORD* const pTextBufferSourceOrigin,
+                                            const SMALL_RECT* const pTargetRectangle,
+                                            _Out_ SMALL_RECT* const pAffectedRectangle);
+
+    [[nodiscard]]
+    virtual HRESULT WriteConsoleOutputWImpl(_In_ IConsoleOutputObject* const pOutContext,
+                                            _In_reads_(pTextBufferSize->X * pTextBufferSize->Y) const CHAR_INFO* const pTextBuffer,
+                                            const COORD* const pTextBufferSize,
+                                            const COORD* const pTextBufferSourceOrigin,
+                                            const SMALL_RECT* const pTargetRectangle,
+                                            _Out_ SMALL_RECT* const pAffectedRectangle);
+
+    [[nodiscard]]
+    virtual HRESULT WriteConsoleOutputAttributeImpl(_In_ IConsoleOutputObject* const pOutContext,
+                                                    _In_reads_(AttributeBufferLength) const WORD* const pAttributeBuffer,
+                                                    const ULONG AttributeBufferLength,
+                                                    const COORD* const pTargetOrigin,
+                                                    _Out_ ULONG* const pAttributeBufferRead);
+
+    [[nodiscard]]
+    virtual HRESULT WriteConsoleOutputCharacterAImpl(_In_ IConsoleOutputObject* const pOutContext,
+                                                     _In_reads_(TextBufferLength) const char* const pTextBuffer,
+                                                     const ULONG TextBufferLength,
+                                                     const COORD* const pTargetOrigin,
+                                                     _Out_ ULONG* const pTextBufferRead);
+
+    [[nodiscard]]
+    virtual HRESULT WriteConsoleOutputCharacterWImpl(_In_ IConsoleOutputObject* const pOutContext,
+                                                     _In_reads_(TextBufferLength) const wchar_t* const pTextBuffer,
+                                                     const ULONG TextBufferLength,
+                                                     const COORD* const pTargetOrigin,
+                                                     _Out_ ULONG* const pTextBufferRead);
+
+    [[nodiscard]]
+    virtual HRESULT ReadConsoleOutputA(_In_ IConsoleOutputObject* const pOutContext,
+                                       _Out_writes_(pTextBufferSize->X * pTextBufferSize->Y) CHAR_INFO* const pTextBuffer,
+                                       const COORD* const pTextBufferSize,
+                                       const COORD* const pTextBufferTargetOrigin,
+                                       const SMALL_RECT* const pSourceRectangle,
+                                       _Out_ SMALL_RECT* const pReadRectangle);
+
+    [[nodiscard]]
+    virtual HRESULT ReadConsoleOutputW(_In_ IConsoleOutputObject* const pOutContext,
+                                       _Out_writes_(pTextBufferSize->X * pTextBufferSize->Y) CHAR_INFO* const pTextBuffer,
+                                       const COORD* const pTextBufferSize,
+                                       const COORD* const pTextBufferTargetOrigin,
+                                       const SMALL_RECT* const pSourceRectangle,
+                                       _Out_ SMALL_RECT* const pReadRectangle);
+
+    [[nodiscard]]
+    virtual HRESULT GetConsoleTitleAImpl(_Out_writes_to_(cchTitleBufferSize, *pcchTitleBufferWritten) _Always_(_Post_z_) char* const psTitleBuffer,
+                                         const size_t cchTitleBufferSize,
+                                         _Out_ size_t* const pcchTitleBufferWritten,
+                                         _Out_ size_t* const pcchTitleBufferNeeded) = 0;
+
+    virtual void GetConsoleTitleWImpl(_Out_writes_to_(cchTitleBufferSize, *pcchTitleBufferWritten) _Always_(_Post_z_) wchar_t* const pwsTitleBuffer,
+                                         const size_t cchTitleBufferSize,
+                                         _Out_ size_t* const pcchTitleBufferWritten,
+                                         _Out_ size_t* const pcchTitleBufferNeeded) = 0;
+
+    [[nodiscard]]
+    virtual HRESULT GetConsoleOriginalTitleAImpl(_Out_writes_to_(cchTitleBufferSize, *pcchTitleBufferWritten) _Always_(_Post_z_) char* const psTitleBuffer,
+                                                 const size_t cchTitleBufferSize,
+                                                 _Out_ size_t* const pcchTitleBufferWritten,
+                                                 _Out_ size_t* const pcchTitleBufferNeeded) = 0;
+
+    virtual void GetConsoleOriginalTitleWImpl(_Out_writes_to_(cchTitleBufferSize, *pcchTitleBufferWritten) _Always_(_Post_z_) wchar_t* const pwsTitleBuffer,
+                                                 const size_t cchTitleBufferSize,
+                                                 _Out_ size_t* const pcchTitleBufferWritten,
+                                                 _Out_ size_t* const pcchTitleBufferNeeded) = 0;
+
+    [[nodiscard]]
+    virtual HRESULT SetConsoleTitleAImpl(_In_reads_or_z_(cchTitleBufferSize) const char* const psTitleBuffer,
+                                         const size_t cchTitleBufferSize) = 0;
+
+    [[nodiscard]]
+    virtual HRESULT SetConsoleTitleWImpl(_In_reads_or_z_(cchTitleBufferSize) const wchar_t* const pwsTitleBuffer,
+                                         const size_t cchTitleBufferSize) = 0;
+
+#pragma endregion
+
+#pragma region L3
+    virtual void GetNumberOfConsoleMouseButtonsImpl(_Out_ ULONG* const pButtons) = 0;
+
+    [[nodiscard]]
+    virtual HRESULT GetConsoleFontSizeImpl(_In_ IConsoleOutputObject* const pOutContext,
+                                           const DWORD FontIndex,
+                                           _Out_ COORD* const pFontSize) = 0;
+
+    // driver will pare down for non-Ex method
+    [[nodiscard]]
+    virtual HRESULT GetCurrentConsoleFontExImpl(_In_ IConsoleOutputObject* const pOutContext,
+                                                const bool IsForMaximumWindowSize,
+                                                _Out_ CONSOLE_FONT_INFOEX* const pConsoleFontInfoEx) = 0;
+
+    [[nodiscard]]
+    virtual HRESULT SetConsoleDisplayModeImpl(_In_ SCREEN_INFORMATION* const pContext,
+                                              const ULONG Flags,
+                                              _Out_ COORD* const pNewScreenBufferSize) = 0;
+
+    virtual void GetConsoleDisplayModeImpl(_Out_ ULONG* const pFlags) = 0;
+
+    [[nodiscard]]
+    virtual HRESULT AddConsoleAliasAImpl(_In_reads_or_z_(cchSourceBufferLength) const char* const psSourceBuffer,
+                                         const size_t cchSourceBufferLength,
+                                         _In_reads_or_z_(cchTargetBufferLength) const char* const psTargetBuffer,
+                                         const size_t cchTargetBufferLength,
+                                         _In_reads_or_z_(cchExeNameBufferLength) const char* const psExeNameBuffer,
+                                         const size_t cchExeNameBufferLength) = 0;
+
+    [[nodiscard]]
+    virtual HRESULT AddConsoleAliasWImpl(_In_reads_or_z_(cchSourceBufferLength) const wchar_t* const pwsSourceBuffer,
+                                         const size_t cchSourceBufferLength,
+                                         _In_reads_or_z_(cchTargetBufferLength) const wchar_t* const pwsTargetBuffer,
+                                         const size_t cchTargetBufferLength,
+                                         _In_reads_or_z_(cchExeNameBufferLength) const wchar_t* const pwsExeNameBuffer,
+                                         const size_t cchExeNameBufferLength) = 0;
+
+    [[nodiscard]]
+    virtual HRESULT GetConsoleAliasAImpl(_In_reads_or_z_(cchSourceBufferLength) const char* const psSourceBuffer,
+                                         const size_t cchSourceBufferLength,
+                                         _Out_writes_to_(cchTargetBufferLength, *pcchTargetBufferWritten) _Always_(_Post_z_) char* const psTargetBuffer,
+                                         const size_t cchTargetBufferLength,
+                                         _Out_ size_t* const pcchTargetBufferWritten,
+                                         _In_reads_or_z_(cchExeNameBufferLength) const char* const psExeNameBuffer,
+                                         const size_t cchExeNameBufferLength) = 0;
+
+    [[nodiscard]]
+    virtual HRESULT GetConsoleAliasWImpl(_In_reads_or_z_(cchSourceBufferLength) const wchar_t* const pwsSourceBuffer,
+                                         const size_t cchSourceBufferLength,
+                                         _Out_writes_to_(cchTargetBufferLength, *pcchTargetBufferWritten) _Always_(_Post_z_) wchar_t* const pwsTargetBuffer,
+                                         const size_t cchTargetBufferLength,
+                                         _Out_ size_t* const pcchTargetBufferWritten,
+                                         _In_reads_or_z_(cchExeNameBufferLength) const wchar_t* const pwsExeNameBuffer,
+                                         const size_t cchExeNameBufferLength) = 0;
+
+    [[nodiscard]]
+    virtual HRESULT GetConsoleAliasesLengthAImpl(_In_reads_or_z_(cchExeNameBufferLength) const char* const psExeNameBuffer,
+                                                 const size_t cchExeNameBufferLength,
+                                                 _Out_ size_t* const pcchAliasesBufferRequired) = 0;
+
+    [[nodiscard]]
+    virtual HRESULT GetConsoleAliasesLengthWImpl(_In_reads_or_z_(cchExeNameBufferLength) const wchar_t* const pwsExeNameBuffer,
+                                                 const size_t cchExeNameBufferLength,
+                                                 _Out_ size_t* const pcchAliasesBufferRequired) = 0;
+
+    [[nodiscard]]
+    virtual HRESULT GetConsoleAliasExesLengthAImpl(_Out_ size_t* const pcchAliasExesBufferRequired) = 0;
+
+    [[nodiscard]]
+    virtual HRESULT GetConsoleAliasExesLengthWImpl(_Out_ size_t* const pcchAliasExesBufferRequired) = 0;
+
+    [[nodiscard]]
+    virtual HRESULT GetConsoleAliasesAImpl(_In_reads_or_z_(cchExeNameBufferLength) const char* const psExeNameBuffer,
+                                           const size_t cchExeNameBufferLength,
+                                           _Out_writes_to_(cchAliasBufferLength, *pcchAliasBufferWritten) _Always_(_Post_z_) char* const psAliasBuffer,
+                                           const size_t cchAliasBufferLength,
+                                           _Out_ size_t* const pcchAliasBufferWritten) = 0;
+
+    [[nodiscard]]
+    virtual HRESULT GetConsoleAliasesWImpl(_In_reads_or_z_(cchExeNameBufferLength) const wchar_t* const pwsExeNameBuffer,
+                                           const size_t cchExeNameBufferLength,
+                                           _Out_writes_to_(cchAliasBufferLength, *pcchAliasBufferWritten) _Always_(_Post_z_) wchar_t* const pwsAliasBuffer,
+                                           const size_t cchAliasBufferLength,
+                                           _Out_ size_t* const pcchAliasBufferWritten) = 0;
+
+    [[nodiscard]]
+    virtual HRESULT GetConsoleAliasExesAImpl(_Out_writes_to_(cchAliasExesBufferLength, *pcchAliasExesBufferWritten) _Always_(_Post_z_) char* const psAliasExesBuffer,
+                                             const size_t cchAliasExesBufferLength,
+                                             _Out_ size_t* const pcchAliasExesBufferWritten) = 0;
+
+    [[nodiscard]]
+    virtual HRESULT GetConsoleAliasExesWImpl(_Out_writes_to_(cchAliasExesBufferLength, *pcchAliasExesBufferWritten) _Always_(_Post_z_) wchar_t* const pwsAliasExesBuffer,
+                                             const size_t cchAliasExesBufferLength,
+                                             _Out_ size_t* const pcchAliasExesBufferWritten) = 0;
+
+#pragma region CMDext Private API
+
+    [[nodiscard]]
+    virtual HRESULT ExpungeConsoleCommandHistoryAImpl(_In_reads_or_z_(cchExeNameBufferLength) const char* const psExeNameBuffer,
+                                                      const size_t cchExeNameBufferLength) = 0;
+
+    [[nodiscard]]
+    virtual HRESULT ExpungeConsoleCommandHistoryWImpl(_In_reads_or_z_(cchExeNameBufferLength) const wchar_t* const pwsExeNameBuffer,
+                                                      const size_t cchExeNameBufferLength) = 0;
+
+    [[nodiscard]]
+    virtual HRESULT SetConsoleNumberOfCommandsAImpl(_In_reads_or_z_(cchExeNameBufferLength) const char* const psExeNameBuffer,
+                                                    const size_t cchExeNameBufferLength,
+                                                    const size_t NumberOfCommands) = 0;
+
+    [[nodiscard]]
+    virtual HRESULT SetConsoleNumberOfCommandsWImpl(_In_reads_or_z_(cchExeNameBufferLength) const wchar_t* const pwsExeNameBuffer,
+                                                    const size_t cchExeNameBufferLength,
+                                                    const size_t NumberOfCommands) = 0;
+
+    [[nodiscard]]
+    virtual HRESULT GetConsoleCommandHistoryLengthAImpl(_In_reads_or_z_(cchExeNameBufferLength) const char* const psExeNameBuffer,
+                                                        const size_t cchExeNameBufferLength,
+                                                        _Out_ size_t* const pcchCommandHistoryLength) = 0;
+
+    [[nodiscard]]
+    virtual HRESULT GetConsoleCommandHistoryLengthWImpl(_In_reads_or_z_(cchExeNameBufferLength) const wchar_t* const pwsExeNameBuffer,
+                                                        const size_t cchExeNameBufferLength,
+                                                        _Out_ size_t* const pcchCommandHistoryLength) = 0;
+
+    [[nodiscard]]
+    virtual HRESULT GetConsoleCommandHistoryAImpl(_In_reads_or_z_(cchExeNameBufferLength) const char* const psExeNameBuffer,
+                                                  const size_t cchExeNameBufferLength,
+                                                  _Out_writes_to_(cchCommandHistoryBufferLength, *pcchCommandHistoryBufferWritten) _Always_(_Post_z_) char* const psCommandHistoryBuffer,
+                                                  const size_t cchCommandHistoryBufferLength,
+                                                  _Out_ size_t* const pcchCommandHistoryBufferWritten) = 0;
+
+    [[nodiscard]]
+    virtual HRESULT GetConsoleCommandHistoryWImpl(_In_reads_or_z_(cchExeNameBufferLength) const wchar_t* const pwsExeNameBuffer,
+                                                  const size_t cchExeNameBufferLength,
+                                                  _Out_writes_to_(cchCommandHistoryBufferLength, *pcchCommandHistoryBufferWritten) _Always_(_Post_z_) wchar_t* const pwsCommandHistoryBuffer,
+                                                  const size_t cchCommandHistoryBufferLength,
+                                                  _Out_ size_t* const pcchCommandHistoryBufferWritten) = 0;
+
+#pragma endregion
+
+    virtual void GetConsoleWindowImpl(_Out_ HWND* const pHwnd) = 0;
+
+    virtual void GetConsoleSelectionInfoImpl(_Out_ CONSOLE_SELECTION_INFO* const pConsoleSelectionInfo) = 0;
+
+    virtual void GetConsoleHistoryInfoImpl(_Out_ CONSOLE_HISTORY_INFO* const pConsoleHistoryInfo) = 0;
+
+    [[nodiscard]]
+    virtual HRESULT SetConsoleHistoryInfoImpl(const CONSOLE_HISTORY_INFO* const pConsoleHistoryInfo) = 0;
+
+    [[nodiscard]]
+    virtual HRESULT SetCurrentConsoleFontExImpl(_In_ IConsoleOutputObject* const pOutContext,
+                                                const bool IsForMaximumWindowSize,
+                                                const CONSOLE_FONT_INFOEX* const pConsoleFontInfoEx) = 0;
+
+#pragma endregion
+};