/*++
Copyright (c) Microsoft Corporation

Module Name:
- globals.h

Abstract:
- This module contains the global variables used by the console server DLL.

Author:
- Jerry Shea (jerrysh) 21-Sep-1993

Revision History:
- Modified to reduce globals over Console V2 project (MiNiksa/PaulCam, 2014)
--*/

#pragma once

#include "selection.hpp"
#include "server.h"
#include "ConsoleArguments.hpp"

#include "..\renderer\inc\IRenderData.hpp"
#include "..\renderer\inc\IRenderEngine.hpp"
#include "..\renderer\inc\IRenderer.hpp"
#include "..\renderer\inc\IFontDefaultList.hpp"

#include "..\server\DeviceComm.h"

#include <TraceLoggingProvider.h>
#include <winmeta.h>
TRACELOGGING_DECLARE_PROVIDER(g_hConhostV2EventTraceProvider);

#define WORD_DELIM_MAX  32

using namespace Microsoft::Console::Render;

class Globals
{
public:
     UINT uiOEMCP;
     UINT uiWindowsCP;
     HINSTANCE hInstance;
     UINT uiDialogBoxCount;

     ConsoleArguments launchArgs;

     CONSOLE_INFORMATION& getConsoleInformation();

     DeviceComm* pDeviceComm;

     wil::unique_event_nothrow hInputEvent;

     SHORT sVerticalScrollSize;
     SHORT sHorizontalScrollSize;

     int dpi = USER_DEFAULT_SCREEN_DPI;

     NTSTATUS ntstatusConsoleInputInitStatus;
     wil::unique_event_nothrow hConsoleInputInitEvent;
     DWORD dwInputThreadId;

     WCHAR aWordDelimChars[WORD_DELIM_MAX];

     IRenderer* pRender;
<<<<<<< HEAD
     // TODO: 14522377 Come back and remove this
     // ConIoSrv needs another way to get ahold of this object, and now that
     //   the renderer holds on to the engines all in a collection, coniosrv
     //   can't be sure which engine is the actual WddmConEngine
     IRenderEngine* pWddmconEngine;

=======
     
>>>>>>> d55c3841
     IFontDefaultList* pFontDefaultList;

     bool IsHeadless() const;

private:
     CONSOLE_INFORMATION ciConsoleInformation;
};
<|MERGE_RESOLUTION|>--- conflicted
+++ resolved
@@ -1,82 +1,73 @@
-/*++
-Copyright (c) Microsoft Corporation
-
-Module Name:
-- globals.h
-
-Abstract:
-- This module contains the global variables used by the console server DLL.
-
-Author:
-- Jerry Shea (jerrysh) 21-Sep-1993
-
-Revision History:
-- Modified to reduce globals over Console V2 project (MiNiksa/PaulCam, 2014)
---*/
-
-#pragma once
-
-#include "selection.hpp"
-#include "server.h"
-#include "ConsoleArguments.hpp"
-
-#include "..\renderer\inc\IRenderData.hpp"
-#include "..\renderer\inc\IRenderEngine.hpp"
-#include "..\renderer\inc\IRenderer.hpp"
-#include "..\renderer\inc\IFontDefaultList.hpp"
-
-#include "..\server\DeviceComm.h"
-
-#include <TraceLoggingProvider.h>
-#include <winmeta.h>
-TRACELOGGING_DECLARE_PROVIDER(g_hConhostV2EventTraceProvider);
-
-#define WORD_DELIM_MAX  32
-
-using namespace Microsoft::Console::Render;
-
-class Globals
-{
-public:
-     UINT uiOEMCP;
-     UINT uiWindowsCP;
-     HINSTANCE hInstance;
-     UINT uiDialogBoxCount;
-
-     ConsoleArguments launchArgs;
-
-     CONSOLE_INFORMATION& getConsoleInformation();
-
-     DeviceComm* pDeviceComm;
-
-     wil::unique_event_nothrow hInputEvent;
-
-     SHORT sVerticalScrollSize;
-     SHORT sHorizontalScrollSize;
-
-     int dpi = USER_DEFAULT_SCREEN_DPI;
-
-     NTSTATUS ntstatusConsoleInputInitStatus;
-     wil::unique_event_nothrow hConsoleInputInitEvent;
-     DWORD dwInputThreadId;
-
-     WCHAR aWordDelimChars[WORD_DELIM_MAX];
-
-     IRenderer* pRender;
-<<<<<<< HEAD
-     // TODO: 14522377 Come back and remove this
-     // ConIoSrv needs another way to get ahold of this object, and now that
-     //   the renderer holds on to the engines all in a collection, coniosrv
-     //   can't be sure which engine is the actual WddmConEngine
-     IRenderEngine* pWddmconEngine;
-
-=======
-     
->>>>>>> d55c3841
-     IFontDefaultList* pFontDefaultList;
-
-     bool IsHeadless() const;
-
-private:
-     CONSOLE_INFORMATION ciConsoleInformation;
-};
+/*++
+Copyright (c) Microsoft Corporation
+
+Module Name:
+- globals.h
+
+Abstract:
+- This module contains the global variables used by the console server DLL.
+
+Author:
+- Jerry Shea (jerrysh) 21-Sep-1993
+
+Revision History:
+- Modified to reduce globals over Console V2 project (MiNiksa/PaulCam, 2014)
+--*/
+
+#pragma once
+
+#include "selection.hpp"
+#include "server.h"
+#include "ConsoleArguments.hpp"
+
+#include "..\renderer\inc\IRenderData.hpp"
+#include "..\renderer\inc\IRenderEngine.hpp"
+#include "..\renderer\inc\IRenderer.hpp"
+#include "..\renderer\inc\IFontDefaultList.hpp"
+
+#include "..\server\DeviceComm.h"
+
+#include <TraceLoggingProvider.h>
+#include <winmeta.h>
+TRACELOGGING_DECLARE_PROVIDER(g_hConhostV2EventTraceProvider);
+
+#define WORD_DELIM_MAX  32
+
+using namespace Microsoft::Console::Render;
+
+class Globals
+{
+public:
+     UINT uiOEMCP;
+     UINT uiWindowsCP;
+     HINSTANCE hInstance;
+     UINT uiDialogBoxCount;
+
+     ConsoleArguments launchArgs;
+
+     CONSOLE_INFORMATION& getConsoleInformation();
+
+     DeviceComm* pDeviceComm;
+
+     wil::unique_event_nothrow hInputEvent;
+
+     SHORT sVerticalScrollSize;
+     SHORT sHorizontalScrollSize;
+
+     int dpi = USER_DEFAULT_SCREEN_DPI;
+
+     NTSTATUS ntstatusConsoleInputInitStatus;
+     wil::unique_event_nothrow hConsoleInputInitEvent;
+     DWORD dwInputThreadId;
+
+     WCHAR aWordDelimChars[WORD_DELIM_MAX];
+
+     IRenderer* pRender;
+
+     IFontDefaultList* pFontDefaultList;
+
+     bool IsHeadless() const;
+
+private:
+     CONSOLE_INFORMATION ciConsoleInformation;
+};