DIRS=lib \
<<<<<<< HEAD
=======
     ut_lib \
>>>>>>> f45b01ca
     ut_textbuffer \


<|MERGE_RESOLUTION|>--- conflicted
+++ resolved
@@ -1,8 +1,5 @@
-DIRS=lib \
-<<<<<<< HEAD
-=======
-     ut_lib \
->>>>>>> f45b01ca
-     ut_textbuffer \
-
-
+DIRS=lib \
+     ut_lib \
+     ut_textbuffer \
+
+