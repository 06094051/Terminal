--- conflicted
+++ resolved
@@ -1,175 +1,164 @@
-#pragma once
-
-// Custom window messages
-#define CM_UPDATE_TITLE          (WM_USER)
-
-template <typename T>
-class BaseWindow
-{
-public:
-    virtual ~BaseWindow() = 0;
-    static T* GetThisFromHandle(HWND const window) noexcept
-    {
-        return reinterpret_cast<T *>(GetWindowLongPtr(window, GWLP_USERDATA));
-    }
-
-    static LRESULT __stdcall WndProc(HWND const window, UINT const message, WPARAM const wparam, LPARAM const lparam) noexcept
-    {
-        WINRT_ASSERT(window);
-
-        if (WM_NCCREATE == message)
-        {
-            auto cs = reinterpret_cast<CREATESTRUCT *>(lparam);
-            T* that = static_cast<T*>(cs->lpCreateParams);
-            WINRT_ASSERT(that);
-            WINRT_ASSERT(!that->_window);
-            that->_window = window;
-            SetWindowLongPtr(window, GWLP_USERDATA, reinterpret_cast<LONG_PTR>(that));
-
-            EnableNonClientDpiScaling(window);
-            that->_currentDpi = GetDpiForWindow(window);
-        }
-        else if (T* that = GetThisFromHandle(window))
-        {
-            return that->MessageHandler(message, wparam, lparam);
-        }
-
-        return DefWindowProc(window, message, wparam, lparam);
-    }
-
-    virtual LRESULT MessageHandler(UINT const message, WPARAM const wparam, LPARAM const lparam) noexcept
-    {
-        switch (message) {
-        case WM_DPICHANGED:
-        {
-            return HandleDpiChange(_window, wparam, lparam);
-        }
-
-        case WM_DESTROY:
-        {
-            PostQuitMessage(0);
-            return 0;
-        }
-
-        case WM_SIZE:
-        {
-            UINT width = LOWORD(lparam);
-            UINT height = HIWORD(lparam);
-
-            switch (wparam)
-            {
-            case SIZE_MAXIMIZED:
-                [[fallthrough]];
-            case SIZE_RESTORED:
-                if (_minimized)
-                {
-                    _minimized = false;
-                    OnRestore();
-                }
-
-                // We always need to fire the resize event, even when we're transitioning from minimized.
-                // We might be transitioning directly from minimized to maximized, and we'll need
-                // to trigger any size-related content changes.
-                OnResize(width, height);
-                break;
-            case SIZE_MINIMIZED:
-                if (!_minimized)
-                {
-                    _minimized = true;
-                    OnMinimize();
-                }
-                break;
-            default:
-                // do nothing.
-                break;
-            }
-        }
-        case CM_UPDATE_TITLE:
-        {
-
-            SetWindowTextW(_window, _title.c_str());
-            break;
-        }
-        }
-
-        return DefWindowProc(_window, message, wparam, lparam);
-    }
-
-    // DPI Change handler. on WM_DPICHANGE resize the window
-    LRESULT HandleDpiChange(const HWND hWnd, const WPARAM wParam, const LPARAM lParam)
-    {
-        _inDpiChange = true;
-        const HWND hWndStatic = GetWindow(hWnd, GW_CHILD);
-        if (hWndStatic != nullptr)
-        {
-            const UINT uDpi = HIWORD(wParam);
-
-            // Resize the window
-            auto lprcNewScale = reinterpret_cast<RECT*>(lParam);
-
-            SetWindowPos(hWnd, nullptr, lprcNewScale->left, lprcNewScale->top,
-                lprcNewScale->right - lprcNewScale->left, lprcNewScale->bottom - lprcNewScale->top,
-                SWP_NOZORDER | SWP_NOACTIVATE);
-
-<<<<<<< HEAD
-            if (T* that = GetThisFromHandle(hWnd))
-            {
-                that->NewScale(uDpi);
-            }
-
-            _currentDpi = uDpi;
-=======
-            NewScale(uDpi);
->>>>>>> 41c0eb58
-        }
-        _inDpiChange = false;
-        return 0;
-    }
-
-    virtual void NewScale(UINT dpi) = 0;
-
-    virtual void OnResize(const UINT width, const UINT height) = 0;
-    virtual void OnMinimize() = 0;
-    virtual void OnRestore() = 0;
-
-    RECT GetWindowRect() const
-    {
-        RECT rc = { 0 };
-        ::GetWindowRect(_window, &rc);
-        return rc;
-    }
-
-    HWND GetHandle() noexcept
-    {
-        return _window;
-    };
-
-    // Method Description:
-    // - Sends a message to our message loop to update the title of the window.
-    // Arguments:
-    // - newTitle: a string to use as the new title of the window.
-    // Return Value:
-    // - <none>
-    void UpdateTitle(std::wstring_view newTitle)
-    {
-        _title = newTitle;
-        PostMessageW(_window, CM_UPDATE_TITLE, 0, reinterpret_cast<LPARAM>(nullptr));
-    };
-
-protected:
-    using base_type = BaseWindow<T>;
-    HWND _window = nullptr;
-
-    unsigned int _currentDpi = 0;
-    bool _inDpiChange = false;
-
-    std::wstring _title = L"";
-<<<<<<< HEAD
-=======
-    bool _minimized = false;
-    inline static unsigned int _currentDpi = 0;
->>>>>>> 41c0eb58
-};
-
-template <typename T>
-inline BaseWindow<T>::~BaseWindow() { }
+#pragma once
+
+// Custom window messages
+#define CM_UPDATE_TITLE          (WM_USER)
+
+template <typename T>
+class BaseWindow
+{
+public:
+    virtual ~BaseWindow() = 0;
+    static T* GetThisFromHandle(HWND const window) noexcept
+    {
+        return reinterpret_cast<T *>(GetWindowLongPtr(window, GWLP_USERDATA));
+    }
+
+    static LRESULT __stdcall WndProc(HWND const window, UINT const message, WPARAM const wparam, LPARAM const lparam) noexcept
+    {
+        WINRT_ASSERT(window);
+
+        if (WM_NCCREATE == message)
+        {
+            auto cs = reinterpret_cast<CREATESTRUCT *>(lparam);
+            T* that = static_cast<T*>(cs->lpCreateParams);
+            WINRT_ASSERT(that);
+            WINRT_ASSERT(!that->_window);
+            that->_window = window;
+            SetWindowLongPtr(window, GWLP_USERDATA, reinterpret_cast<LONG_PTR>(that));
+
+            EnableNonClientDpiScaling(window);
+            that->_currentDpi = GetDpiForWindow(window);
+        }
+        else if (T* that = GetThisFromHandle(window))
+        {
+            return that->MessageHandler(message, wparam, lparam);
+        }
+
+        return DefWindowProc(window, message, wparam, lparam);
+    }
+
+    virtual LRESULT MessageHandler(UINT const message, WPARAM const wparam, LPARAM const lparam) noexcept
+    {
+        switch (message) {
+        case WM_DPICHANGED:
+        {
+            return HandleDpiChange(_window, wparam, lparam);
+        }
+
+        case WM_DESTROY:
+        {
+            PostQuitMessage(0);
+            return 0;
+        }
+
+        case WM_SIZE:
+        {
+            UINT width = LOWORD(lparam);
+            UINT height = HIWORD(lparam);
+
+            switch (wparam)
+            {
+            case SIZE_MAXIMIZED:
+                [[fallthrough]];
+            case SIZE_RESTORED:
+                if (_minimized)
+                {
+                    _minimized = false;
+                    OnRestore();
+                }
+
+                // We always need to fire the resize event, even when we're transitioning from minimized.
+                // We might be transitioning directly from minimized to maximized, and we'll need
+                // to trigger any size-related content changes.
+                OnResize(width, height);
+                break;
+            case SIZE_MINIMIZED:
+                if (!_minimized)
+                {
+                    _minimized = true;
+                    OnMinimize();
+                }
+                break;
+            default:
+                // do nothing.
+                break;
+            }
+        }
+        case CM_UPDATE_TITLE:
+        {
+
+            SetWindowTextW(_window, _title.c_str());
+            break;
+        }
+        }
+
+        return DefWindowProc(_window, message, wparam, lparam);
+    }
+
+    // DPI Change handler. on WM_DPICHANGE resize the window
+    LRESULT HandleDpiChange(const HWND hWnd, const WPARAM wParam, const LPARAM lParam)
+    {
+        _inDpiChange = true;
+        const HWND hWndStatic = GetWindow(hWnd, GW_CHILD);
+        if (hWndStatic != nullptr)
+        {
+            const UINT uDpi = HIWORD(wParam);
+
+            // Resize the window
+            auto lprcNewScale = reinterpret_cast<RECT*>(lParam);
+
+            SetWindowPos(hWnd, nullptr, lprcNewScale->left, lprcNewScale->top,
+                lprcNewScale->right - lprcNewScale->left, lprcNewScale->bottom - lprcNewScale->top,
+                SWP_NOZORDER | SWP_NOACTIVATE);
+
+            _currentDpi = uDpi;
+            NewScale(uDpi);
+        }
+        _inDpiChange = false;
+        return 0;
+    }
+
+    virtual void NewScale(UINT dpi) = 0;
+
+    virtual void OnResize(const UINT width, const UINT height) = 0;
+    virtual void OnMinimize() = 0;
+    virtual void OnRestore() = 0;
+
+    RECT GetWindowRect() const
+    {
+        RECT rc = { 0 };
+        ::GetWindowRect(_window, &rc);
+        return rc;
+    }
+
+    HWND GetHandle() noexcept
+    {
+        return _window;
+    };
+
+    // Method Description:
+    // - Sends a message to our message loop to update the title of the window.
+    // Arguments:
+    // - newTitle: a string to use as the new title of the window.
+    // Return Value:
+    // - <none>
+    void UpdateTitle(std::wstring_view newTitle)
+    {
+        _title = newTitle;
+        PostMessageW(_window, CM_UPDATE_TITLE, 0, reinterpret_cast<LPARAM>(nullptr));
+    };
+
+protected:
+    using base_type = BaseWindow<T>;
+    HWND _window = nullptr;
+
+    unsigned int _currentDpi = 0;
+    bool _inDpiChange = false;
+
+    std::wstring _title = L"";
+
+    bool _minimized = false;
+};
+
+template <typename T>
+inline BaseWindow<T>::~BaseWindow() { }