/********************************************************
*                                                       *
*   Copyright (C) Microsoft. All rights reserved.       *
*                                                       *
********************************************************/

#include "precomp.h"

#include "gdicursor.hpp"

#pragma hdrstop

using namespace Microsoft::Console::Render;

GdiCursor::GdiCursor(IRenderEngine* const pEngine) :
    MinimalCursor(),
    _pEngine(pEngine)
{

}

// Method Description:
// - Moves the renderer's cursor.
//      For GDI, invalidates both the old position of the cursor (where the 
//      inverted cursor was) and the new position.
// Arguments:
// - cPos: The new cursor position, in viewport origin character coordinates.
// Return Value:
// - <none>
void GdiCursor::Move(_In_ const COORD cPos)
{
    SMALL_RECT sr;

    // Invalidate both the old position and the new one

    sr.Left = _coordPosition.X;
    sr.Right = sr.Left + 1;
    sr.Top = _coordPosition.Y;
    sr.Bottom = sr.Top + 1;
    _pEngine->Invalidate(&sr);

    MinimalCursor::Move(cPos);
    
    sr.Left = _coordPosition.X;
    sr.Right = sr.Left + 1;
    sr.Top = _coordPosition.Y;
    sr.Bottom = sr.Top + 1;
    _pEngine->Invalidate(&sr);

<<<<<<< HEAD
}

// Method Description:
// - Returns the position of the cursor in viewport origin, character coordinates.
// Arguments:
// - <none>
// Return Value:
// - The cursor position.
COORD GdiCursor::GetPosition()
{
    return _coordPosition;
}

// Method Description:
// - Returns true if the cursor should always be painted, regardless if it's in
//       the dirty portion of the screen or not.// Arguments:
// - <none>
// Return Value:
// - true if we should manually paint the cursor
bool GdiCursor::ForcePaint() const
{
    return false;
=======
>>>>>>> d38bbde6
}
<|MERGE_RESOLUTION|>--- conflicted
+++ resolved
@@ -1,75 +1,50 @@
-/********************************************************
-*                                                       *
-*   Copyright (C) Microsoft. All rights reserved.       *
-*                                                       *
-********************************************************/
-
-#include "precomp.h"
-
-#include "gdicursor.hpp"
-
-#pragma hdrstop
-
-using namespace Microsoft::Console::Render;
-
-GdiCursor::GdiCursor(IRenderEngine* const pEngine) :
-    MinimalCursor(),
-    _pEngine(pEngine)
-{
-
-}
-
-// Method Description:
-// - Moves the renderer's cursor.
-//      For GDI, invalidates both the old position of the cursor (where the 
-//      inverted cursor was) and the new position.
-// Arguments:
-// - cPos: The new cursor position, in viewport origin character coordinates.
-// Return Value:
-// - <none>
-void GdiCursor::Move(_In_ const COORD cPos)
-{
-    SMALL_RECT sr;
-
-    // Invalidate both the old position and the new one
-
-    sr.Left = _coordPosition.X;
-    sr.Right = sr.Left + 1;
-    sr.Top = _coordPosition.Y;
-    sr.Bottom = sr.Top + 1;
-    _pEngine->Invalidate(&sr);
-
-    MinimalCursor::Move(cPos);
-    
-    sr.Left = _coordPosition.X;
-    sr.Right = sr.Left + 1;
-    sr.Top = _coordPosition.Y;
-    sr.Bottom = sr.Top + 1;
-    _pEngine->Invalidate(&sr);
-
-<<<<<<< HEAD
-}
-
-// Method Description:
-// - Returns the position of the cursor in viewport origin, character coordinates.
-// Arguments:
-// - <none>
-// Return Value:
-// - The cursor position.
-COORD GdiCursor::GetPosition()
-{
-    return _coordPosition;
-}
-
-// Method Description:
-// - Returns true if the cursor should always be painted, regardless if it's in
-//       the dirty portion of the screen or not.// Arguments:
-// - <none>
-// Return Value:
-// - true if we should manually paint the cursor
-bool GdiCursor::ForcePaint() const
-{
-    return false;
-=======
->>>>>>> d38bbde6
-}
+/********************************************************
+*                                                       *
+*   Copyright (C) Microsoft. All rights reserved.       *
+*                                                       *
+********************************************************/
+
+#include "precomp.h"
+
+#include "gdicursor.hpp"
+
+#pragma hdrstop
+
+using namespace Microsoft::Console::Render;
+
+GdiCursor::GdiCursor(IRenderEngine* const pEngine) :
+    MinimalCursor(),
+    _pEngine(pEngine)
+{
+
+}
+
+// Method Description:
+// - Moves the renderer's cursor.
+//      For GDI, invalidates both the old position of the cursor (where the 
+//      inverted cursor was) and the new position.
+// Arguments:
+// - cPos: The new cursor position, in viewport origin character coordinates.
+// Return Value:
+// - <none>
+void GdiCursor::Move(_In_ const COORD cPos)
+{
+    SMALL_RECT sr;
+
+    // Invalidate both the old position and the new one
+
+    sr.Left = _coordPosition.X;
+    sr.Right = sr.Left + 1;
+    sr.Top = _coordPosition.Y;
+    sr.Bottom = sr.Top + 1;
+    _pEngine->Invalidate(&sr);
+
+    MinimalCursor::Move(cPos);
+    
+    sr.Left = _coordPosition.X;
+    sr.Right = sr.Left + 1;
+    sr.Top = _coordPosition.Y;
+    sr.Bottom = sr.Top + 1;
+    _pEngine->Invalidate(&sr);
+
+}