/*++
Copyright (c) Microsoft Corporation

Module Name:
- readDataCooked.hpp

Abstract:
- This file defines the read data structure for reading the command line.
- Cooked reads specifically refer to when the console host acts as a command line on behalf
  of another console application (e.g. aliases, command history, completion, line manipulation, etc.)
- The data struct will help store context across multiple calls or in the case of a wait condition.
- Wait conditions happen frequently for cooked reads because they're virtually always waiting for
  the user to finish "manipulating" the edit line before hitting enter and submitting the final
  result to the client application.
- A cooked read is also limited specifically to string/textual information. Only keyboard-type input applies.
- This can be triggered via ReadConsole A/W and ReadFile A/W calls.

Author:
- Austin Diviness (AustDi) 1-Mar-2017
- Michael Niksa (MiNiksa) 1-Mar-2017

Revision History:
- Pulled from original authoring by Therese Stowell (ThereseS, 1990)
- Separated from cmdline.h/cmdline.cpp (AustDi, 2017)
--*/

#pragma once

#include "readData.hpp"

#include "..\interactivity\inc\ServiceLocator.hpp"

class COOKED_READ_DATA final : public ReadData
{
public:
    COOKED_READ_DATA(_In_ InputBuffer* const pInputBuffer,
                     _In_ INPUT_READ_HANDLE_DATA* const pInputReadHandleData,
                     SCREEN_INFORMATION& screenInfo,
                     _In_ size_t UserBufferSize,
                     _In_ PWCHAR UserBuffer,
                     _In_ ULONG CtrlWakeupMask,
                     _In_ CommandHistory* CommandHistory,
                     const std::wstring& exeName
        );
    ~COOKED_READ_DATA() override;
    COOKED_READ_DATA(COOKED_READ_DATA&&) = default;

    bool AtEol() const noexcept;

    bool Notify(const WaitTerminationReason TerminationReason,
                const bool fIsUnicode,
                _Out_ NTSTATUS* const pReplyStatus,
                _Out_ size_t* const pNumBytes,
                _Out_ DWORD* const pControlKeyState,
                _Out_ void* const pOutputData) override;

    gsl::span<wchar_t> SpanAtPointer();
    gsl::span<wchar_t> SpanWholeBuffer();

// TODO MSFT:11285829 member variable should be made private where possible.
    size_t _BufferSize;
    size_t _BytesRead;
    size_t _CurrentPosition;  // char position, not byte position
    PWCHAR _BufPtr;
    // should be const. the first char of the buffer
    PWCHAR  _BackupLimit;
    size_t _UserBufferSize;   // doubled size in ansi case
    PWCHAR _UserBuffer;

    size_t* pdwNumBytes;

    void ProcessAliases(DWORD& lineCount);

    [[nodiscard]]
    HRESULT Read(const bool isUnicode,
                 size_t& numBytes,
                 ULONG& controlKeyState);

    bool ProcessInput(const wchar_t wch,
                      const DWORD keyState,
                      NTSTATUS& status);

    void EndCurrentPopup();
    void CleanUpAllPopups();

    CommandHistory& History() noexcept;
    bool HasHistory() const noexcept;

    const size_t& VisibleCharCount() const noexcept;
    size_t& VisibleCharCount() noexcept;

    SCREEN_INFORMATION& ScreenInfo() noexcept;

    const COORD& OriginalCursorPosition() const noexcept;
    COORD& OriginalCursorPosition() noexcept;

    COORD& BeforeDialogCursorPosition() noexcept;

    bool IsEchoInput() const noexcept;
    bool IsInsertMode() const noexcept;
    void SetInsertMode(const bool mode) noexcept;
    bool IsUnicode() const noexcept;

// TODO MSFT:11285829 this is a temporary kludge until the constructors are ironed
// out, so that we can still run the tests in the meantime.
#if UNIT_TESTING
<<<<<<< HEAD
    COOKED_READ_DATA(SCREEN_INFORMATION& screenInfo) :
        _screenInfo{ screenInfo },
        _UserBuffer{ nullptr },
        _CurrentPosition{ 0 },
        _UserBufferSize{ 0 },
        _BytesRead{ 0 },
        _exeName{},
        _BufPtr{ nullptr },
        pdwNumBytes{ nullptr },
        _BackupLimit{ nullptr },
        _BufferSize{ 0 },

        _commandHistory{ nullptr },
        _controlKeyState{ 0 },
        _ctrlWakeupMask{ 0 },
        _visibleCharCount{ 0 },

        _echoInput{ false },
        _lineInput{ false },
        _processedInput{ false },
        _insertMode{ false },
        _unicode{ false }
    {
        auto& gci = ServiceLocator::LocateGlobals().getConsoleInformation();
        FAIL_FAST_IF(gci.HasPendingCookedRead()); // there can be only one
        gci.SetCookedReadData(this);
    }
=======
    COOKED_READ_DATA(SCREEN_INFORMATION& screenInfo);
>>>>>>> cf4855f4
#endif

private:
    std::unique_ptr<byte[]> _buffer;
    std::wstring _exeName;
    std::unique_ptr<ConsoleHandleData> _tempHandle;

    // TODO MSFT:11285829 make this something other than a deletable pointer
    // non-ownership pointer
    CommandHistory* _commandHistory;

    ULONG _controlKeyState;
    ULONG _ctrlWakeupMask;
    size_t _visibleCharCount; // TODO MSFT:11285829 is this cells or glyphs? ie. is a wide char counted as 1 or 2?
    SCREEN_INFORMATION& _screenInfo;
    COORD _originalCursorPosition; // TODO MSFT:11285829 original to what? the beginning of the prompt?
    COORD _beforeDialogCursorPosition; // Currently only used for F9 (ProcessCommandNumberInput) since it's the only pop-up to move the cursor when it starts.

    const bool _echoInput;
    const bool _lineInput;
    const bool _processedInput;
    bool _insertMode;
    bool _unicode;
};
<|MERGE_RESOLUTION|>--- conflicted
+++ resolved
@@ -1,161 +1,129 @@
-/*++
-Copyright (c) Microsoft Corporation
-
-Module Name:
-- readDataCooked.hpp
-
-Abstract:
-- This file defines the read data structure for reading the command line.
-- Cooked reads specifically refer to when the console host acts as a command line on behalf
-  of another console application (e.g. aliases, command history, completion, line manipulation, etc.)
-- The data struct will help store context across multiple calls or in the case of a wait condition.
-- Wait conditions happen frequently for cooked reads because they're virtually always waiting for
-  the user to finish "manipulating" the edit line before hitting enter and submitting the final
-  result to the client application.
-- A cooked read is also limited specifically to string/textual information. Only keyboard-type input applies.
-- This can be triggered via ReadConsole A/W and ReadFile A/W calls.
-
-Author:
-- Austin Diviness (AustDi) 1-Mar-2017
-- Michael Niksa (MiNiksa) 1-Mar-2017
-
-Revision History:
-- Pulled from original authoring by Therese Stowell (ThereseS, 1990)
-- Separated from cmdline.h/cmdline.cpp (AustDi, 2017)
---*/
-
-#pragma once
-
-#include "readData.hpp"
-
-#include "..\interactivity\inc\ServiceLocator.hpp"
-
-class COOKED_READ_DATA final : public ReadData
-{
-public:
-    COOKED_READ_DATA(_In_ InputBuffer* const pInputBuffer,
-                     _In_ INPUT_READ_HANDLE_DATA* const pInputReadHandleData,
-                     SCREEN_INFORMATION& screenInfo,
-                     _In_ size_t UserBufferSize,
-                     _In_ PWCHAR UserBuffer,
-                     _In_ ULONG CtrlWakeupMask,
-                     _In_ CommandHistory* CommandHistory,
-                     const std::wstring& exeName
-        );
-    ~COOKED_READ_DATA() override;
-    COOKED_READ_DATA(COOKED_READ_DATA&&) = default;
-
-    bool AtEol() const noexcept;
-
-    bool Notify(const WaitTerminationReason TerminationReason,
-                const bool fIsUnicode,
-                _Out_ NTSTATUS* const pReplyStatus,
-                _Out_ size_t* const pNumBytes,
-                _Out_ DWORD* const pControlKeyState,
-                _Out_ void* const pOutputData) override;
-
-    gsl::span<wchar_t> SpanAtPointer();
-    gsl::span<wchar_t> SpanWholeBuffer();
-
-// TODO MSFT:11285829 member variable should be made private where possible.
-    size_t _BufferSize;
-    size_t _BytesRead;
-    size_t _CurrentPosition;  // char position, not byte position
-    PWCHAR _BufPtr;
-    // should be const. the first char of the buffer
-    PWCHAR  _BackupLimit;
-    size_t _UserBufferSize;   // doubled size in ansi case
-    PWCHAR _UserBuffer;
-
-    size_t* pdwNumBytes;
-
-    void ProcessAliases(DWORD& lineCount);
-
-    [[nodiscard]]
-    HRESULT Read(const bool isUnicode,
-                 size_t& numBytes,
-                 ULONG& controlKeyState);
-
-    bool ProcessInput(const wchar_t wch,
-                      const DWORD keyState,
-                      NTSTATUS& status);
-
-    void EndCurrentPopup();
-    void CleanUpAllPopups();
-
-    CommandHistory& History() noexcept;
-    bool HasHistory() const noexcept;
-
-    const size_t& VisibleCharCount() const noexcept;
-    size_t& VisibleCharCount() noexcept;
-
-    SCREEN_INFORMATION& ScreenInfo() noexcept;
-
-    const COORD& OriginalCursorPosition() const noexcept;
-    COORD& OriginalCursorPosition() noexcept;
-
-    COORD& BeforeDialogCursorPosition() noexcept;
-
-    bool IsEchoInput() const noexcept;
-    bool IsInsertMode() const noexcept;
-    void SetInsertMode(const bool mode) noexcept;
-    bool IsUnicode() const noexcept;
-
-// TODO MSFT:11285829 this is a temporary kludge until the constructors are ironed
-// out, so that we can still run the tests in the meantime.
-#if UNIT_TESTING
-<<<<<<< HEAD
-    COOKED_READ_DATA(SCREEN_INFORMATION& screenInfo) :
-        _screenInfo{ screenInfo },
-        _UserBuffer{ nullptr },
-        _CurrentPosition{ 0 },
-        _UserBufferSize{ 0 },
-        _BytesRead{ 0 },
-        _exeName{},
-        _BufPtr{ nullptr },
-        pdwNumBytes{ nullptr },
-        _BackupLimit{ nullptr },
-        _BufferSize{ 0 },
-
-        _commandHistory{ nullptr },
-        _controlKeyState{ 0 },
-        _ctrlWakeupMask{ 0 },
-        _visibleCharCount{ 0 },
-
-        _echoInput{ false },
-        _lineInput{ false },
-        _processedInput{ false },
-        _insertMode{ false },
-        _unicode{ false }
-    {
-        auto& gci = ServiceLocator::LocateGlobals().getConsoleInformation();
-        FAIL_FAST_IF(gci.HasPendingCookedRead()); // there can be only one
-        gci.SetCookedReadData(this);
-    }
-=======
-    COOKED_READ_DATA(SCREEN_INFORMATION& screenInfo);
->>>>>>> cf4855f4
-#endif
-
-private:
-    std::unique_ptr<byte[]> _buffer;
-    std::wstring _exeName;
-    std::unique_ptr<ConsoleHandleData> _tempHandle;
-
-    // TODO MSFT:11285829 make this something other than a deletable pointer
-    // non-ownership pointer
-    CommandHistory* _commandHistory;
-
-    ULONG _controlKeyState;
-    ULONG _ctrlWakeupMask;
-    size_t _visibleCharCount; // TODO MSFT:11285829 is this cells or glyphs? ie. is a wide char counted as 1 or 2?
-    SCREEN_INFORMATION& _screenInfo;
-    COORD _originalCursorPosition; // TODO MSFT:11285829 original to what? the beginning of the prompt?
-    COORD _beforeDialogCursorPosition; // Currently only used for F9 (ProcessCommandNumberInput) since it's the only pop-up to move the cursor when it starts.
-
-    const bool _echoInput;
-    const bool _lineInput;
-    const bool _processedInput;
-    bool _insertMode;
-    bool _unicode;
-};
+/*++
+Copyright (c) Microsoft Corporation
+
+Module Name:
+- readDataCooked.hpp
+
+Abstract:
+- This file defines the read data structure for reading the command line.
+- Cooked reads specifically refer to when the console host acts as a command line on behalf
+  of another console application (e.g. aliases, command history, completion, line manipulation, etc.)
+- The data struct will help store context across multiple calls or in the case of a wait condition.
+- Wait conditions happen frequently for cooked reads because they're virtually always waiting for
+  the user to finish "manipulating" the edit line before hitting enter and submitting the final
+  result to the client application.
+- A cooked read is also limited specifically to string/textual information. Only keyboard-type input applies.
+- This can be triggered via ReadConsole A/W and ReadFile A/W calls.
+
+Author:
+- Austin Diviness (AustDi) 1-Mar-2017
+- Michael Niksa (MiNiksa) 1-Mar-2017
+
+Revision History:
+- Pulled from original authoring by Therese Stowell (ThereseS, 1990)
+- Separated from cmdline.h/cmdline.cpp (AustDi, 2017)
+--*/
+
+#pragma once
+
+#include "readData.hpp"
+
+class COOKED_READ_DATA final : public ReadData
+{
+public:
+    COOKED_READ_DATA(_In_ InputBuffer* const pInputBuffer,
+                     _In_ INPUT_READ_HANDLE_DATA* const pInputReadHandleData,
+                     SCREEN_INFORMATION& screenInfo,
+                     _In_ size_t UserBufferSize,
+                     _In_ PWCHAR UserBuffer,
+                     _In_ ULONG CtrlWakeupMask,
+                     _In_ CommandHistory* CommandHistory,
+                     const std::wstring& exeName
+        );
+    ~COOKED_READ_DATA() override;
+    COOKED_READ_DATA(COOKED_READ_DATA&&) = default;
+
+    bool AtEol() const noexcept;
+
+    bool Notify(const WaitTerminationReason TerminationReason,
+                const bool fIsUnicode,
+                _Out_ NTSTATUS* const pReplyStatus,
+                _Out_ size_t* const pNumBytes,
+                _Out_ DWORD* const pControlKeyState,
+                _Out_ void* const pOutputData) override;
+
+    gsl::span<wchar_t> SpanAtPointer();
+    gsl::span<wchar_t> SpanWholeBuffer();
+
+// TODO MSFT:11285829 member variable should be made private where possible.
+    size_t _BufferSize;
+    size_t _BytesRead;
+    size_t _CurrentPosition;  // char position, not byte position
+    PWCHAR _BufPtr;
+    // should be const. the first char of the buffer
+    PWCHAR  _BackupLimit;
+    size_t _UserBufferSize;   // doubled size in ansi case
+    PWCHAR _UserBuffer;
+
+    size_t* pdwNumBytes;
+
+    void ProcessAliases(DWORD& lineCount);
+
+    [[nodiscard]]
+    HRESULT Read(const bool isUnicode,
+                 size_t& numBytes,
+                 ULONG& controlKeyState);
+
+    bool ProcessInput(const wchar_t wch,
+                      const DWORD keyState,
+                      NTSTATUS& status);
+
+    void EndCurrentPopup();
+    void CleanUpAllPopups();
+
+    CommandHistory& History() noexcept;
+    bool HasHistory() const noexcept;
+
+    const size_t& VisibleCharCount() const noexcept;
+    size_t& VisibleCharCount() noexcept;
+
+    SCREEN_INFORMATION& ScreenInfo() noexcept;
+
+    const COORD& OriginalCursorPosition() const noexcept;
+    COORD& OriginalCursorPosition() noexcept;
+
+    COORD& BeforeDialogCursorPosition() noexcept;
+
+    bool IsEchoInput() const noexcept;
+    bool IsInsertMode() const noexcept;
+    void SetInsertMode(const bool mode) noexcept;
+    bool IsUnicode() const noexcept;
+
+// TODO MSFT:11285829 this is a temporary kludge until the constructors are ironed
+// out, so that we can still run the tests in the meantime.
+#if UNIT_TESTING
+    COOKED_READ_DATA(SCREEN_INFORMATION& screenInfo);
+#endif
+
+private:
+    std::unique_ptr<byte[]> _buffer;
+    std::wstring _exeName;
+    std::unique_ptr<ConsoleHandleData> _tempHandle;
+
+    // TODO MSFT:11285829 make this something other than a deletable pointer
+    // non-ownership pointer
+    CommandHistory* _commandHistory;
+
+    ULONG _controlKeyState;
+    ULONG _ctrlWakeupMask;
+    size_t _visibleCharCount; // TODO MSFT:11285829 is this cells or glyphs? ie. is a wide char counted as 1 or 2?
+    SCREEN_INFORMATION& _screenInfo;
+    COORD _originalCursorPosition; // TODO MSFT:11285829 original to what? the beginning of the prompt?
+    COORD _beforeDialogCursorPosition; // Currently only used for F9 (ProcessCommandNumberInput) since it's the only pop-up to move the cursor when it starts.
+
+    const bool _echoInput;
+    const bool _lineInput;
+    const bool _processedInput;
+    bool _insertMode;
+    bool _unicode;
+};