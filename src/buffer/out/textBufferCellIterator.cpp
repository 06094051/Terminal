--- conflicted
+++ resolved
@@ -1,289 +1,270 @@
-/********************************************************
-*                                                       *
-*   Copyright (C) Microsoft. All rights reserved.       *
-*                                                       *
-********************************************************/
-
-#include "precomp.h"
-
-#include "textBufferCellIterator.hpp"
-
-#include "CharRow.hpp"
-#include "textBuffer.hpp"
-#include "../types/inc/convert.hpp"
-#include "../types/inc/viewport.hpp"
-
-#pragma hdrstop
-
-using namespace Microsoft::Console::Types;
-
-// Routine Description:
-// - Creates a new read-only iterator to seek through cell data stored within a screen buffer
-// Arguments:
-// - buffer - Text buffer to seek throught
-// - pos - Starting position to retrieve text data from (within screen buffer bounds)
-TextBufferCellIterator::TextBufferCellIterator(const TextBuffer& buffer, COORD pos) :
-    TextBufferCellIterator(buffer, pos, buffer.GetSize())
-{
-}
-
-// Routine Description:
-// - Creates a new read-only iterator to seek through cell data stored within a screen buffer
-// Arguments:
-// - buffer - Pointer to screen buffer to seek through
-// - pos - Starting position to retrieve text data from (within screen buffer bounds)
-// - limits - Viewport limits to restrict the iterator within the buffer bounds (smaller than the buffer itself)
-TextBufferCellIterator::TextBufferCellIterator(const TextBuffer& buffer, COORD pos, const Viewport limits) :
-    _buffer(buffer),
-    _pos(pos),
-    _pRow(s_GetRow(buffer, pos)),
-    _bounds(limits),
-    _exceeded(false),
-    _view({}, {}, {}, TextAttributeBehavior::Stored),
-    _attrIter(s_GetRow(buffer, pos)->GetAttrRow().cbegin())
-{
-    // Throw if the bounds rectangle is not limited to the inside of the given buffer.
-    THROW_HR_IF(E_INVALIDARG, !buffer.GetSize().IsInBounds(limits));
-
-    // Throw if the coordinate is not limited to the inside of the given buffer.
-    THROW_HR_IF(E_INVALIDARG, !limits.IsInBounds(pos));
-
-    _attrIter += pos.X;
-
-    _GenerateView();
-}
-
-// Routine Description:
-// - Tells if the iterator is still valid (hasn't exceeded boundaries of underlying text buffer)
-// Return Value:
-// - True if this iterator can still be dereferenced for data. False if we've passed the end and are out of data.
-TextBufferCellIterator::operator bool() const noexcept
-{
-    return !_exceeded && _bounds.IsInBounds(_pos);
-}
-
-// Routine Description:
-// - Compares two iterators to see if they're pointing to the same position in the same buffer
-// Arguments:
-// - it - The other iterator to compare to this one.
-// Return Value:
-// - True if it's the same text buffer and same cell position. False otherwise.
-bool TextBufferCellIterator::operator==(const TextBufferCellIterator& it) const noexcept
-{
-    return _pos == it._pos &&
-        &_buffer == &it._buffer &&
-        _exceeded == it._exceeded &&
-        _bounds == it._bounds &&
-        _pRow == it._pRow &&
-        _attrIter == it._attrIter;
-}
-
-// Routine Description:
-// - Compares two iterators to see if they're pointing to the different positions in the same buffer or different buffers entirely.
-// Arguments:
-// - it - The other iterator to compare to this one.
-// Return Value:
-// - True if it's the same text buffer and different cell position or if they're different buffers. False otherwise.
-bool TextBufferCellIterator::operator!=(const TextBufferCellIterator& it) const noexcept
-{
-    return !(*this == it);
-}
-
-// Routine Description:
-// - Advances the iterator forward relative to the underlying text buffer by the specified movement
-// Arguments:
-// - movement - Magnitude and direction of movement.
-// Return Value:
-// - Reference to self after movement.
-TextBufferCellIterator& TextBufferCellIterator::operator+=(const ptrdiff_t& movement)
-{
-    ptrdiff_t move = movement;
-    auto newPos = _pos;
-    while (move > 0 && !_exceeded)
-    {
-        _exceeded = !_bounds.IncrementInBounds(newPos);
-        move--;
-    }
-    while (move < 0 && !_exceeded)
-    {
-        _exceeded = !_bounds.DecrementInBounds(newPos);
-        move++;
-    }
-    _SetPos(newPos);
-    return (*this);
-}
-
-// Routine Description:
-// - Advances the iterator backward relative to the underlying text buffer by the specified movement
-// Arguments:
-// - movement - Magnitude and direction of movement.
-// Return Value:
-// - Reference to self after movement.
-TextBufferCellIterator& TextBufferCellIterator::operator-=(const ptrdiff_t& movement)
-{
-    return this->operator+=(-movement);
-}
-
-// Routine Description:
-// - Advances the iterator forward relative to the underlying text buffer by exactly 1
-// Return Value:
-// - Reference to self after movement.
-TextBufferCellIterator& TextBufferCellIterator::operator++()
-{
-    return this->operator+=(1);
-}
-
-// Routine Description:
-// - Advances the iterator backward relative to the underlying text buffer by exactly 1
-// Return Value:
-// - Reference to self after movement.
-TextBufferCellIterator& TextBufferCellIterator::operator--()
-{
-    return this->operator-=(1);
-}
-
-// Routine Description:
-// - Advances the iterator forward relative to the underlying text buffer by exactly 1
-// Return Value:
-// - Value with previous position prior to movement.
-TextBufferCellIterator TextBufferCellIterator::operator++(int)
-{
-    auto temp(*this);
-    operator++();
-    return temp;
-}
-
-// Routine Description:
-// - Advances the iterator backward relative to the underlying text buffer by exactly 1
-// Return Value:
-// - Value with previous position prior to movement.
-TextBufferCellIterator TextBufferCellIterator::operator--(int)
-{
-    auto temp(*this);
-    operator--();
-    return temp;
-}
-
-// Routine Description:
-// - Advances the iterator forward relative to the underlying text buffer by the specified movement
-// Arguments:
-// - movement - Magnitude and direction of movement.
-// Return Value:
-// - Value with previous position prior to movement.
-TextBufferCellIterator TextBufferCellIterator::operator+(const ptrdiff_t& movement)
-{
-    auto temp(*this);
-    temp += movement;
-    return temp;
-}
-
-// Routine Description:
-// - Advances the iterator negative relative to the underlying text buffer by the specified movement
-// Arguments:
-// - movement - Magnitude and direction of movement.
-// Return Value:
-// - Value with previous position prior to movement.
-TextBufferCellIterator TextBufferCellIterator::operator-(const ptrdiff_t& movement)
-{
-    auto temp(*this);
-    temp -= movement;
-    return temp;
-}
-
-// Routine Description:
-// - Provides the difference in position between two iterators.
-// Arguments:
-// - it - The other iterator to compare to this one.
-ptrdiff_t TextBufferCellIterator::operator-(const TextBufferCellIterator& it)
-{
-    THROW_HR_IF(E_NOT_VALID_STATE, &_buffer != &it._buffer); // It's not valid to compare this for iterators pointing at different buffers.
-    return _bounds.CompareInBounds(_pos, it._pos);
-}
-
-// Routine Description:
-// - Sets the coordinate position that this iterator will inspect within the text buffer on dereference.
-// Arguments:
-// - newPos - The new coordinate position.
-void TextBufferCellIterator::_SetPos(const COORD newPos)
-{
-    if (newPos.Y != _pos.Y)
-    {
-        _pRow = s_GetRow(_buffer, newPos);
-        _attrIter = _pRow->GetAttrRow().cbegin();
-        _pos.X = 0;
-    }
-
-    if (newPos.X != _pos.X)
-    {
-        const ptrdiff_t diff = newPos.X - _pos.X;
-        _attrIter += diff;
-    }
-
-    _pos = newPos;
-
-    _GenerateView();
-}
-
-// Routine Description:
-// - Shortcut for pulling the row out of the text buffer embedded in the screen information.
-//   We'll hold and cache this to improve performance over looking it up every time.
-// Arguments:
-// - buffer - Screen information pointer to pull text buffer data from
-// - pos - Position inside screen buffer bounds to retrieve row
-// Return Value:
-// - Pointer to the underlying CharRow structure
-const ROW* TextBufferCellIterator::s_GetRow(const TextBuffer& buffer, const COORD pos)
-{
-    return &buffer.GetRowByOffset(pos.Y);
-}
-
-// Routine Description:
-// - Updates the internal view. Call after updating row, attribute, or positions.
-void TextBufferCellIterator::_GenerateView()
-{
-    _view = OutputCellView(_pRow->GetCharRow().GlyphAt(_pos.X),
-                           _pRow->GetCharRow().DbcsAttrAt(_pos.X),
-                           *_attrIter,
-                           TextAttributeBehavior::Stored);
-}
-
-// Routine Description:
-<<<<<<< HEAD
-// - Converts the cell data into the legacy CHAR_INFO format for API usage.
-// Arguments:
-// - <none> - Uses current position
-// Return Value:
-// - CHAR_INFO representation of the cell data. Is lossy versus actual stored data.
-const CHAR_INFO TextBufferCellIterator::AsCharInfo() const
-{
-    CHAR_INFO ci;
-    ci.Char.UnicodeChar = Utf16ToUcs2(_view.Chars());
-
-    ci.Attributes = _view.DbcsAttr().GeneratePublicApiAttributeFormat();
-    ci.Attributes |= _view.TextAttr().GetLegacyAttributes();
-    return ci;
-}
-
-// Routine Description:
-=======
->>>>>>> 28a709e8
-// - Provides full fidelity view of the cell data in the underlying buffer.
-// Arguments:
-// - <none> - Uses current position
-// Return Value:
-// - OutputCellView representation that provides a read-only view into the underlying text buffer data.
-const OutputCellView& TextBufferCellIterator::operator*() const noexcept
-{
-    return _view;
-}
-
-// Routine Description:
-// - Provides full fidelity view of the cell data in the underlying buffer.
-// Arguments:
-// - <none> - Uses current position
-// Return Value:
-// - OutputCellView representation that provides a read-only view into the underlying text buffer data.
-const OutputCellView* TextBufferCellIterator::operator->() const noexcept
-{
-    return &_view;
-}
+/********************************************************
+*                                                       *
+*   Copyright (C) Microsoft. All rights reserved.       *
+*                                                       *
+********************************************************/
+
+#include "precomp.h"
+
+#include "textBufferCellIterator.hpp"
+
+#include "CharRow.hpp"
+#include "textBuffer.hpp"
+#include "../types/inc/convert.hpp"
+#include "../types/inc/viewport.hpp"
+
+#pragma hdrstop
+
+using namespace Microsoft::Console::Types;
+
+// Routine Description:
+// - Creates a new read-only iterator to seek through cell data stored within a screen buffer
+// Arguments:
+// - buffer - Text buffer to seek throught
+// - pos - Starting position to retrieve text data from (within screen buffer bounds)
+TextBufferCellIterator::TextBufferCellIterator(const TextBuffer& buffer, COORD pos) :
+    TextBufferCellIterator(buffer, pos, buffer.GetSize())
+{
+}
+
+// Routine Description:
+// - Creates a new read-only iterator to seek through cell data stored within a screen buffer
+// Arguments:
+// - buffer - Pointer to screen buffer to seek through
+// - pos - Starting position to retrieve text data from (within screen buffer bounds)
+// - limits - Viewport limits to restrict the iterator within the buffer bounds (smaller than the buffer itself)
+TextBufferCellIterator::TextBufferCellIterator(const TextBuffer& buffer, COORD pos, const Viewport limits) :
+    _buffer(buffer),
+    _pos(pos),
+    _pRow(s_GetRow(buffer, pos)),
+    _bounds(limits),
+    _exceeded(false),
+    _view({}, {}, {}, TextAttributeBehavior::Stored),
+    _attrIter(s_GetRow(buffer, pos)->GetAttrRow().cbegin())
+{
+    // Throw if the bounds rectangle is not limited to the inside of the given buffer.
+    THROW_HR_IF(E_INVALIDARG, !buffer.GetSize().IsInBounds(limits));
+
+    // Throw if the coordinate is not limited to the inside of the given buffer.
+    THROW_HR_IF(E_INVALIDARG, !limits.IsInBounds(pos));
+
+    _attrIter += pos.X;
+
+    _GenerateView();
+}
+
+// Routine Description:
+// - Tells if the iterator is still valid (hasn't exceeded boundaries of underlying text buffer)
+// Return Value:
+// - True if this iterator can still be dereferenced for data. False if we've passed the end and are out of data.
+TextBufferCellIterator::operator bool() const noexcept
+{
+    return !_exceeded && _bounds.IsInBounds(_pos);
+}
+
+// Routine Description:
+// - Compares two iterators to see if they're pointing to the same position in the same buffer
+// Arguments:
+// - it - The other iterator to compare to this one.
+// Return Value:
+// - True if it's the same text buffer and same cell position. False otherwise.
+bool TextBufferCellIterator::operator==(const TextBufferCellIterator& it) const noexcept
+{
+    return _pos == it._pos &&
+        &_buffer == &it._buffer &&
+        _exceeded == it._exceeded &&
+        _bounds == it._bounds &&
+        _pRow == it._pRow &&
+        _attrIter == it._attrIter;
+}
+
+// Routine Description:
+// - Compares two iterators to see if they're pointing to the different positions in the same buffer or different buffers entirely.
+// Arguments:
+// - it - The other iterator to compare to this one.
+// Return Value:
+// - True if it's the same text buffer and different cell position or if they're different buffers. False otherwise.
+bool TextBufferCellIterator::operator!=(const TextBufferCellIterator& it) const noexcept
+{
+    return !(*this == it);
+}
+
+// Routine Description:
+// - Advances the iterator forward relative to the underlying text buffer by the specified movement
+// Arguments:
+// - movement - Magnitude and direction of movement.
+// Return Value:
+// - Reference to self after movement.
+TextBufferCellIterator& TextBufferCellIterator::operator+=(const ptrdiff_t& movement)
+{
+    ptrdiff_t move = movement;
+    auto newPos = _pos;
+    while (move > 0 && !_exceeded)
+    {
+        _exceeded = !_bounds.IncrementInBounds(newPos);
+        move--;
+    }
+    while (move < 0 && !_exceeded)
+    {
+        _exceeded = !_bounds.DecrementInBounds(newPos);
+        move++;
+    }
+    _SetPos(newPos);
+    return (*this);
+}
+
+// Routine Description:
+// - Advances the iterator backward relative to the underlying text buffer by the specified movement
+// Arguments:
+// - movement - Magnitude and direction of movement.
+// Return Value:
+// - Reference to self after movement.
+TextBufferCellIterator& TextBufferCellIterator::operator-=(const ptrdiff_t& movement)
+{
+    return this->operator+=(-movement);
+}
+
+// Routine Description:
+// - Advances the iterator forward relative to the underlying text buffer by exactly 1
+// Return Value:
+// - Reference to self after movement.
+TextBufferCellIterator& TextBufferCellIterator::operator++()
+{
+    return this->operator+=(1);
+}
+
+// Routine Description:
+// - Advances the iterator backward relative to the underlying text buffer by exactly 1
+// Return Value:
+// - Reference to self after movement.
+TextBufferCellIterator& TextBufferCellIterator::operator--()
+{
+    return this->operator-=(1);
+}
+
+// Routine Description:
+// - Advances the iterator forward relative to the underlying text buffer by exactly 1
+// Return Value:
+// - Value with previous position prior to movement.
+TextBufferCellIterator TextBufferCellIterator::operator++(int)
+{
+    auto temp(*this);
+    operator++();
+    return temp;
+}
+
+// Routine Description:
+// - Advances the iterator backward relative to the underlying text buffer by exactly 1
+// Return Value:
+// - Value with previous position prior to movement.
+TextBufferCellIterator TextBufferCellIterator::operator--(int)
+{
+    auto temp(*this);
+    operator--();
+    return temp;
+}
+
+// Routine Description:
+// - Advances the iterator forward relative to the underlying text buffer by the specified movement
+// Arguments:
+// - movement - Magnitude and direction of movement.
+// Return Value:
+// - Value with previous position prior to movement.
+TextBufferCellIterator TextBufferCellIterator::operator+(const ptrdiff_t& movement)
+{
+    auto temp(*this);
+    temp += movement;
+    return temp;
+}
+
+// Routine Description:
+// - Advances the iterator negative relative to the underlying text buffer by the specified movement
+// Arguments:
+// - movement - Magnitude and direction of movement.
+// Return Value:
+// - Value with previous position prior to movement.
+TextBufferCellIterator TextBufferCellIterator::operator-(const ptrdiff_t& movement)
+{
+    auto temp(*this);
+    temp -= movement;
+    return temp;
+}
+
+// Routine Description:
+// - Provides the difference in position between two iterators.
+// Arguments:
+// - it - The other iterator to compare to this one.
+ptrdiff_t TextBufferCellIterator::operator-(const TextBufferCellIterator& it)
+{
+    THROW_HR_IF(E_NOT_VALID_STATE, &_buffer != &it._buffer); // It's not valid to compare this for iterators pointing at different buffers.
+    return _bounds.CompareInBounds(_pos, it._pos);
+}
+
+// Routine Description:
+// - Sets the coordinate position that this iterator will inspect within the text buffer on dereference.
+// Arguments:
+// - newPos - The new coordinate position.
+void TextBufferCellIterator::_SetPos(const COORD newPos)
+{
+    if (newPos.Y != _pos.Y)
+    {
+        _pRow = s_GetRow(_buffer, newPos);
+        _attrIter = _pRow->GetAttrRow().cbegin();
+        _pos.X = 0;
+    }
+
+    if (newPos.X != _pos.X)
+    {
+        const ptrdiff_t diff = newPos.X - _pos.X;
+        _attrIter += diff;
+    }
+
+    _pos = newPos;
+
+    _GenerateView();
+}
+
+// Routine Description:
+// - Shortcut for pulling the row out of the text buffer embedded in the screen information.
+//   We'll hold and cache this to improve performance over looking it up every time.
+// Arguments:
+// - buffer - Screen information pointer to pull text buffer data from
+// - pos - Position inside screen buffer bounds to retrieve row
+// Return Value:
+// - Pointer to the underlying CharRow structure
+const ROW* TextBufferCellIterator::s_GetRow(const TextBuffer& buffer, const COORD pos)
+{
+    return &buffer.GetRowByOffset(pos.Y);
+}
+
+// Routine Description:
+// - Updates the internal view. Call after updating row, attribute, or positions.
+void TextBufferCellIterator::_GenerateView()
+{
+    _view = OutputCellView(_pRow->GetCharRow().GlyphAt(_pos.X),
+                           _pRow->GetCharRow().DbcsAttrAt(_pos.X),
+                           *_attrIter,
+                           TextAttributeBehavior::Stored);
+}
+
+// Routine Description:
+// - Provides full fidelity view of the cell data in the underlying buffer.
+// Arguments:
+// - <none> - Uses current position
+// Return Value:
+// - OutputCellView representation that provides a read-only view into the underlying text buffer data.
+const OutputCellView& TextBufferCellIterator::operator*() const noexcept
+{
+    return _view;
+}
+
+// Routine Description:
+// - Provides full fidelity view of the cell data in the underlying buffer.
+// Arguments:
+// - <none> - Uses current position
+// Return Value:
+// - OutputCellView representation that provides a read-only view into the underlying text buffer data.
+const OutputCellView* TextBufferCellIterator::operator->() const noexcept
+{
+    return &_view;
+}