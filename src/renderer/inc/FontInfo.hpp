--- conflicted
+++ resolved
@@ -1,194 +1,65 @@
-<<<<<<< HEAD
-/*++
-Copyright (c) Microsoft Corporation
-
-Module Name:
-- FontInfo.hpp
-
-Abstract:
-- This serves as the structure defining font information.  There are three
-  relevant classes defined.
-
-- FontInfo - derived from FontInfoBase.  It also has font size
-  information - both the width and height of the requested font, as
-  well as the measured height and width of L'0' from GDI.  All
-  coordinates { X, Y } pair are non zero and always set to some
-  reasonable value, even when GDI APIs fail.  This helps avoid
-  divide by zero issues while performing various sizing
-  calculations.
-
-Author(s):
-- Michael Niksa (MiNiksa) 17-Nov-2015
---*/
-
-#pragma once
-
-#include "FontInfoBase.hpp"
-
-class FontInfo : public FontInfoBase
-{
-public:
-    FontInfo(_In_ PCWSTR const pwszFaceName,
-             _In_ BYTE const bFamily,
-             _In_ LONG const lWeight,
-             _In_ COORD const coordSize,
-             _In_ UINT const uiCodePage,
-             _In_ bool const fSetDefaultRasterFont = false);
-
-    FontInfo(_In_ const FontInfo &fiFont);
-
-    COORD GetSize() const;
-    COORD GetUnscaledSize() const;
-
-    void SetFromEngine(_In_ PCWSTR const pwszFaceName,
-                       _In_ BYTE const bFamily,
-                       _In_ LONG const lWeight,
-                       _In_ bool const fSetDefaultRasterFont,
-                       _In_ COORD const coordSize,
-                       _In_ COORD const coordSizeUnscaled);
-
-    void ValidateFont();
-
-    static void s_SetFontDefaultList(_In_ Microsoft::Console::Render::IFontDefaultList* const pFontDefaultList);
-
-    friend bool operator==(const FontInfo& a, const FontInfo& b);
-
-private:
-    void _ValidateCoordSize();
-
-    COORD _coordSize;
-    COORD _coordSizeUnscaled;
-};
-
-bool operator==(const FontInfo& a, const FontInfo& b);
-
-
-// SET AND UNSET CONSOLE_OEMFONT_DISPLAY unless we can get rid of the stupid recoding in the conhost side.
-=======
-/*++
-Copyright (c) Microsoft Corporation
-
-Module Name:
-- FontInfo.hpp
-
-Abstract:
-- This serves as the structure defining font information.  There are three
-  relevant classes defined.
-
-  1. FontInfoBase - the base class that holds the font's GDI's LOGFONT
-     lfFaceName, lfWeight and lfPitchAndFamily, as well as the code page
-     to use for WideCharToMultiByte and font name.
-
-  2. FontInfo - derived from FontInfoBase.  It also has font size
-     information - both the width and height of the requested font, as
-     well as the measured height and width of L'0' from GDI.  All
-     coordinates { X, Y } pair are non zero and always set to some
-     reasonable value, even when GDI APIs fail.  This helps avoid
-     divide by zero issues while performing various sizing
-     calculations.
-
-  3. FontInfoDesired - derived from FontInfoBase.  It also contains
-     a desired size { X, Y }, to be supplied to the GDI's LOGFONT
-     structure.  Unlike FontInfo, both desired X and Y can be zero.
-
-Author(s):
-- Michael Niksa (MiNiksa) 17-Nov-2015
---*/
-#pragma once
-
-#include "IFontDefaultList.hpp"
-
-class FontInfoBase
-{
-public: 
-    FontInfoBase(_In_ PCWSTR const pwszFaceName,
-                 _In_ BYTE const bFamily,
-                 _In_ LONG const lWeight,
-                 _In_ bool const fSetDefaultRasterFont,
-                 _In_ UINT const uiCodePage);
-
-    FontInfoBase(_In_ const FontInfoBase &fibFont);
-
-    ~FontInfoBase();
-
-    BYTE GetFamily() const;
-    LONG GetWeight() const;
-    PCWCHAR GetFaceName() const;
-    UINT GetCodePage() const;
-    bool IsTrueTypeFont() const;
-
-    void SetFromEngine(_In_ PCWSTR const pwszFaceName,
-                       _In_ BYTE const bFamily,
-                       _In_ LONG const lWeight,
-                       _In_ bool const fSetDefaultRasterFont);
-
-    bool WasDefaultRasterSetFromEngine() const;
-    void ValidateFont();
-
-    static Microsoft::Console::Render::IFontDefaultList* s_pFontDefaultList;
-    static void s_SetFontDefaultList(_In_ Microsoft::Console::Render::IFontDefaultList* const pFontDefaultList);
-
-protected:
-    bool IsDefaultRasterFontNoSize() const;
-
-private:
-    WCHAR _wszFaceName[LF_FACESIZE];
-    LONG _lWeight;
-    BYTE _bFamily;
-    UINT _uiCodePage;
-    bool _fDefaultRasterSetFromEngine;
-};
-
-class FontInfo : public FontInfoBase
-{
-public:
-    FontInfo(_In_ PCWSTR const pwszFaceName,
-             _In_ BYTE const bFamily,
-             _In_ LONG const lWeight,
-             _In_ COORD const coordSize,
-             _In_ UINT const uiCodePage,
-             _In_ bool const fSetDefaultRasterFont = false);
-
-    FontInfo(_In_ const FontInfo &fiFont);
-
-    COORD GetSize() const;
-    COORD GetUnscaledSize() const;
-
-    void SetFromEngine(_In_ PCWSTR const pwszFaceName,
-                       _In_ BYTE const bFamily,
-                       _In_ LONG const lWeight,
-                       _In_ bool const fSetDefaultRasterFont,
-                       _In_ COORD const coordSize,
-                       _In_ COORD const coordSizeUnscaled);
-
-    void ValidateFont();
-    
-    static void s_SetFontDefaultList(_In_ Microsoft::Console::Render::IFontDefaultList* const pFontDefaultList);
-
-private:
-    void _ValidateCoordSize();
-
-    COORD _coordSize;
-    COORD _coordSizeUnscaled;
-};
-
-class FontInfoDesired : public FontInfoBase
-{
-public:
-    FontInfoDesired(_In_ PCWSTR const pwszFaceName,
-                    _In_ BYTE const bFamily,
-                    _In_ LONG const lWeight,
-                    _In_ COORD const coordSizeDesired,
-                    _In_ UINT const uiCodePage);
-
-    FontInfoDesired(_In_ const FontInfo &fiFont);
-
-    COORD FontInfoDesired::GetEngineSize() const;
-    bool IsDefaultRasterFont() const;
-
-private:
-    COORD _coordSizeDesired;
-};
-
-// SET AND UNSET CONSOLE_OEMFONT_DISPLAY unless we can get rid of the stupid recoding in the conhost side.
->>>>>>> 1c0cac5b
+/*++
+Copyright (c) Microsoft Corporation
+
+Module Name:
+- FontInfo.hpp
+
+Abstract:
+- This serves as the structure defining font information.  There are three
+  relevant classes defined.
+
+- FontInfo - derived from FontInfoBase.  It also has font size
+  information - both the width and height of the requested font, as
+  well as the measured height and width of L'0' from GDI.  All
+  coordinates { X, Y } pair are non zero and always set to some
+  reasonable value, even when GDI APIs fail.  This helps avoid
+  divide by zero issues while performing various sizing
+  calculations.
+
+Author(s):
+- Michael Niksa (MiNiksa) 17-Nov-2015
+--*/
+
+#pragma once
+
+#include "FontInfoBase.hpp"
+
+class FontInfo : public FontInfoBase
+{
+public:
+    FontInfo(_In_ PCWSTR const pwszFaceName,
+             _In_ BYTE const bFamily,
+             _In_ LONG const lWeight,
+             _In_ COORD const coordSize,
+             _In_ UINT const uiCodePage,
+             _In_ bool const fSetDefaultRasterFont = false);
+
+    FontInfo(_In_ const FontInfo &fiFont);
+
+    COORD GetSize() const;
+    COORD GetUnscaledSize() const;
+
+    void SetFromEngine(_In_ PCWSTR const pwszFaceName,
+                       _In_ BYTE const bFamily,
+                       _In_ LONG const lWeight,
+                       _In_ bool const fSetDefaultRasterFont,
+                       _In_ COORD const coordSize,
+                       _In_ COORD const coordSizeUnscaled);
+
+    void ValidateFont();
+
+    static void s_SetFontDefaultList(_In_ Microsoft::Console::Render::IFontDefaultList* const pFontDefaultList);
+
+    friend bool operator==(const FontInfo& a, const FontInfo& b);
+
+private:
+    void _ValidateCoordSize();
+
+    COORD _coordSize;
+    COORD _coordSizeUnscaled;
+};
+
+bool operator==(const FontInfo& a, const FontInfo& b);
+
+
+// SET AND UNSET CONSOLE_OEMFONT_DISPLAY unless we can get rid of the stupid recoding in the conhost side.