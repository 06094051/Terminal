/*++
Copyright (c) Microsoft Corporation

Module Name:
- OutputCellView.hpp

Abstract:
- Read-only view into a single cell of data that someone is attempting to write into the output buffer.
- This is done for performance reasons (avoid heap allocs and copies).

Author:
- Michael Niksa (MiNiksa) 06-Oct-2018

Revision History:
- Based on work from OutputCell.hpp/cpp by Austin Diviness (AustDi)

--*/

#pragma once

#include "DbcsAttribute.hpp"
#include "TextAttribute.hpp"

class OutputCellView
{
public:

<<<<<<< HEAD
    // OutputCellView();

=======
>>>>>>> 28a709e8
    OutputCellView(const std::wstring_view view,
                   const DbcsAttribute dbcsAttr,
                   const TextAttribute textAttr,
                   const TextAttributeBehavior behavior);

    const std::wstring_view& Chars() const noexcept;
    DbcsAttribute DbcsAttr() const noexcept;
    TextAttribute TextAttr() const noexcept;
    TextAttributeBehavior TextAttrBehavior() const noexcept;

    bool operator==(const OutputCellView& view) const noexcept;
    bool operator!=(const OutputCellView& view) const noexcept;

private:
    std::wstring_view _view;
    DbcsAttribute _dbcsAttr;
    TextAttribute _textAttr;
    TextAttributeBehavior _behavior;
};
<|MERGE_RESOLUTION|>--- conflicted
+++ resolved
@@ -1,51 +1,46 @@
-/*++
-Copyright (c) Microsoft Corporation
-
-Module Name:
-- OutputCellView.hpp
-
-Abstract:
-- Read-only view into a single cell of data that someone is attempting to write into the output buffer.
-- This is done for performance reasons (avoid heap allocs and copies).
-
-Author:
-- Michael Niksa (MiNiksa) 06-Oct-2018
-
-Revision History:
-- Based on work from OutputCell.hpp/cpp by Austin Diviness (AustDi)
-
---*/
-
-#pragma once
-
-#include "DbcsAttribute.hpp"
-#include "TextAttribute.hpp"
-
-class OutputCellView
-{
-public:
-
-<<<<<<< HEAD
-    // OutputCellView();
-
-=======
->>>>>>> 28a709e8
-    OutputCellView(const std::wstring_view view,
-                   const DbcsAttribute dbcsAttr,
-                   const TextAttribute textAttr,
-                   const TextAttributeBehavior behavior);
-
-    const std::wstring_view& Chars() const noexcept;
-    DbcsAttribute DbcsAttr() const noexcept;
-    TextAttribute TextAttr() const noexcept;
-    TextAttributeBehavior TextAttrBehavior() const noexcept;
-
-    bool operator==(const OutputCellView& view) const noexcept;
-    bool operator!=(const OutputCellView& view) const noexcept;
-
-private:
-    std::wstring_view _view;
-    DbcsAttribute _dbcsAttr;
-    TextAttribute _textAttr;
-    TextAttributeBehavior _behavior;
-};
+/*++
+Copyright (c) Microsoft Corporation
+
+Module Name:
+- OutputCellView.hpp
+
+Abstract:
+- Read-only view into a single cell of data that someone is attempting to write into the output buffer.
+- This is done for performance reasons (avoid heap allocs and copies).
+
+Author:
+- Michael Niksa (MiNiksa) 06-Oct-2018
+
+Revision History:
+- Based on work from OutputCell.hpp/cpp by Austin Diviness (AustDi)
+
+--*/
+
+#pragma once
+
+#include "DbcsAttribute.hpp"
+#include "TextAttribute.hpp"
+
+class OutputCellView
+{
+public:
+
+    OutputCellView(const std::wstring_view view,
+                   const DbcsAttribute dbcsAttr,
+                   const TextAttribute textAttr,
+                   const TextAttributeBehavior behavior);
+
+    const std::wstring_view& Chars() const noexcept;
+    DbcsAttribute DbcsAttr() const noexcept;
+    TextAttribute TextAttr() const noexcept;
+    TextAttributeBehavior TextAttrBehavior() const noexcept;
+
+    bool operator==(const OutputCellView& view) const noexcept;
+    bool operator!=(const OutputCellView& view) const noexcept;
+
+private:
+    std::wstring_view _view;
+    DbcsAttribute _dbcsAttr;
+    TextAttribute _textAttr;
+    TextAttributeBehavior _behavior;
+};