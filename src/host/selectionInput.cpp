--- conflicted
+++ resolved
@@ -1,1047 +1,1025 @@
-/********************************************************
-*                                                       *
-*   Copyright (C) Microsoft. All rights reserved.       *
-*                                                       *
-********************************************************/
-
-#include "precomp.h"
-
-#include "search.h"
-
-#include "..\interactivity\inc\ServiceLocator.hpp"
-
-// Routine Description:
-// - Handles a keyboard event for extending the current selection
-// - Must be called when the console is in selecting state.
-// Arguments:
-// - pInputKeyInfo : The key press state information from the keyboard
-// Return Value:
-// - True if the event is handled. False otherwise.
-Selection::KeySelectionEventResult Selection::HandleKeySelectionEvent(_In_ const INPUT_KEY_INFO* const pInputKeyInfo)
-{
-    const CONSOLE_INFORMATION& gci = ServiceLocator::LocateGlobals().getConsoleInformation();
-    ASSERT(IsInSelectingState());
-
-    const WORD wVirtualKeyCode = pInputKeyInfo->GetVirtualKey();
-
-    // if escape or ctrl-c, cancel selection
-    if (!IsMouseButtonDown())
-    {
-        if (wVirtualKeyCode == VK_ESCAPE)
-        {
-            ClearSelection();
-            return Selection::KeySelectionEventResult::EventHandled;
-        }
-        else if (wVirtualKeyCode == VK_RETURN ||
-                 ((ServiceLocator::LocateInputServices()->GetKeyState(VK_CONTROL) & KEY_PRESSED) &&
-                  (wVirtualKeyCode == 'C' || // Ctrl-c
-                   wVirtualKeyCode == VK_INSERT))) // Ctrl-INS
-        {
-            Telemetry::Instance().SetKeyboardTextEditingUsed();
-
-            // copy selection
-            return Selection::KeySelectionEventResult::CopyToClipboard;
-        }
-        else if (gci.GetEnableColorSelection() &&
-                 ('0' <= wVirtualKeyCode) &&
-                 ('9' >= wVirtualKeyCode))
-        {
-            if (_HandleColorSelection(pInputKeyInfo))
-            {
-                return Selection::KeySelectionEventResult::EventHandled;
-            }
-        }
-    }
-
-    if (!IsMouseInitiatedSelection())
-    {
-        if (_HandleMarkModeSelectionNav(pInputKeyInfo))
-        {
-            return Selection::KeySelectionEventResult::EventHandled;
-        }
-    }
-    else if (!IsMouseButtonDown())
-    {
-        // if the existing selection is a line selection
-        if (IsLineSelection())
-        {
-            // try to handle it first if we've used a valid keyboard command to extend the selection
-            if (HandleKeyboardLineSelectionEvent(pInputKeyInfo))
-            {
-                return Selection::KeySelectionEventResult::EventHandled;
-            }
-        }
-
-        // if in mouse selection mode and user hits a key, cancel selection
-        if (!IsSystemKey(wVirtualKeyCode)) {
-            ClearSelection();
-        }
-    }
-
-    return Selection::KeySelectionEventResult::EventNotHandled;
-}
-
-// Routine Description:
-// - Checks if a keyboard event can be handled by HandleKeyboardLineSelectionEvent
-// Arguments:
-// - pInputKeyInfo : The key press state information from the keyboard
-// Return Value:
-// - True if the event can be handled. False otherwise.
-// NOTE:
-// - Keyboard handling cases in this function should be synchronized with HandleKeyboardLineSelectionEvent
-bool Selection::s_IsValidKeyboardLineSelection(_In_ const INPUT_KEY_INFO* const pInputKeyInfo)
-{
-    bool fIsValidCombination = false;
-
-    const WORD wVirtualKeyCode = pInputKeyInfo->GetVirtualKey();
-
-    if (pInputKeyInfo->IsShiftOnly())
-    {
-        switch (wVirtualKeyCode)
-        {
-        case VK_LEFT:
-        case VK_RIGHT:
-        case VK_UP:
-        case VK_DOWN:
-        case VK_NEXT:
-        case VK_PRIOR:
-        case VK_HOME:
-        case VK_END:
-            fIsValidCombination = true;
-        }
-    }
-    else if (pInputKeyInfo->IsShiftAndCtrlOnly())
-    {
-        switch (wVirtualKeyCode)
-        {
-        case VK_LEFT:
-        case VK_RIGHT:
-        case VK_UP:
-        case VK_DOWN:
-        case VK_HOME:
-        case VK_END:
-            fIsValidCombination = true;
-        }
-    }
-
-    return fIsValidCombination;
-}
-
-// Routine Description:
-// - Modifies the given selection point to the edge of the next (or previous) word.
-// - By default operates in a left-to-right fashion.
-// Arguments:
-// - fReverse: Specifies that this function should operate in reverse. E.g. Right-to-left.
-// - srectEdges: The edges of the current screen buffer. All values are valid positions within the screen buffer.
-// - coordAnchor: The point within the buffer (inside the edges) where this selection started.
-// - coordSelPoint: Defines selection region from coordAnchor to this point. Modified to define the new selection region.
-// Return Value:
-// - <none>
-void Selection::WordByWordSelection(_In_ const bool fReverse,
-                                    _In_ const SMALL_RECT srectEdges,
-                                    _In_ const COORD coordAnchor,
-                                    _Inout_ COORD *pcoordSelPoint) const
-{
-    const CONSOLE_INFORMATION& gci = ServiceLocator::LocateGlobals().getConsoleInformation();
-    TEXT_BUFFER_INFO* const pTextInfo = gci.CurrentScreenBuffer->TextInfo;
-
-    // first move one character in the requested direction
-    if (!fReverse)
-    {
-        Utils::s_DoIncrementScreenCoordinate(srectEdges, pcoordSelPoint);
-    }
-    else
-    {
-        Utils::s_DoDecrementScreenCoordinate(srectEdges, pcoordSelPoint);
-    }
-
-    // get the character at the new position
-    WCHAR wchTest = pTextInfo->GetRowByOffset(pcoordSelPoint->Y).CharRow.Chars[pcoordSelPoint->X];
-
-    // we want to go until the state change from delim to non-delim
-    bool fCurrIsDelim = IS_WORD_DELIM(wchTest);
-    bool fPrevIsDelim;
-
-    // find the edit-line boundaries that we can highlight
-    COORD coordMaxLeft;
-    COORD coordMaxRight;
-    const bool fSuccess = s_GetInputLineBoundaries(&coordMaxLeft, &coordMaxRight);
-
-    // if line boundaries fail, then set them to the buffer corners so they don't restrict anything.
-    if (!fSuccess)
-    {
-        coordMaxLeft.X = srectEdges.Left;
-        coordMaxLeft.Y = srectEdges.Top;
-
-        coordMaxRight.X = srectEdges.Right;
-        coordMaxRight.Y = srectEdges.Bottom;
-    }
-
-    // track whether we failed to move during an operation
-    // if we failed to move, we hit the end of the buffer and should just highlight to there and be done.
-    bool fMoveSucceeded = false;
-
-    // determine if we're highlighting more text or unhighlighting already selected text.
-    bool fUnhighlighting;
-    if (!fReverse)
-    {
-        // if the selection point is left of the anchor, then we're unhighlighting when moving right
-        fUnhighlighting = Utils::s_CompareCoords(*pcoordSelPoint, coordAnchor) < 0;
-    }
-    else
-    {
-        // if the selection point is right of the anchor, then we're unhighlighting when moving left
-        fUnhighlighting = Utils::s_CompareCoords(*pcoordSelPoint, coordAnchor) > 0;
-    }
-
-    do
-    {
-        // store previous state
-        fPrevIsDelim = fCurrIsDelim;
-
-        // to make us "sticky" within the edit line, stop moving once we've reached a given max position left/right
-        // users can repeat the command to move past the line and continue word selecting
-        // if we're at the max position left, stop moving
-        if (Utils::s_CompareCoords(*pcoordSelPoint, coordMaxLeft) == 0)
-        {
-            // set move succeeded to false as we can't move any further
-            fMoveSucceeded = false;
-            break;
-        }
-
-        // if we're at the max position right, stop moving.
-        // we don't want them to "word select" past the end of the edit line as there's likely nothing there.
-        // (thus >= and not == like left)
-        if (Utils::s_CompareCoords(*pcoordSelPoint, coordMaxRight) >= 0)
-        {
-            // set move succeeded to false as we can't move any further.
-            fMoveSucceeded = false;
-            break;
-        }
-
-        if (!fReverse)
-        {
-            fMoveSucceeded = Utils::s_DoIncrementScreenCoordinate(srectEdges, pcoordSelPoint);
-        }
-        else
-        {
-            fMoveSucceeded = Utils::s_DoDecrementScreenCoordinate(srectEdges, pcoordSelPoint);
-        }
-
-        if (!fMoveSucceeded)
-        {
-            break;
-        }
-
-        // get the character associated with the new position
-<<<<<<< HEAD
-        pRow = gci.CurrentScreenBuffer->TextInfo->GetRowByOffset(pcoordSelPoint->Y);
-        ASSERT(pRow != nullptr);
-        __analysis_assume(pRow != nullptr);
-        wchTest = pRow->CharRow.Chars[pcoordSelPoint->X];
-
-=======
-        wchTest = gci->CurrentScreenBuffer->TextInfo->GetRowByOffset(pcoordSelPoint->Y).CharRow.Chars[pcoordSelPoint->X];
->>>>>>> d55c3841
-        fCurrIsDelim = IS_WORD_DELIM(wchTest);
-
-        // This is a bit confusing.
-        // If we're going Left to Right (!fReverse)...
-        // - Then we want to keep going UNTIL (!) we move from a delimiter (fPrevIsDelim) to a normal character (!fCurrIsDelim)
-        //   This will then eat up all delimiters after a word and stop once we reach the first letter of the next word.
-        // If we're going Right to Left (fReverse)...
-        // - Then we want to keep going UNTIL (!) we move from a normal character (!fPrevIsDelim) to a delimeter (fCurrIsDelim)
-        //   This will eat up all letters of the word and stop once we see the delimiter before the word.
-    } while (!fReverse ? !(fPrevIsDelim && !fCurrIsDelim) : !(!fPrevIsDelim && fCurrIsDelim));
-
-    // To stop the loop, we had to move the cursor one too far to figure out that the delta occurred from delimeter to not (or vice versa)
-    // Therefore move back by one character after proceeding through the loop.
-    // EXCEPT:
-    // 1. If we broke out of the loop by reaching the beginning of the buffer, leave it alone.
-    // 2. If we're un-highlighting a region, also leave it alone.
-    //    This is an oddity that occurs because our cursor is on a character, not between two characters like most text editors.
-    //    We want the current position to be ON the first letter of the word (or the last delimeter after the word) so it stays highlighted.
-    if (fMoveSucceeded && !fUnhighlighting)
-    {
-        if (!fReverse)
-        {
-            fMoveSucceeded = Utils::s_DoDecrementScreenCoordinate(srectEdges, pcoordSelPoint);
-        }
-        else
-        {
-            fMoveSucceeded = Utils::s_DoIncrementScreenCoordinate(srectEdges, pcoordSelPoint);
-        }
-
-        ASSERT(fMoveSucceeded); // we should never fail to move forward after having moved backward
-    }
-}
-
-// Routine Description:
-// - Handles a keyboard event for manipulating line-mode selection with the keyboard
-// - If called when console isn't in selecting state, will start a new selection.
-// Arguments:
-// - inputKeyInfo : The key press state information from the keyboard
-// Return Value:
-// - True if the event is handled. False otherwise.
-// NOTE:
-// - Keyboard handling cases in this function should be synchronized with IsValidKeyboardLineSelection
-bool Selection::HandleKeyboardLineSelectionEvent(_In_ const INPUT_KEY_INFO* const pInputKeyInfo)
-{
-    const CONSOLE_INFORMATION& gci = ServiceLocator::LocateGlobals().getConsoleInformation();
-    const WORD wVirtualKeyCode = pInputKeyInfo->GetVirtualKey();
-
-    // if this isn't a valid key combination for this function, exit quickly.
-    if (!s_IsValidKeyboardLineSelection(pInputKeyInfo))
-    {
-        return false;
-    }
-
-    Telemetry::Instance().SetKeyboardTextSelectionUsed();
-
-    // if we're not currently selecting anything, start a new mouse selection
-    if (!IsInSelectingState())
-    {
-        InitializeMouseSelection(gci.CurrentScreenBuffer->TextInfo->GetCursor()->GetPosition());
-
-        // force that this is a line selection
-        _AlignAlternateSelection(true);
-
-        ShowSelection();
-
-        // if we did shift+left/right, then just exit
-        if (pInputKeyInfo->IsShiftOnly())
-        {
-            switch (wVirtualKeyCode)
-            {
-            case VK_LEFT:
-            case VK_RIGHT:
-                return true;
-            }
-        }
-    }
-
-    // anchor is the first clicked position
-    const COORD coordAnchor = _coordSelectionAnchor;
-
-    // rect covers the entire selection
-    const SMALL_RECT rectSelection = _srSelectionRect;
-
-    // the selection point is the other corner of the rectangle from the anchor that we're about to manipulate
-    COORD coordSelPoint;
-    coordSelPoint.X = coordAnchor.X == rectSelection.Left ? rectSelection.Right : rectSelection.Left;
-    coordSelPoint.Y = coordAnchor.Y == rectSelection.Top ? rectSelection.Bottom : rectSelection.Top;
-
-    // this is the maximum size of the buffer
-    SMALL_RECT srectEdges;
-    Utils::s_GetCurrentBufferEdges(&srectEdges);
-
-    const SHORT sWindowHeight = gci.CurrentScreenBuffer->GetScreenWindowSizeY();
-
-    ASSERT(coordSelPoint.X >= srectEdges.Left && coordSelPoint.X <= srectEdges.Right);
-    ASSERT(coordSelPoint.Y >= srectEdges.Top && coordSelPoint.Y <= srectEdges.Bottom);
-
-    // retrieve input line information. If we are selecting from within the input line, we need
-    // to bound ourselves within the input data first and not move into the back buffer.
-
-    COORD coordInputLineStart;
-    COORD coordInputLineEnd;
-    bool fHaveInputLine = s_GetInputLineBoundaries(&coordInputLineStart, &coordInputLineEnd);
-
-    if (pInputKeyInfo->IsShiftOnly())
-    {
-        switch (wVirtualKeyCode)
-        {
-            // shift + left/right extends the selection by one character, wrapping at screen edge
-        case VK_LEFT:
-        {
-            Utils::s_DoDecrementScreenCoordinate(srectEdges, &coordSelPoint);
-            break;
-        }
-        case VK_RIGHT:
-        {
-            Utils::s_DoIncrementScreenCoordinate(srectEdges, &coordSelPoint);
-
-<<<<<<< HEAD
-            const TEXT_BUFFER_INFO* const pTextInfo = gci.CurrentScreenBuffer->TextInfo;
-            const ROW* const pRow = pTextInfo->GetRowByOffset(coordSelPoint.Y);
-            const BYTE bAttr = pRow->CharRow.KAttrs[coordSelPoint.X];
-=======
-            const TEXT_BUFFER_INFO* const pTextInfo = gci->CurrentScreenBuffer->TextInfo;
-            const BYTE bAttr = pTextInfo->GetRowByOffset(coordSelPoint.Y).CharRow.KAttrs[coordSelPoint.X];
->>>>>>> d55c3841
-
-            // if we're about to split a character in half, keep moving right
-            if (bAttr & CHAR_ROW::ATTR_TRAILING_BYTE)
-            {
-                Utils::s_DoIncrementScreenCoordinate(srectEdges, &coordSelPoint);
-            }
-            break;
-        }
-            // shift + up/down extends the selection by one row, stopping at top or bottom of screen
-        case VK_UP:
-        {
-            if (coordSelPoint.Y > srectEdges.Top)
-            {
-                coordSelPoint.Y--;
-            }
-            break;
-        }
-        case VK_DOWN:
-        {
-            if (coordSelPoint.Y < srectEdges.Bottom)
-            {
-                coordSelPoint.Y++;
-            }
-            break;
-        }
-            // shift + pgup/pgdn extends selection up or down one full screen
-        case VK_NEXT:
-        {
-            coordSelPoint.Y += sWindowHeight; // TODO: potential overflow
-            if (coordSelPoint.Y > srectEdges.Bottom)
-            {
-                coordSelPoint.Y = srectEdges.Bottom;
-            }
-            break;
-        }
-        case VK_PRIOR:
-        {
-            coordSelPoint.Y -= sWindowHeight; // TODO: potential underflow
-            if (coordSelPoint.Y < srectEdges.Top)
-            {
-                coordSelPoint.Y = srectEdges.Top;
-            }
-            break;
-        }
-            // shift + home/end extends selection to beginning or end of line
-        case VK_HOME:
-        {
-            /*
-            Prompt sample:
-                qwertyuiopasdfg
-                C:\>dir /p /w C
-                :\windows\syste
-                m32
-
-                The input area runs from the d in "dir" to the space after the 2 in "32"
-
-                We want to stop the HOME command from running to the beginning of the line only
-                if we're on the first input line because then it would capture the prompt.
-
-                So if the selection point we're manipulating is currently anywhere in the
-                "dir /p /w C" area, then pressing home should only move it on top of the "d" in "dir".
-
-                But if it's already at the "d" in dir, pressing HOME again should move us to the
-                beginning of the line anyway to collect up the prompt as well.
-            */
-
-            // if we're in the input line
-            if (fHaveInputLine)
-            {
-                // and the selection point is inside the input line area
-                if (Utils::s_CompareCoords(coordSelPoint, coordInputLineStart) > 0)
-                {
-                    // and we're on the same line as the beginning of the input
-                    if (coordInputLineStart.Y == coordSelPoint.Y)
-                    {
-                        // then only back up to the start of the input
-                        coordSelPoint.X = coordInputLineStart.X;
-                        break;
-                    }
-                }
-            }
-
-            // otherwise, fall through and select to the head of the line.
-            coordSelPoint.X = 0;
-            break;
-        }
-        case VK_END:
-        {
-            /*
-            Prompt sample:
-                qwertyuiopasdfg
-                C:\>dir /p /w C
-                :\windows\syste
-                m32
-
-                The input area runs from the d in "dir" to the space after the 2 in "32"
-
-                We want to stop the END command from running to the space after the "32" because
-                that's just where the cursor lies to let more text get entered and not actually
-                a valid selection area.
-
-                So if the selection point is anywhere on the "m32", pressing end should move it
-                to on top of the "2".
-
-                Additionally, if we're starting within the output buffer (qwerty, etc. and C:\>), then
-                pressing END should stop us before we enter the input line the first time.
-
-                So if we're anywhere on "C:\", we should select up to the ">" character and no further
-                until a subsequent press of END.
-
-                At the subsequent press of END when we're on the ">", we should move to the end of the input
-                line or the end of the screen, whichever comes first.
-            */
-
-            // if we're in the input line
-            if (fHaveInputLine)
-            {
-                // and the selection point is inside the input area
-                if (Utils::s_CompareCoords(coordSelPoint, coordInputLineStart) >= 0)
-                {
-                    // and we're on the same line as the end of the input
-                    if (coordInputLineEnd.Y == coordSelPoint.Y)
-                    {
-                        // and we're not already on the end of the input...
-                        if (coordSelPoint.X < coordInputLineEnd.X)
-                        {
-                            // then only use end to the end of the input
-                            coordSelPoint.X = coordInputLineEnd.X;
-                            break;
-                        }
-                    }
-                }
-                else
-                {
-                    // otherwise if we're outside and on the same line as the start of the input
-                    if (coordInputLineStart.Y == coordSelPoint.Y)
-                    {
-                        // calculate the end of the outside/output buffer position
-                        const short sEndOfOutputPos = coordInputLineStart.X - 1;
-
-                        // if we're not already on the very last character...
-                        if (coordSelPoint.X < sEndOfOutputPos)
-                        {
-                            // then only move to just before the beginning of the input
-                            coordSelPoint.X = sEndOfOutputPos;
-                            break;
-                        }
-                        else if (coordSelPoint.X == sEndOfOutputPos)
-                        {
-                            // if we were on the last character,
-                            // then if the end of the input line is also on this current line,
-                            // move to that.
-                            if (coordSelPoint.Y == coordInputLineEnd.Y)
-                            {
-                                coordSelPoint.X = coordInputLineEnd.X;
-                                break;
-                            }
-                        }
-                    }
-                }
-            }
-
-            // otherwise, fall through and go to selecting the whole line to the end.
-            coordSelPoint.X = srectEdges.Right;
-            break;
-        }
-        }
-    }
-    else if (pInputKeyInfo->IsShiftAndCtrlOnly())
-    {
-        switch (wVirtualKeyCode)
-        {
-            // shift + ctrl + left/right extends selection to next/prev word boundary
-        case VK_LEFT:
-        {
-            WordByWordSelection(true, srectEdges, coordAnchor, &coordSelPoint);
-            break;
-        }
-        case VK_RIGHT:
-        {
-            WordByWordSelection(false, srectEdges, coordAnchor, &coordSelPoint);
-            break;
-        }
-            // shift + ctrl + up/down does the same thing that shift + up/down does
-        case VK_UP:
-        {
-            if (coordSelPoint.Y > srectEdges.Top)
-            {
-                coordSelPoint.Y--;
-            }
-            break;
-        }
-        case VK_DOWN:
-        {
-            if (coordSelPoint.Y < srectEdges.Bottom)
-            {
-                coordSelPoint.Y++;
-            }
-            break;
-        }
-            // shift + ctrl + home/end extends selection to top or bottom of buffer from selection
-        case VK_HOME:
-        {
-            COORD coordValidStart;
-            GetValidAreaBoundaries(&coordValidStart, nullptr);
-            coordSelPoint = coordValidStart;
-            break;
-        }
-        case VK_END:
-        {
-            COORD coordValidEnd;
-            GetValidAreaBoundaries(nullptr, &coordValidEnd);
-            coordSelPoint = coordValidEnd;
-            break;
-        }
-        }
-    }
-
-    // ensure we're not planting the cursor in the middle of a double-wide character.
-<<<<<<< HEAD
-    const TEXT_BUFFER_INFO* const pTextInfo = gci.CurrentScreenBuffer->TextInfo;
-    ROW* const pRow = pTextInfo->GetRowByOffset(coordSelPoint.Y);
-    ASSERT(pRow != nullptr);
-    __analysis_assume(pRow != nullptr);
-    BYTE bAttr = pRow->CharRow.KAttrs[coordSelPoint.X];
-=======
-    const TEXT_BUFFER_INFO* const pTextInfo = gci->CurrentScreenBuffer->TextInfo;
-    const BYTE bAttr = pTextInfo->GetRowByOffset(coordSelPoint.Y).CharRow.KAttrs[coordSelPoint.X];
->>>>>>> d55c3841
-
-    if (bAttr & CHAR_ROW::ATTR_TRAILING_BYTE)
-    {
-        // try to move off by highlighting the lead half too.
-        bool fSuccess = Utils::s_DoDecrementScreenCoordinate(srectEdges, &coordSelPoint);
-
-        // if that fails, move off to the next character
-        if (!fSuccess)
-        {
-            Utils::s_DoIncrementScreenCoordinate(srectEdges, &coordSelPoint);
-        }
-    }
-
-    ExtendSelection(coordSelPoint);
-
-    return true;
-}
-
-// Routine Description:
-// - Checks whether the ALT key was pressed when this method was called.
-// - ALT is the modifier for the alternate selection mode, so this will set state accordingly.
-// Arguments:
-// - <none> (Uses global key state)
-// Return Value:
-// - <none>
-void Selection::CheckAndSetAlternateSelection()
-{
-    _fUseAlternateSelection = !!(ServiceLocator::LocateInputServices()->GetKeyState(VK_MENU) & KEY_PRESSED);
-}
-
-// Routine Description:
-// - Handles a keyboard event for manipulating color selection
-// - If called when console isn't in selecting state, will start a new selection.
-// Arguments:
-// - pInputKeyInfo : The key press state information from the keyboard
-// Return Value:
-// - True if the event is handled. False otherwise.
-bool Selection::_HandleColorSelection(_In_ const INPUT_KEY_INFO* const pInputKeyInfo)
-{
-    const CONSOLE_INFORMATION& gci = ServiceLocator::LocateGlobals().getConsoleInformation();
-    SMALL_RECT* const psrSelection = &_srSelectionRect;
-    const WORD wVirtualKeyCode = pInputKeyInfo->GetVirtualKey();
-
-    //  It's a numeric key,  a text mode buffer and the color selection regkey is set,
-    //  then check to see if the user want's to color the selection or search and
-    //  highlight the selection.
-    bool fAltPressed = pInputKeyInfo->IsAltPressed();
-    bool fShiftPressed = pInputKeyInfo->IsShiftPressed();
-    bool fCtrlPressed = false;
-
-    //  Shift implies a find-and-color operation.  We only support finding a string,  not
-    //  a block.  So if the selected area is > 1 line in height,  just ignore the shift
-    //  and color the selection.  Also ignore if there is no current selection.
-    if ((fShiftPressed) && (!IsAreaSelected() || (psrSelection->Top != psrSelection->Bottom)))
-    {
-        fShiftPressed = false;
-    }
-
-    //  If CTRL + ALT together,  then we interpret as ALT (eg on French
-    //  keyboards AltGr == RALT+LCTRL,  but we want it to behave as ALT).
-    if (!fAltPressed)
-    {
-        fCtrlPressed = pInputKeyInfo->IsCtrlPressed();
-    }
-
-    SCREEN_INFORMATION* const pScreenInfo = gci.CurrentScreenBuffer;
-
-    //  Clip the selection to within the console buffer
-    pScreenInfo->ClipToScreenBuffer(psrSelection);
-
-    //  If ALT or CTRL are pressed,  then color the selected area.
-    //  ALT+n => fg,  CTRL+n => bg
-    if (fAltPressed || fCtrlPressed)
-    {
-        ULONG ulAttr = wVirtualKeyCode - '0' + 6;
-
-        if (fCtrlPressed)
-        {
-            //  Setting background color.  Set fg color to black.
-            ulAttr <<= 4;
-        }
-        else
-        {
-            // Set foreground color. Maintain the current console bg color.
-            ulAttr |= gci.CurrentScreenBuffer->GetAttributes().GetLegacyAttributes() & 0xf0;
-        }
-
-        // If shift was pressed as well, then this is actually a
-        // find-and-color request. Otherwise just color the selection.
-        if (fShiftPressed)
-        {
-            ULONG cLength = psrSelection->Right - psrSelection->Left + 1;
-            if (cLength > SEARCH_STRING_LENGTH)
-            {
-                cLength = SEARCH_STRING_LENGTH;
-            }
-
-            // Pull the selection out of the buffer to pass to the
-            // search function. Clamp to max search string length.
-            // We just copy the bytes out of the row buffer.
-            const ROW& Row = pScreenInfo->TextInfo->GetRowByOffset(psrSelection->Top);
-
-            WCHAR pwszSearchString[SEARCH_STRING_LENGTH + 1];
-            memmove(pwszSearchString, &Row.CharRow.Chars[psrSelection->Left], cLength * sizeof(WCHAR));
-
-            pwszSearchString[cLength] = L'\0';
-
-            // Clear the selection and call the search / mark function.
-            ClearSelection();
-
-            SearchForString(pScreenInfo, pwszSearchString, (USHORT)cLength, TRUE, FALSE, TRUE, ulAttr, nullptr);
-        }
-        else
-        {
-            ColorSelection(psrSelection, ulAttr);
-            ClearSelection();
-        }
-
-        return true;
-    }
-
-    return false;
-}
-
-// Routine Description:
-// - Handles a keyboard event for selection in mark mode
-// Arguments:
-// - pInputKeyInfo : The key press state information from the keyboard
-// Return Value:
-// - True if the event is handled. False otherwise.
-bool Selection::_HandleMarkModeSelectionNav(_In_ const INPUT_KEY_INFO* const pInputKeyInfo)
-{
-    const CONSOLE_INFORMATION& gci = ServiceLocator::LocateGlobals().getConsoleInformation();
-    const WORD wVirtualKeyCode = pInputKeyInfo->GetVirtualKey();
-
-    // we're selecting via keyboard -- handle keystrokes
-    if (wVirtualKeyCode == VK_RIGHT ||
-        wVirtualKeyCode == VK_LEFT ||
-        wVirtualKeyCode == VK_UP ||
-        wVirtualKeyCode == VK_DOWN ||
-        wVirtualKeyCode == VK_NEXT ||
-        wVirtualKeyCode == VK_PRIOR ||
-        wVirtualKeyCode == VK_END ||
-        wVirtualKeyCode == VK_HOME)
-    {
-        SCREEN_INFORMATION* const pScreenInfo = gci.CurrentScreenBuffer;
-        TEXT_BUFFER_INFO* const pTextInfo = pScreenInfo->TextInfo;
-        SHORT iNextRightX;
-        SHORT iNextLeftX = 0;
-
-        const COORD cursorPos = pTextInfo->GetCursor()->GetPosition();
-        const ROW& Row = pTextInfo->GetRowByOffset(cursorPos.Y);
-
-
-        BYTE bKAttrs = Row.CharRow.KAttrs[cursorPos.X];
-        if (bKAttrs & CHAR_ROW::ATTR_LEADING_BYTE)
-        {
-            iNextRightX = 2;
-        }
-        else
-        {
-            iNextRightX = 1;
-        }
-
-        if (cursorPos.X > 0)
-        {
-            bKAttrs = Row.CharRow.KAttrs[cursorPos.X - 1];
-            if (bKAttrs & CHAR_ROW::ATTR_TRAILING_BYTE)
-            {
-                iNextLeftX = 2;
-            }
-            else if (bKAttrs & CHAR_ROW::ATTR_LEADING_BYTE)
-            {
-                if (cursorPos.X - 1 > 0)
-                {
-                    bKAttrs = Row.CharRow.KAttrs[cursorPos.X - 2];
-                    if (bKAttrs & CHAR_ROW::ATTR_TRAILING_BYTE)
-                    {
-                        iNextLeftX = 3;
-                    }
-                    else
-                    {
-                        iNextLeftX = 2;
-                    }
-                }
-                else
-                {
-                    iNextLeftX = 1;
-                }
-            }
-            else
-            {
-                iNextLeftX = 1;
-            }
-        }
-        Cursor* pCursor = pTextInfo->GetCursor();
-        switch (wVirtualKeyCode)
-        {
-        case VK_RIGHT:
-        {
-            if (cursorPos.X + iNextRightX < pScreenInfo->GetScreenBufferSize().X)
-            {
-                pCursor->IncrementXPosition(iNextRightX);
-            }
-            break;
-        }
-
-        case VK_LEFT:
-        {
-            if (cursorPos.X > 0)
-            {
-                pCursor->DecrementXPosition(iNextLeftX);
-            }
-            break;
-        }
-
-        case VK_UP:
-        {
-            if (cursorPos.Y > 0)
-            {
-                pCursor->DecrementYPosition(1);
-            }
-            break;
-        }
-
-        case VK_DOWN:
-        {
-            if (cursorPos.Y + 1 < pScreenInfo->GetScreenBufferSize().Y)
-            {
-                pCursor->IncrementYPosition(1);
-            }
-            break;
-        }
-
-        case VK_NEXT:
-        {
-            pCursor->IncrementYPosition(pScreenInfo->GetScreenWindowSizeY() - 1);
-            const COORD coordBufferSize = pScreenInfo->GetScreenBufferSize();
-            if (pCursor->GetPosition().Y >= coordBufferSize.Y)
-            {
-                pCursor->SetYPosition(coordBufferSize.Y - 1);
-            }
-            break;
-        }
-
-        case VK_PRIOR:
-        {
-            pCursor->DecrementYPosition(pScreenInfo->GetScreenWindowSizeY() - 1);
-            if (pCursor->GetPosition().Y < 0)
-            {
-                pCursor->SetYPosition(0);
-            }
-            break;
-        }
-
-        case VK_END:
-        {
-            // End by itself should go to end of current line. Ctrl-End should go to end of buffer.
-            pCursor->SetXPosition(pScreenInfo->GetScreenBufferSize().X - 1);
-
-            if (pInputKeyInfo->IsCtrlPressed())
-            {
-                COORD coordValidEnd;
-                GetValidAreaBoundaries(nullptr, &coordValidEnd);
-
-                // Adjust Y position of cursor to the final line with valid text
-                pCursor->SetYPosition(coordValidEnd.Y);
-            }
-            break;
-        }
-
-        case VK_HOME:
-        {
-            // Home by itself should go to the beginning of the current line. Ctrl-Home should go to the beginning of
-            // the buffer
-            pCursor->SetXPosition(0);
-
-            if (pInputKeyInfo->IsCtrlPressed())
-            {
-                pCursor->SetYPosition(0);
-            }
-            break;
-        }
-
-        default:
-            ASSERT(FALSE);
-        }
-
-        // see if shift is down. if so, we're extending the selection. otherwise, we're resetting the anchor
-        if (ServiceLocator::LocateInputServices()->GetKeyState(VK_SHIFT) & KEY_PRESSED)
-        {
-            // if we're just starting to "extend" our selection from moving around as a cursor
-            // then attempt to set the alternate selection state based on the ALT key right now
-            if (!IsAreaSelected())
-            {
-                CheckAndSetAlternateSelection();
-            }
-
-            ExtendSelection(pCursor->GetPosition());
-        }
-        else
-        {
-            // if the selection was not empty, reset the anchor
-            if (IsAreaSelected())
-            {
-                HideSelection();
-                _dwSelectionFlags &= ~CONSOLE_SELECTION_NOT_EMPTY;
-                _fUseAlternateSelection = false;
-            }
-
-            pCursor->SetHasMoved(TRUE);
-            _coordSelectionAnchor = pTextInfo->GetCursor()->GetPosition();
-            pScreenInfo->MakeCursorVisible(_coordSelectionAnchor);
-            _srSelectionRect.Left = _srSelectionRect.Right = _coordSelectionAnchor.X;
-            _srSelectionRect.Top = _srSelectionRect.Bottom = _coordSelectionAnchor.Y;
-        }
-        return true;
-    }
-
-    return false;
-}
-
-#pragma region Calculation/Support for keyboard selection
-
-// Routine Description:
-// - Retrieves the boundaries of the input line (first and last char positions)
-// Arguments:
-// - pcoordInputStart - Position of the first character in the input line
-// - pcoordInputEnd - Position of the last character in the input line
-// Return Value:
-// - If true, the boundaries returned are valid. If false, they should be discarded.
-_Check_return_ _Success_(return)
-bool Selection::s_GetInputLineBoundaries(_Out_opt_ COORD* const pcoordInputStart, _Out_opt_ COORD* const pcoordInputEnd)
-{
-    const CONSOLE_INFORMATION& gci = ServiceLocator::LocateGlobals().getConsoleInformation();
-    SMALL_RECT srectEdges;
-    Utils::s_GetCurrentBufferEdges(&srectEdges);
-
-    const COOKED_READ_DATA* const pCookedReadData = gci.lpCookedReadData;
-    const TEXT_BUFFER_INFO* const pTextInfo = gci.CurrentScreenBuffer->TextInfo;
-
-    // if we have no read data, we have no input line
-    if (pCookedReadData == nullptr || pCookedReadData->_NumberOfVisibleChars <= 0)
-    {
-        return false;
-    }
-
-    const COORD coordStart = pCookedReadData->_OriginalCursorPosition;
-    COORD coordEnd = pCookedReadData->_OriginalCursorPosition;
-
-    if (coordEnd.X < 0 && coordEnd.Y < 0)
-    {
-        // if the original cursor position from the input line data is invalid, then the buffer cursor position is the final position
-        coordEnd = pTextInfo->GetCursor()->GetPosition();
-    }
-    else
-    {
-        // otherwise, we need to add the number of characters in the input line to the original cursor position
-        Utils::s_AddToPosition(srectEdges, pCookedReadData->_NumberOfVisibleChars, &coordEnd);
-    }
-
-    // - 1 so the coordinate is on top of the last position of the text, not one past it.
-    Utils::s_AddToPosition(srectEdges, -1, &coordEnd);
-
-    if (pcoordInputStart != nullptr)
-    {
-        pcoordInputStart->X = coordStart.X;
-        pcoordInputStart->Y = coordStart.Y;
-    }
-
-    if (pcoordInputEnd != nullptr)
-    {
-        pcoordInputEnd->X = coordEnd.X;
-        pcoordInputEnd->Y = coordEnd.Y;
-    }
-
-    return true;
-}
-
-// Routine Description:
-// - Gets the boundaries of all valid text on the screen.
-//   Includes the output/back buffer as well as the input line text.
-// Arguments:
-// - pcoordInputStart - Position of the first character in the buffer
-// - pcoordInputEnd - Position of the last character in the buffer
-// Return Value:
-// - If true, the boundaries returned are valid. If false, they should be discarded.
-void Selection::GetValidAreaBoundaries(_Out_opt_ COORD* const pcoordValidStart, _Out_opt_ COORD* const pcoordValidEnd) const
-{
-    const CONSOLE_INFORMATION& gci = ServiceLocator::LocateGlobals().getConsoleInformation();
-    COORD coordEnd;
-    coordEnd.X = 0;
-    coordEnd.Y = 0;
-
-    const bool fHaveInput = s_GetInputLineBoundaries(nullptr, &coordEnd);
-
-    if (!fHaveInput)
-    {
-        if (IsInSelectingState() && IsKeyboardMarkSelection())
-        {
-            coordEnd = _coordSavedCursorPosition;
-        }
-        else
-        {
-            coordEnd = gci.CurrentScreenBuffer->TextInfo->GetCursor()->GetPosition();
-        }
-    }
-
-    if (pcoordValidStart != nullptr)
-    {
-        // valid area always starts at 0,0
-        pcoordValidStart->X = 0;
-        pcoordValidStart->Y = 0;
-    }
-
-    if (pcoordValidEnd != nullptr)
-    {
-        pcoordValidEnd->X = coordEnd.X;
-        pcoordValidEnd->Y = coordEnd.Y;
-    }
-}
-
-// Routine Description:
-// - Determines if a coordinate lies between the start and end positions
-// - NOTE: Is inclusive of the edges of the boundary.
-// Arguments:
-// - coordPosition - The position to test
-// - coordFirst - The start or left most edge of the regional boundary.
-// - coordSecond - The end or right most edge of the regional boundary.
-// Return Value:
-// - True if it's within the bounds (inclusive). False otherwise.
-bool Selection::s_IsWithinBoundaries(_In_ const COORD coordPosition, _In_ const COORD coordStart, _In_ const COORD coordEnd)
-{
-    bool fInBoundaries = false;
-
-    if (Utils::s_CompareCoords(coordStart, coordPosition) <= 0)
-    {
-        if (Utils::s_CompareCoords(coordPosition, coordEnd) <= 0)
-        {
-            fInBoundaries = true;
-        }
-    }
-
-    return fInBoundaries;
-}
-
-#pragma endregion
+/********************************************************
+*                                                       *
+*   Copyright (C) Microsoft. All rights reserved.       *
+*                                                       *
+********************************************************/
+
+#include "precomp.h"
+
+#include "search.h"
+
+#include "..\interactivity\inc\ServiceLocator.hpp"
+
+// Routine Description:
+// - Handles a keyboard event for extending the current selection
+// - Must be called when the console is in selecting state.
+// Arguments:
+// - pInputKeyInfo : The key press state information from the keyboard
+// Return Value:
+// - True if the event is handled. False otherwise.
+Selection::KeySelectionEventResult Selection::HandleKeySelectionEvent(_In_ const INPUT_KEY_INFO* const pInputKeyInfo)
+{
+    const CONSOLE_INFORMATION& gci = ServiceLocator::LocateGlobals().getConsoleInformation();
+    ASSERT(IsInSelectingState());
+
+    const WORD wVirtualKeyCode = pInputKeyInfo->GetVirtualKey();
+
+    // if escape or ctrl-c, cancel selection
+    if (!IsMouseButtonDown())
+    {
+        if (wVirtualKeyCode == VK_ESCAPE)
+        {
+            ClearSelection();
+            return Selection::KeySelectionEventResult::EventHandled;
+        }
+        else if (wVirtualKeyCode == VK_RETURN ||
+                 ((ServiceLocator::LocateInputServices()->GetKeyState(VK_CONTROL) & KEY_PRESSED) &&
+                  (wVirtualKeyCode == 'C' || // Ctrl-c
+                   wVirtualKeyCode == VK_INSERT))) // Ctrl-INS
+        {
+            Telemetry::Instance().SetKeyboardTextEditingUsed();
+
+            // copy selection
+            return Selection::KeySelectionEventResult::CopyToClipboard;
+        }
+        else if (gci.GetEnableColorSelection() &&
+                 ('0' <= wVirtualKeyCode) &&
+                 ('9' >= wVirtualKeyCode))
+        {
+            if (_HandleColorSelection(pInputKeyInfo))
+            {
+                return Selection::KeySelectionEventResult::EventHandled;
+            }
+        }
+    }
+
+    if (!IsMouseInitiatedSelection())
+    {
+        if (_HandleMarkModeSelectionNav(pInputKeyInfo))
+        {
+            return Selection::KeySelectionEventResult::EventHandled;
+        }
+    }
+    else if (!IsMouseButtonDown())
+    {
+        // if the existing selection is a line selection
+        if (IsLineSelection())
+        {
+            // try to handle it first if we've used a valid keyboard command to extend the selection
+            if (HandleKeyboardLineSelectionEvent(pInputKeyInfo))
+            {
+                return Selection::KeySelectionEventResult::EventHandled;
+            }
+        }
+
+        // if in mouse selection mode and user hits a key, cancel selection
+        if (!IsSystemKey(wVirtualKeyCode)) {
+            ClearSelection();
+        }
+    }
+
+    return Selection::KeySelectionEventResult::EventNotHandled;
+}
+
+// Routine Description:
+// - Checks if a keyboard event can be handled by HandleKeyboardLineSelectionEvent
+// Arguments:
+// - pInputKeyInfo : The key press state information from the keyboard
+// Return Value:
+// - True if the event can be handled. False otherwise.
+// NOTE:
+// - Keyboard handling cases in this function should be synchronized with HandleKeyboardLineSelectionEvent
+bool Selection::s_IsValidKeyboardLineSelection(_In_ const INPUT_KEY_INFO* const pInputKeyInfo)
+{
+    bool fIsValidCombination = false;
+
+    const WORD wVirtualKeyCode = pInputKeyInfo->GetVirtualKey();
+
+    if (pInputKeyInfo->IsShiftOnly())
+    {
+        switch (wVirtualKeyCode)
+        {
+        case VK_LEFT:
+        case VK_RIGHT:
+        case VK_UP:
+        case VK_DOWN:
+        case VK_NEXT:
+        case VK_PRIOR:
+        case VK_HOME:
+        case VK_END:
+            fIsValidCombination = true;
+        }
+    }
+    else if (pInputKeyInfo->IsShiftAndCtrlOnly())
+    {
+        switch (wVirtualKeyCode)
+        {
+        case VK_LEFT:
+        case VK_RIGHT:
+        case VK_UP:
+        case VK_DOWN:
+        case VK_HOME:
+        case VK_END:
+            fIsValidCombination = true;
+        }
+    }
+
+    return fIsValidCombination;
+}
+
+// Routine Description:
+// - Modifies the given selection point to the edge of the next (or previous) word.
+// - By default operates in a left-to-right fashion.
+// Arguments:
+// - fReverse: Specifies that this function should operate in reverse. E.g. Right-to-left.
+// - srectEdges: The edges of the current screen buffer. All values are valid positions within the screen buffer.
+// - coordAnchor: The point within the buffer (inside the edges) where this selection started.
+// - coordSelPoint: Defines selection region from coordAnchor to this point. Modified to define the new selection region.
+// Return Value:
+// - <none>
+void Selection::WordByWordSelection(_In_ const bool fReverse,
+                                    _In_ const SMALL_RECT srectEdges,
+                                    _In_ const COORD coordAnchor,
+                                    _Inout_ COORD *pcoordSelPoint) const
+{
+    const CONSOLE_INFORMATION& gci = ServiceLocator::LocateGlobals().getConsoleInformation();
+    TEXT_BUFFER_INFO* const pTextInfo = gci.CurrentScreenBuffer->TextInfo;
+
+    // first move one character in the requested direction
+    if (!fReverse)
+    {
+        Utils::s_DoIncrementScreenCoordinate(srectEdges, pcoordSelPoint);
+    }
+    else
+    {
+        Utils::s_DoDecrementScreenCoordinate(srectEdges, pcoordSelPoint);
+    }
+
+    // get the character at the new position
+    WCHAR wchTest = pTextInfo->GetRowByOffset(pcoordSelPoint->Y).CharRow.Chars[pcoordSelPoint->X];
+
+    // we want to go until the state change from delim to non-delim
+    bool fCurrIsDelim = IS_WORD_DELIM(wchTest);
+    bool fPrevIsDelim;
+
+    // find the edit-line boundaries that we can highlight
+    COORD coordMaxLeft;
+    COORD coordMaxRight;
+    const bool fSuccess = s_GetInputLineBoundaries(&coordMaxLeft, &coordMaxRight);
+
+    // if line boundaries fail, then set them to the buffer corners so they don't restrict anything.
+    if (!fSuccess)
+    {
+        coordMaxLeft.X = srectEdges.Left;
+        coordMaxLeft.Y = srectEdges.Top;
+
+        coordMaxRight.X = srectEdges.Right;
+        coordMaxRight.Y = srectEdges.Bottom;
+    }
+
+    // track whether we failed to move during an operation
+    // if we failed to move, we hit the end of the buffer and should just highlight to there and be done.
+    bool fMoveSucceeded = false;
+
+    // determine if we're highlighting more text or unhighlighting already selected text.
+    bool fUnhighlighting;
+    if (!fReverse)
+    {
+        // if the selection point is left of the anchor, then we're unhighlighting when moving right
+        fUnhighlighting = Utils::s_CompareCoords(*pcoordSelPoint, coordAnchor) < 0;
+    }
+    else
+    {
+        // if the selection point is right of the anchor, then we're unhighlighting when moving left
+        fUnhighlighting = Utils::s_CompareCoords(*pcoordSelPoint, coordAnchor) > 0;
+    }
+
+    do
+    {
+        // store previous state
+        fPrevIsDelim = fCurrIsDelim;
+
+        // to make us "sticky" within the edit line, stop moving once we've reached a given max position left/right
+        // users can repeat the command to move past the line and continue word selecting
+        // if we're at the max position left, stop moving
+        if (Utils::s_CompareCoords(*pcoordSelPoint, coordMaxLeft) == 0)
+        {
+            // set move succeeded to false as we can't move any further
+            fMoveSucceeded = false;
+            break;
+        }
+
+        // if we're at the max position right, stop moving.
+        // we don't want them to "word select" past the end of the edit line as there's likely nothing there.
+        // (thus >= and not == like left)
+        if (Utils::s_CompareCoords(*pcoordSelPoint, coordMaxRight) >= 0)
+        {
+            // set move succeeded to false as we can't move any further.
+            fMoveSucceeded = false;
+            break;
+        }
+
+        if (!fReverse)
+        {
+            fMoveSucceeded = Utils::s_DoIncrementScreenCoordinate(srectEdges, pcoordSelPoint);
+        }
+        else
+        {
+            fMoveSucceeded = Utils::s_DoDecrementScreenCoordinate(srectEdges, pcoordSelPoint);
+        }
+
+        if (!fMoveSucceeded)
+        {
+            break;
+        }
+
+        // get the character associated with the new position
+        wchTest = gci.CurrentScreenBuffer->TextInfo->GetRowByOffset(pcoordSelPoint->Y).CharRow.Chars[pcoordSelPoint->X];
+        fCurrIsDelim = IS_WORD_DELIM(wchTest);
+
+        // This is a bit confusing.
+        // If we're going Left to Right (!fReverse)...
+        // - Then we want to keep going UNTIL (!) we move from a delimiter (fPrevIsDelim) to a normal character (!fCurrIsDelim)
+        //   This will then eat up all delimiters after a word and stop once we reach the first letter of the next word.
+        // If we're going Right to Left (fReverse)...
+        // - Then we want to keep going UNTIL (!) we move from a normal character (!fPrevIsDelim) to a delimeter (fCurrIsDelim)
+        //   This will eat up all letters of the word and stop once we see the delimiter before the word.
+    } while (!fReverse ? !(fPrevIsDelim && !fCurrIsDelim) : !(!fPrevIsDelim && fCurrIsDelim));
+
+    // To stop the loop, we had to move the cursor one too far to figure out that the delta occurred from delimeter to not (or vice versa)
+    // Therefore move back by one character after proceeding through the loop.
+    // EXCEPT:
+    // 1. If we broke out of the loop by reaching the beginning of the buffer, leave it alone.
+    // 2. If we're un-highlighting a region, also leave it alone.
+    //    This is an oddity that occurs because our cursor is on a character, not between two characters like most text editors.
+    //    We want the current position to be ON the first letter of the word (or the last delimeter after the word) so it stays highlighted.
+    if (fMoveSucceeded && !fUnhighlighting)
+    {
+        if (!fReverse)
+        {
+            fMoveSucceeded = Utils::s_DoDecrementScreenCoordinate(srectEdges, pcoordSelPoint);
+        }
+        else
+        {
+            fMoveSucceeded = Utils::s_DoIncrementScreenCoordinate(srectEdges, pcoordSelPoint);
+        }
+
+        ASSERT(fMoveSucceeded); // we should never fail to move forward after having moved backward
+    }
+}
+
+// Routine Description:
+// - Handles a keyboard event for manipulating line-mode selection with the keyboard
+// - If called when console isn't in selecting state, will start a new selection.
+// Arguments:
+// - inputKeyInfo : The key press state information from the keyboard
+// Return Value:
+// - True if the event is handled. False otherwise.
+// NOTE:
+// - Keyboard handling cases in this function should be synchronized with IsValidKeyboardLineSelection
+bool Selection::HandleKeyboardLineSelectionEvent(_In_ const INPUT_KEY_INFO* const pInputKeyInfo)
+{
+    const CONSOLE_INFORMATION& gci = ServiceLocator::LocateGlobals().getConsoleInformation();
+    const WORD wVirtualKeyCode = pInputKeyInfo->GetVirtualKey();
+
+    // if this isn't a valid key combination for this function, exit quickly.
+    if (!s_IsValidKeyboardLineSelection(pInputKeyInfo))
+    {
+        return false;
+    }
+
+    Telemetry::Instance().SetKeyboardTextSelectionUsed();
+
+    // if we're not currently selecting anything, start a new mouse selection
+    if (!IsInSelectingState())
+    {
+        InitializeMouseSelection(gci.CurrentScreenBuffer->TextInfo->GetCursor()->GetPosition());
+
+        // force that this is a line selection
+        _AlignAlternateSelection(true);
+
+        ShowSelection();
+
+        // if we did shift+left/right, then just exit
+        if (pInputKeyInfo->IsShiftOnly())
+        {
+            switch (wVirtualKeyCode)
+            {
+            case VK_LEFT:
+            case VK_RIGHT:
+                return true;
+            }
+        }
+    }
+
+    // anchor is the first clicked position
+    const COORD coordAnchor = _coordSelectionAnchor;
+
+    // rect covers the entire selection
+    const SMALL_RECT rectSelection = _srSelectionRect;
+
+    // the selection point is the other corner of the rectangle from the anchor that we're about to manipulate
+    COORD coordSelPoint;
+    coordSelPoint.X = coordAnchor.X == rectSelection.Left ? rectSelection.Right : rectSelection.Left;
+    coordSelPoint.Y = coordAnchor.Y == rectSelection.Top ? rectSelection.Bottom : rectSelection.Top;
+
+    // this is the maximum size of the buffer
+    SMALL_RECT srectEdges;
+    Utils::s_GetCurrentBufferEdges(&srectEdges);
+
+    const SHORT sWindowHeight = gci.CurrentScreenBuffer->GetScreenWindowSizeY();
+
+    ASSERT(coordSelPoint.X >= srectEdges.Left && coordSelPoint.X <= srectEdges.Right);
+    ASSERT(coordSelPoint.Y >= srectEdges.Top && coordSelPoint.Y <= srectEdges.Bottom);
+
+    // retrieve input line information. If we are selecting from within the input line, we need
+    // to bound ourselves within the input data first and not move into the back buffer.
+
+    COORD coordInputLineStart;
+    COORD coordInputLineEnd;
+    bool fHaveInputLine = s_GetInputLineBoundaries(&coordInputLineStart, &coordInputLineEnd);
+
+    if (pInputKeyInfo->IsShiftOnly())
+    {
+        switch (wVirtualKeyCode)
+        {
+            // shift + left/right extends the selection by one character, wrapping at screen edge
+        case VK_LEFT:
+        {
+            Utils::s_DoDecrementScreenCoordinate(srectEdges, &coordSelPoint);
+            break;
+        }
+        case VK_RIGHT:
+        {
+            Utils::s_DoIncrementScreenCoordinate(srectEdges, &coordSelPoint);
+
+            const TEXT_BUFFER_INFO* const pTextInfo = gci.CurrentScreenBuffer->TextInfo;
+            const BYTE bAttr = pTextInfo->GetRowByOffset(coordSelPoint.Y).CharRow.KAttrs[coordSelPoint.X];
+
+            // if we're about to split a character in half, keep moving right
+            if (bAttr & CHAR_ROW::ATTR_TRAILING_BYTE)
+            {
+                Utils::s_DoIncrementScreenCoordinate(srectEdges, &coordSelPoint);
+            }
+            break;
+        }
+            // shift + up/down extends the selection by one row, stopping at top or bottom of screen
+        case VK_UP:
+        {
+            if (coordSelPoint.Y > srectEdges.Top)
+            {
+                coordSelPoint.Y--;
+            }
+            break;
+        }
+        case VK_DOWN:
+        {
+            if (coordSelPoint.Y < srectEdges.Bottom)
+            {
+                coordSelPoint.Y++;
+            }
+            break;
+        }
+            // shift + pgup/pgdn extends selection up or down one full screen
+        case VK_NEXT:
+        {
+            coordSelPoint.Y += sWindowHeight; // TODO: potential overflow
+            if (coordSelPoint.Y > srectEdges.Bottom)
+            {
+                coordSelPoint.Y = srectEdges.Bottom;
+            }
+            break;
+        }
+        case VK_PRIOR:
+        {
+            coordSelPoint.Y -= sWindowHeight; // TODO: potential underflow
+            if (coordSelPoint.Y < srectEdges.Top)
+            {
+                coordSelPoint.Y = srectEdges.Top;
+            }
+            break;
+        }
+            // shift + home/end extends selection to beginning or end of line
+        case VK_HOME:
+        {
+            /*
+            Prompt sample:
+                qwertyuiopasdfg
+                C:\>dir /p /w C
+                :\windows\syste
+                m32
+
+                The input area runs from the d in "dir" to the space after the 2 in "32"
+
+                We want to stop the HOME command from running to the beginning of the line only
+                if we're on the first input line because then it would capture the prompt.
+
+                So if the selection point we're manipulating is currently anywhere in the
+                "dir /p /w C" area, then pressing home should only move it on top of the "d" in "dir".
+
+                But if it's already at the "d" in dir, pressing HOME again should move us to the
+                beginning of the line anyway to collect up the prompt as well.
+            */
+
+            // if we're in the input line
+            if (fHaveInputLine)
+            {
+                // and the selection point is inside the input line area
+                if (Utils::s_CompareCoords(coordSelPoint, coordInputLineStart) > 0)
+                {
+                    // and we're on the same line as the beginning of the input
+                    if (coordInputLineStart.Y == coordSelPoint.Y)
+                    {
+                        // then only back up to the start of the input
+                        coordSelPoint.X = coordInputLineStart.X;
+                        break;
+                    }
+                }
+            }
+
+            // otherwise, fall through and select to the head of the line.
+            coordSelPoint.X = 0;
+            break;
+        }
+        case VK_END:
+        {
+            /*
+            Prompt sample:
+                qwertyuiopasdfg
+                C:\>dir /p /w C
+                :\windows\syste
+                m32
+
+                The input area runs from the d in "dir" to the space after the 2 in "32"
+
+                We want to stop the END command from running to the space after the "32" because
+                that's just where the cursor lies to let more text get entered and not actually
+                a valid selection area.
+
+                So if the selection point is anywhere on the "m32", pressing end should move it
+                to on top of the "2".
+
+                Additionally, if we're starting within the output buffer (qwerty, etc. and C:\>), then
+                pressing END should stop us before we enter the input line the first time.
+
+                So if we're anywhere on "C:\", we should select up to the ">" character and no further
+                until a subsequent press of END.
+
+                At the subsequent press of END when we're on the ">", we should move to the end of the input
+                line or the end of the screen, whichever comes first.
+            */
+
+            // if we're in the input line
+            if (fHaveInputLine)
+            {
+                // and the selection point is inside the input area
+                if (Utils::s_CompareCoords(coordSelPoint, coordInputLineStart) >= 0)
+                {
+                    // and we're on the same line as the end of the input
+                    if (coordInputLineEnd.Y == coordSelPoint.Y)
+                    {
+                        // and we're not already on the end of the input...
+                        if (coordSelPoint.X < coordInputLineEnd.X)
+                        {
+                            // then only use end to the end of the input
+                            coordSelPoint.X = coordInputLineEnd.X;
+                            break;
+                        }
+                    }
+                }
+                else
+                {
+                    // otherwise if we're outside and on the same line as the start of the input
+                    if (coordInputLineStart.Y == coordSelPoint.Y)
+                    {
+                        // calculate the end of the outside/output buffer position
+                        const short sEndOfOutputPos = coordInputLineStart.X - 1;
+
+                        // if we're not already on the very last character...
+                        if (coordSelPoint.X < sEndOfOutputPos)
+                        {
+                            // then only move to just before the beginning of the input
+                            coordSelPoint.X = sEndOfOutputPos;
+                            break;
+                        }
+                        else if (coordSelPoint.X == sEndOfOutputPos)
+                        {
+                            // if we were on the last character,
+                            // then if the end of the input line is also on this current line,
+                            // move to that.
+                            if (coordSelPoint.Y == coordInputLineEnd.Y)
+                            {
+                                coordSelPoint.X = coordInputLineEnd.X;
+                                break;
+                            }
+                        }
+                    }
+                }
+            }
+
+            // otherwise, fall through and go to selecting the whole line to the end.
+            coordSelPoint.X = srectEdges.Right;
+            break;
+        }
+        }
+    }
+    else if (pInputKeyInfo->IsShiftAndCtrlOnly())
+    {
+        switch (wVirtualKeyCode)
+        {
+            // shift + ctrl + left/right extends selection to next/prev word boundary
+        case VK_LEFT:
+        {
+            WordByWordSelection(true, srectEdges, coordAnchor, &coordSelPoint);
+            break;
+        }
+        case VK_RIGHT:
+        {
+            WordByWordSelection(false, srectEdges, coordAnchor, &coordSelPoint);
+            break;
+        }
+            // shift + ctrl + up/down does the same thing that shift + up/down does
+        case VK_UP:
+        {
+            if (coordSelPoint.Y > srectEdges.Top)
+            {
+                coordSelPoint.Y--;
+            }
+            break;
+        }
+        case VK_DOWN:
+        {
+            if (coordSelPoint.Y < srectEdges.Bottom)
+            {
+                coordSelPoint.Y++;
+            }
+            break;
+        }
+            // shift + ctrl + home/end extends selection to top or bottom of buffer from selection
+        case VK_HOME:
+        {
+            COORD coordValidStart;
+            GetValidAreaBoundaries(&coordValidStart, nullptr);
+            coordSelPoint = coordValidStart;
+            break;
+        }
+        case VK_END:
+        {
+            COORD coordValidEnd;
+            GetValidAreaBoundaries(nullptr, &coordValidEnd);
+            coordSelPoint = coordValidEnd;
+            break;
+        }
+        }
+    }
+
+    // ensure we're not planting the cursor in the middle of a double-wide character.
+    const TEXT_BUFFER_INFO* const pTextInfo = gci.CurrentScreenBuffer->TextInfo;
+    const BYTE bAttr = pTextInfo->GetRowByOffset(coordSelPoint.Y).CharRow.KAttrs[coordSelPoint.X];
+
+    if (bAttr & CHAR_ROW::ATTR_TRAILING_BYTE)
+    {
+        // try to move off by highlighting the lead half too.
+        bool fSuccess = Utils::s_DoDecrementScreenCoordinate(srectEdges, &coordSelPoint);
+
+        // if that fails, move off to the next character
+        if (!fSuccess)
+        {
+            Utils::s_DoIncrementScreenCoordinate(srectEdges, &coordSelPoint);
+        }
+    }
+
+    ExtendSelection(coordSelPoint);
+
+    return true;
+}
+
+// Routine Description:
+// - Checks whether the ALT key was pressed when this method was called.
+// - ALT is the modifier for the alternate selection mode, so this will set state accordingly.
+// Arguments:
+// - <none> (Uses global key state)
+// Return Value:
+// - <none>
+void Selection::CheckAndSetAlternateSelection()
+{
+    _fUseAlternateSelection = !!(ServiceLocator::LocateInputServices()->GetKeyState(VK_MENU) & KEY_PRESSED);
+}
+
+// Routine Description:
+// - Handles a keyboard event for manipulating color selection
+// - If called when console isn't in selecting state, will start a new selection.
+// Arguments:
+// - pInputKeyInfo : The key press state information from the keyboard
+// Return Value:
+// - True if the event is handled. False otherwise.
+bool Selection::_HandleColorSelection(_In_ const INPUT_KEY_INFO* const pInputKeyInfo)
+{
+    const CONSOLE_INFORMATION& gci = ServiceLocator::LocateGlobals().getConsoleInformation();
+    SMALL_RECT* const psrSelection = &_srSelectionRect;
+    const WORD wVirtualKeyCode = pInputKeyInfo->GetVirtualKey();
+
+    //  It's a numeric key,  a text mode buffer and the color selection regkey is set,
+    //  then check to see if the user want's to color the selection or search and
+    //  highlight the selection.
+    bool fAltPressed = pInputKeyInfo->IsAltPressed();
+    bool fShiftPressed = pInputKeyInfo->IsShiftPressed();
+    bool fCtrlPressed = false;
+
+    //  Shift implies a find-and-color operation.  We only support finding a string,  not
+    //  a block.  So if the selected area is > 1 line in height,  just ignore the shift
+    //  and color the selection.  Also ignore if there is no current selection.
+    if ((fShiftPressed) && (!IsAreaSelected() || (psrSelection->Top != psrSelection->Bottom)))
+    {
+        fShiftPressed = false;
+    }
+
+    //  If CTRL + ALT together,  then we interpret as ALT (eg on French
+    //  keyboards AltGr == RALT+LCTRL,  but we want it to behave as ALT).
+    if (!fAltPressed)
+    {
+        fCtrlPressed = pInputKeyInfo->IsCtrlPressed();
+    }
+
+    SCREEN_INFORMATION* const pScreenInfo = gci.CurrentScreenBuffer;
+
+    //  Clip the selection to within the console buffer
+    pScreenInfo->ClipToScreenBuffer(psrSelection);
+
+    //  If ALT or CTRL are pressed,  then color the selected area.
+    //  ALT+n => fg,  CTRL+n => bg
+    if (fAltPressed || fCtrlPressed)
+    {
+        ULONG ulAttr = wVirtualKeyCode - '0' + 6;
+
+        if (fCtrlPressed)
+        {
+            //  Setting background color.  Set fg color to black.
+            ulAttr <<= 4;
+        }
+        else
+        {
+            // Set foreground color. Maintain the current console bg color.
+            ulAttr |= gci.CurrentScreenBuffer->GetAttributes().GetLegacyAttributes() & 0xf0;
+        }
+
+        // If shift was pressed as well, then this is actually a
+        // find-and-color request. Otherwise just color the selection.
+        if (fShiftPressed)
+        {
+            ULONG cLength = psrSelection->Right - psrSelection->Left + 1;
+            if (cLength > SEARCH_STRING_LENGTH)
+            {
+                cLength = SEARCH_STRING_LENGTH;
+            }
+
+            // Pull the selection out of the buffer to pass to the
+            // search function. Clamp to max search string length.
+            // We just copy the bytes out of the row buffer.
+            const ROW& Row = pScreenInfo->TextInfo->GetRowByOffset(psrSelection->Top);
+
+            WCHAR pwszSearchString[SEARCH_STRING_LENGTH + 1];
+            memmove(pwszSearchString, &Row.CharRow.Chars[psrSelection->Left], cLength * sizeof(WCHAR));
+
+            pwszSearchString[cLength] = L'\0';
+
+            // Clear the selection and call the search / mark function.
+            ClearSelection();
+
+            SearchForString(pScreenInfo, pwszSearchString, (USHORT)cLength, TRUE, FALSE, TRUE, ulAttr, nullptr);
+        }
+        else
+        {
+            ColorSelection(psrSelection, ulAttr);
+            ClearSelection();
+        }
+
+        return true;
+    }
+
+    return false;
+}
+
+// Routine Description:
+// - Handles a keyboard event for selection in mark mode
+// Arguments:
+// - pInputKeyInfo : The key press state information from the keyboard
+// Return Value:
+// - True if the event is handled. False otherwise.
+bool Selection::_HandleMarkModeSelectionNav(_In_ const INPUT_KEY_INFO* const pInputKeyInfo)
+{
+    const CONSOLE_INFORMATION& gci = ServiceLocator::LocateGlobals().getConsoleInformation();
+    const WORD wVirtualKeyCode = pInputKeyInfo->GetVirtualKey();
+
+    // we're selecting via keyboard -- handle keystrokes
+    if (wVirtualKeyCode == VK_RIGHT ||
+        wVirtualKeyCode == VK_LEFT ||
+        wVirtualKeyCode == VK_UP ||
+        wVirtualKeyCode == VK_DOWN ||
+        wVirtualKeyCode == VK_NEXT ||
+        wVirtualKeyCode == VK_PRIOR ||
+        wVirtualKeyCode == VK_END ||
+        wVirtualKeyCode == VK_HOME)
+    {
+        SCREEN_INFORMATION* const pScreenInfo = gci.CurrentScreenBuffer;
+        TEXT_BUFFER_INFO* const pTextInfo = pScreenInfo->TextInfo;
+        SHORT iNextRightX;
+        SHORT iNextLeftX = 0;
+
+        const COORD cursorPos = pTextInfo->GetCursor()->GetPosition();
+        const ROW& Row = pTextInfo->GetRowByOffset(cursorPos.Y);
+
+
+        BYTE bKAttrs = Row.CharRow.KAttrs[cursorPos.X];
+        if (bKAttrs & CHAR_ROW::ATTR_LEADING_BYTE)
+        {
+            iNextRightX = 2;
+        }
+        else
+        {
+            iNextRightX = 1;
+        }
+
+        if (cursorPos.X > 0)
+        {
+            bKAttrs = Row.CharRow.KAttrs[cursorPos.X - 1];
+            if (bKAttrs & CHAR_ROW::ATTR_TRAILING_BYTE)
+            {
+                iNextLeftX = 2;
+            }
+            else if (bKAttrs & CHAR_ROW::ATTR_LEADING_BYTE)
+            {
+                if (cursorPos.X - 1 > 0)
+                {
+                    bKAttrs = Row.CharRow.KAttrs[cursorPos.X - 2];
+                    if (bKAttrs & CHAR_ROW::ATTR_TRAILING_BYTE)
+                    {
+                        iNextLeftX = 3;
+                    }
+                    else
+                    {
+                        iNextLeftX = 2;
+                    }
+                }
+                else
+                {
+                    iNextLeftX = 1;
+                }
+            }
+            else
+            {
+                iNextLeftX = 1;
+            }
+        }
+        Cursor* pCursor = pTextInfo->GetCursor();
+        switch (wVirtualKeyCode)
+        {
+        case VK_RIGHT:
+        {
+            if (cursorPos.X + iNextRightX < pScreenInfo->GetScreenBufferSize().X)
+            {
+                pCursor->IncrementXPosition(iNextRightX);
+            }
+            break;
+        }
+
+        case VK_LEFT:
+        {
+            if (cursorPos.X > 0)
+            {
+                pCursor->DecrementXPosition(iNextLeftX);
+            }
+            break;
+        }
+
+        case VK_UP:
+        {
+            if (cursorPos.Y > 0)
+            {
+                pCursor->DecrementYPosition(1);
+            }
+            break;
+        }
+
+        case VK_DOWN:
+        {
+            if (cursorPos.Y + 1 < pScreenInfo->GetScreenBufferSize().Y)
+            {
+                pCursor->IncrementYPosition(1);
+            }
+            break;
+        }
+
+        case VK_NEXT:
+        {
+            pCursor->IncrementYPosition(pScreenInfo->GetScreenWindowSizeY() - 1);
+            const COORD coordBufferSize = pScreenInfo->GetScreenBufferSize();
+            if (pCursor->GetPosition().Y >= coordBufferSize.Y)
+            {
+                pCursor->SetYPosition(coordBufferSize.Y - 1);
+            }
+            break;
+        }
+
+        case VK_PRIOR:
+        {
+            pCursor->DecrementYPosition(pScreenInfo->GetScreenWindowSizeY() - 1);
+            if (pCursor->GetPosition().Y < 0)
+            {
+                pCursor->SetYPosition(0);
+            }
+            break;
+        }
+
+        case VK_END:
+        {
+            // End by itself should go to end of current line. Ctrl-End should go to end of buffer.
+            pCursor->SetXPosition(pScreenInfo->GetScreenBufferSize().X - 1);
+
+            if (pInputKeyInfo->IsCtrlPressed())
+            {
+                COORD coordValidEnd;
+                GetValidAreaBoundaries(nullptr, &coordValidEnd);
+
+                // Adjust Y position of cursor to the final line with valid text
+                pCursor->SetYPosition(coordValidEnd.Y);
+            }
+            break;
+        }
+
+        case VK_HOME:
+        {
+            // Home by itself should go to the beginning of the current line. Ctrl-Home should go to the beginning of
+            // the buffer
+            pCursor->SetXPosition(0);
+
+            if (pInputKeyInfo->IsCtrlPressed())
+            {
+                pCursor->SetYPosition(0);
+            }
+            break;
+        }
+
+        default:
+            ASSERT(FALSE);
+        }
+
+        // see if shift is down. if so, we're extending the selection. otherwise, we're resetting the anchor
+        if (ServiceLocator::LocateInputServices()->GetKeyState(VK_SHIFT) & KEY_PRESSED)
+        {
+            // if we're just starting to "extend" our selection from moving around as a cursor
+            // then attempt to set the alternate selection state based on the ALT key right now
+            if (!IsAreaSelected())
+            {
+                CheckAndSetAlternateSelection();
+            }
+
+            ExtendSelection(pCursor->GetPosition());
+        }
+        else
+        {
+            // if the selection was not empty, reset the anchor
+            if (IsAreaSelected())
+            {
+                HideSelection();
+                _dwSelectionFlags &= ~CONSOLE_SELECTION_NOT_EMPTY;
+                _fUseAlternateSelection = false;
+            }
+
+            pCursor->SetHasMoved(TRUE);
+            _coordSelectionAnchor = pTextInfo->GetCursor()->GetPosition();
+            pScreenInfo->MakeCursorVisible(_coordSelectionAnchor);
+            _srSelectionRect.Left = _srSelectionRect.Right = _coordSelectionAnchor.X;
+            _srSelectionRect.Top = _srSelectionRect.Bottom = _coordSelectionAnchor.Y;
+        }
+        return true;
+    }
+
+    return false;
+}
+
+#pragma region Calculation/Support for keyboard selection
+
+// Routine Description:
+// - Retrieves the boundaries of the input line (first and last char positions)
+// Arguments:
+// - pcoordInputStart - Position of the first character in the input line
+// - pcoordInputEnd - Position of the last character in the input line
+// Return Value:
+// - If true, the boundaries returned are valid. If false, they should be discarded.
+_Check_return_ _Success_(return)
+bool Selection::s_GetInputLineBoundaries(_Out_opt_ COORD* const pcoordInputStart, _Out_opt_ COORD* const pcoordInputEnd)
+{
+    const CONSOLE_INFORMATION& gci = ServiceLocator::LocateGlobals().getConsoleInformation();
+    SMALL_RECT srectEdges;
+    Utils::s_GetCurrentBufferEdges(&srectEdges);
+
+    const COOKED_READ_DATA* const pCookedReadData = gci.lpCookedReadData;
+    const TEXT_BUFFER_INFO* const pTextInfo = gci.CurrentScreenBuffer->TextInfo;
+
+    // if we have no read data, we have no input line
+    if (pCookedReadData == nullptr || pCookedReadData->_NumberOfVisibleChars <= 0)
+    {
+        return false;
+    }
+
+    const COORD coordStart = pCookedReadData->_OriginalCursorPosition;
+    COORD coordEnd = pCookedReadData->_OriginalCursorPosition;
+
+    if (coordEnd.X < 0 && coordEnd.Y < 0)
+    {
+        // if the original cursor position from the input line data is invalid, then the buffer cursor position is the final position
+        coordEnd = pTextInfo->GetCursor()->GetPosition();
+    }
+    else
+    {
+        // otherwise, we need to add the number of characters in the input line to the original cursor position
+        Utils::s_AddToPosition(srectEdges, pCookedReadData->_NumberOfVisibleChars, &coordEnd);
+    }
+
+    // - 1 so the coordinate is on top of the last position of the text, not one past it.
+    Utils::s_AddToPosition(srectEdges, -1, &coordEnd);
+
+    if (pcoordInputStart != nullptr)
+    {
+        pcoordInputStart->X = coordStart.X;
+        pcoordInputStart->Y = coordStart.Y;
+    }
+
+    if (pcoordInputEnd != nullptr)
+    {
+        pcoordInputEnd->X = coordEnd.X;
+        pcoordInputEnd->Y = coordEnd.Y;
+    }
+
+    return true;
+}
+
+// Routine Description:
+// - Gets the boundaries of all valid text on the screen.
+//   Includes the output/back buffer as well as the input line text.
+// Arguments:
+// - pcoordInputStart - Position of the first character in the buffer
+// - pcoordInputEnd - Position of the last character in the buffer
+// Return Value:
+// - If true, the boundaries returned are valid. If false, they should be discarded.
+void Selection::GetValidAreaBoundaries(_Out_opt_ COORD* const pcoordValidStart, _Out_opt_ COORD* const pcoordValidEnd) const
+{
+    const CONSOLE_INFORMATION& gci = ServiceLocator::LocateGlobals().getConsoleInformation();
+    COORD coordEnd;
+    coordEnd.X = 0;
+    coordEnd.Y = 0;
+
+    const bool fHaveInput = s_GetInputLineBoundaries(nullptr, &coordEnd);
+
+    if (!fHaveInput)
+    {
+        if (IsInSelectingState() && IsKeyboardMarkSelection())
+        {
+            coordEnd = _coordSavedCursorPosition;
+        }
+        else
+        {
+            coordEnd = gci.CurrentScreenBuffer->TextInfo->GetCursor()->GetPosition();
+        }
+    }
+
+    if (pcoordValidStart != nullptr)
+    {
+        // valid area always starts at 0,0
+        pcoordValidStart->X = 0;
+        pcoordValidStart->Y = 0;
+    }
+
+    if (pcoordValidEnd != nullptr)
+    {
+        pcoordValidEnd->X = coordEnd.X;
+        pcoordValidEnd->Y = coordEnd.Y;
+    }
+}
+
+// Routine Description:
+// - Determines if a coordinate lies between the start and end positions
+// - NOTE: Is inclusive of the edges of the boundary.
+// Arguments:
+// - coordPosition - The position to test
+// - coordFirst - The start or left most edge of the regional boundary.
+// - coordSecond - The end or right most edge of the regional boundary.
+// Return Value:
+// - True if it's within the bounds (inclusive). False otherwise.
+bool Selection::s_IsWithinBoundaries(_In_ const COORD coordPosition, _In_ const COORD coordStart, _In_ const COORD coordEnd)
+{
+    bool fInBoundaries = false;
+
+    if (Utils::s_CompareCoords(coordStart, coordPosition) <= 0)
+    {
+        if (Utils::s_CompareCoords(coordPosition, coordEnd) <= 0)
+        {
+            fInBoundaries = true;
+        }
+    }
+
+    return fInBoundaries;
+}
+
+#pragma endregion