/*++
Copyright (c) Microsoft Corporation

Module Name:
- cmdline.h

Abstract:
- This file contains the internal structures and definitions used by command line input and editing.

Author:
- Therese Stowell (ThereseS) 15-Nov-1991

Revision History:
- Mike Griese (migrie) Jan 2018:
    Refactored the history and alias functionality into their own files.
Notes:
    The input model for the command line editing popups is complex.
    Here is the relevant pseudocode:

    CookedReadWaitRoutine
        if (CookedRead->Popup)
            Status = (*CookedRead->Popup->PopupInputRoutine)();
            if (Status == CONSOLE_STATUS_READ_COMPLETE)
                return STATUS_SUCCESS;
            return Status;

    CookedRead
        if (Command Line Editing Key)
            ProcessCommandLine
        else
            process regular key

    ProcessCommandLine
        if F7
            return CommandLinePopup

    CommandLinePopup
        draw popup
        return ProcessCommandListInput

    ProcessCommandListInput
        while (TRUE)
            GetChar
            if (wait)
                return wait
            switch (char)
                .
                .
                .
--*/

#pragma once

#include "input.h"
#include "screenInfo.hpp"
#include "server.h"

#include "history.h"
#include "alias.h"
#include "readDataCooked.hpp"

#define DEFAULT_NUMBER_OF_COMMANDS 25
#define DEFAULT_NUMBER_OF_BUFFERS 4

typedef NTSTATUS(*PCLE_POPUP_INPUT_ROUTINE) (_In_ COOKED_READ_DATA* CookedReadData,
                                             _Inout_opt_ IWaitRoutine** ppWaiter,
                                             _In_ bool WaitRoutine);

typedef struct _CLE_POPUP
{
    LIST_ENTRY ListLink;    // pointer to next popup
    SMALL_RECT Region;  // region popup occupies
    TextAttribute Attributes;    // text attributes
    PCHAR_INFO OldContents; // contains data under popup
    SHORT BottomIndex;  // number of command displayed on last line of popup
    SHORT CurrentCommand;
    WCHAR NumberBuffer[6];
    SHORT NumberRead;
    PCLE_POPUP_INPUT_ROUTINE PopupInputRoutine; // routine to call when input is received
    COORD OldScreenSize;
} CLE_POPUP, *PCLE_POPUP;


#define CLE_NO_POPUPS(COMMAND_HISTORY) (&(COMMAND_HISTORY)->PopupList == (COMMAND_HISTORY)->PopupList.Blink)

class CommandLine
{
public:
    ~CommandLine();

    static CommandLine& Instance();

    bool IsEditLineEmpty() const;
    void Hide(const bool fUpdateFields);
    void Show();

protected:
    CommandLine();

    // delete these because we don't want to accidentally get copies of the singleton
    CommandLine(CommandLine const&) = delete;
    CommandLine& operator=(CommandLine const&) = delete;
};

[[nodiscard]]
NTSTATUS ProcessCommandLine(_In_ COOKED_READ_DATA* pCookedReadData,
                            _In_ WCHAR wch,
                            const DWORD dwKeyState);

<<<<<<< HEAD
void DeleteCommandLine(_Inout_ COOKED_READ_DATA* pCookedReadData, const BOOL fUpdateFields);
=======
void DeleteCommandLine(_Inout_ COOKED_READ_DATA* pCookedReadData, _In_ const bool fUpdateFields);
>>>>>>> 52ba82ab

void RedrawCommandLine(_Inout_ COOKED_READ_DATA* CookedReadData);

PCOMMAND_HISTORY FindCommandHistory(const HANDLE hProcess);

void CleanUpPopups(_In_ COOKED_READ_DATA* const CookedReadData);

// Values for WriteChars(), WriteCharsLegacy() dwFlags
#define WC_DESTRUCTIVE_BACKSPACE 0x01
#define WC_KEEP_CURSOR_VISIBLE   0x02
#define WC_ECHO                  0x04

// This is no longer necessary. The buffer will always be Unicode. We don't need to perform special work to check if we're in a raster font
// and convert the entire buffer to match (and all insertions).
//#define WC_FALSIFY_UNICODE       0x08

#define WC_LIMIT_BACKSPACE       0x10
#define WC_NONDESTRUCTIVE_TAB    0x20
//#define WC_NEWLINE_SAVE_X        0x40  -  This has been replaced with an output mode flag instead as it's line discipline behavior that may not necessarily be coupled with VT.
#define WC_DELAY_EOL_WRAP        0x80

// Word delimiters
bool IsWordDelim(const WCHAR wch);

[[nodiscard]]
HRESULT DoSrvSetConsoleTitleW(_In_reads_or_z_(cchBuffer) const wchar_t* const pwsBuffer,
                              const size_t cchBuffer);

#define COMMAND_NUM_TO_INDEX(NUM, CMDHIST) (SHORT)(((NUM+(CMDHIST)->FirstCommand)%((CMDHIST)->MaximumNumberOfCommands)))
#define COMMAND_INDEX_TO_NUM(INDEX, CMDHIST) (SHORT)(((INDEX+((CMDHIST)->MaximumNumberOfCommands)-(CMDHIST)->FirstCommand)%((CMDHIST)->MaximumNumberOfCommands)))

#define FMCFL_EXACT_MATCH   1
#define FMCFL_JUST_LOOKING  2

bool IsValidStringBuffer(_In_ bool Unicode, _In_reads_bytes_(Size) PVOID Buffer, _In_ ULONG Size, _In_ ULONG Count, ...);
<|MERGE_RESOLUTION|>--- conflicted
+++ resolved
@@ -1,149 +1,145 @@
-/*++
-Copyright (c) Microsoft Corporation
-
-Module Name:
-- cmdline.h
-
-Abstract:
-- This file contains the internal structures and definitions used by command line input and editing.
-
-Author:
-- Therese Stowell (ThereseS) 15-Nov-1991
-
-Revision History:
-- Mike Griese (migrie) Jan 2018:
-    Refactored the history and alias functionality into their own files.
-Notes:
-    The input model for the command line editing popups is complex.
-    Here is the relevant pseudocode:
-
-    CookedReadWaitRoutine
-        if (CookedRead->Popup)
-            Status = (*CookedRead->Popup->PopupInputRoutine)();
-            if (Status == CONSOLE_STATUS_READ_COMPLETE)
-                return STATUS_SUCCESS;
-            return Status;
-
-    CookedRead
-        if (Command Line Editing Key)
-            ProcessCommandLine
-        else
-            process regular key
-
-    ProcessCommandLine
-        if F7
-            return CommandLinePopup
-
-    CommandLinePopup
-        draw popup
-        return ProcessCommandListInput
-
-    ProcessCommandListInput
-        while (TRUE)
-            GetChar
-            if (wait)
-                return wait
-            switch (char)
-                .
-                .
-                .
---*/
-
-#pragma once
-
-#include "input.h"
-#include "screenInfo.hpp"
-#include "server.h"
-
-#include "history.h"
-#include "alias.h"
-#include "readDataCooked.hpp"
-
-#define DEFAULT_NUMBER_OF_COMMANDS 25
-#define DEFAULT_NUMBER_OF_BUFFERS 4
-
-typedef NTSTATUS(*PCLE_POPUP_INPUT_ROUTINE) (_In_ COOKED_READ_DATA* CookedReadData,
-                                             _Inout_opt_ IWaitRoutine** ppWaiter,
-                                             _In_ bool WaitRoutine);
-
-typedef struct _CLE_POPUP
-{
-    LIST_ENTRY ListLink;    // pointer to next popup
-    SMALL_RECT Region;  // region popup occupies
-    TextAttribute Attributes;    // text attributes
-    PCHAR_INFO OldContents; // contains data under popup
-    SHORT BottomIndex;  // number of command displayed on last line of popup
-    SHORT CurrentCommand;
-    WCHAR NumberBuffer[6];
-    SHORT NumberRead;
-    PCLE_POPUP_INPUT_ROUTINE PopupInputRoutine; // routine to call when input is received
-    COORD OldScreenSize;
-} CLE_POPUP, *PCLE_POPUP;
-
-
-#define CLE_NO_POPUPS(COMMAND_HISTORY) (&(COMMAND_HISTORY)->PopupList == (COMMAND_HISTORY)->PopupList.Blink)
-
-class CommandLine
-{
-public:
-    ~CommandLine();
-
-    static CommandLine& Instance();
-
-    bool IsEditLineEmpty() const;
-    void Hide(const bool fUpdateFields);
-    void Show();
-
-protected:
-    CommandLine();
-
-    // delete these because we don't want to accidentally get copies of the singleton
-    CommandLine(CommandLine const&) = delete;
-    CommandLine& operator=(CommandLine const&) = delete;
-};
-
-[[nodiscard]]
-NTSTATUS ProcessCommandLine(_In_ COOKED_READ_DATA* pCookedReadData,
-                            _In_ WCHAR wch,
-                            const DWORD dwKeyState);
-
-<<<<<<< HEAD
-void DeleteCommandLine(_Inout_ COOKED_READ_DATA* pCookedReadData, const BOOL fUpdateFields);
-=======
-void DeleteCommandLine(_Inout_ COOKED_READ_DATA* pCookedReadData, _In_ const bool fUpdateFields);
->>>>>>> 52ba82ab
-
-void RedrawCommandLine(_Inout_ COOKED_READ_DATA* CookedReadData);
-
-PCOMMAND_HISTORY FindCommandHistory(const HANDLE hProcess);
-
-void CleanUpPopups(_In_ COOKED_READ_DATA* const CookedReadData);
-
-// Values for WriteChars(), WriteCharsLegacy() dwFlags
-#define WC_DESTRUCTIVE_BACKSPACE 0x01
-#define WC_KEEP_CURSOR_VISIBLE   0x02
-#define WC_ECHO                  0x04
-
-// This is no longer necessary. The buffer will always be Unicode. We don't need to perform special work to check if we're in a raster font
-// and convert the entire buffer to match (and all insertions).
-//#define WC_FALSIFY_UNICODE       0x08
-
-#define WC_LIMIT_BACKSPACE       0x10
-#define WC_NONDESTRUCTIVE_TAB    0x20
-//#define WC_NEWLINE_SAVE_X        0x40  -  This has been replaced with an output mode flag instead as it's line discipline behavior that may not necessarily be coupled with VT.
-#define WC_DELAY_EOL_WRAP        0x80
-
-// Word delimiters
-bool IsWordDelim(const WCHAR wch);
-
-[[nodiscard]]
-HRESULT DoSrvSetConsoleTitleW(_In_reads_or_z_(cchBuffer) const wchar_t* const pwsBuffer,
-                              const size_t cchBuffer);
-
-#define COMMAND_NUM_TO_INDEX(NUM, CMDHIST) (SHORT)(((NUM+(CMDHIST)->FirstCommand)%((CMDHIST)->MaximumNumberOfCommands)))
-#define COMMAND_INDEX_TO_NUM(INDEX, CMDHIST) (SHORT)(((INDEX+((CMDHIST)->MaximumNumberOfCommands)-(CMDHIST)->FirstCommand)%((CMDHIST)->MaximumNumberOfCommands)))
-
-#define FMCFL_EXACT_MATCH   1
-#define FMCFL_JUST_LOOKING  2
-
-bool IsValidStringBuffer(_In_ bool Unicode, _In_reads_bytes_(Size) PVOID Buffer, _In_ ULONG Size, _In_ ULONG Count, ...);
+/*++
+Copyright (c) Microsoft Corporation
+
+Module Name:
+- cmdline.h
+
+Abstract:
+- This file contains the internal structures and definitions used by command line input and editing.
+
+Author:
+- Therese Stowell (ThereseS) 15-Nov-1991
+
+Revision History:
+- Mike Griese (migrie) Jan 2018:
+    Refactored the history and alias functionality into their own files.
+Notes:
+    The input model for the command line editing popups is complex.
+    Here is the relevant pseudocode:
+
+    CookedReadWaitRoutine
+        if (CookedRead->Popup)
+            Status = (*CookedRead->Popup->PopupInputRoutine)();
+            if (Status == CONSOLE_STATUS_READ_COMPLETE)
+                return STATUS_SUCCESS;
+            return Status;
+
+    CookedRead
+        if (Command Line Editing Key)
+            ProcessCommandLine
+        else
+            process regular key
+
+    ProcessCommandLine
+        if F7
+            return CommandLinePopup
+
+    CommandLinePopup
+        draw popup
+        return ProcessCommandListInput
+
+    ProcessCommandListInput
+        while (TRUE)
+            GetChar
+            if (wait)
+                return wait
+            switch (char)
+                .
+                .
+                .
+--*/
+
+#pragma once
+
+#include "input.h"
+#include "screenInfo.hpp"
+#include "server.h"
+
+#include "history.h"
+#include "alias.h"
+#include "readDataCooked.hpp"
+
+#define DEFAULT_NUMBER_OF_COMMANDS 25
+#define DEFAULT_NUMBER_OF_BUFFERS 4
+
+typedef NTSTATUS(*PCLE_POPUP_INPUT_ROUTINE) (_In_ COOKED_READ_DATA* CookedReadData,
+                                             _Inout_opt_ IWaitRoutine** ppWaiter,
+                                             _In_ bool WaitRoutine);
+
+typedef struct _CLE_POPUP
+{
+    LIST_ENTRY ListLink;    // pointer to next popup
+    SMALL_RECT Region;  // region popup occupies
+    TextAttribute Attributes;    // text attributes
+    PCHAR_INFO OldContents; // contains data under popup
+    SHORT BottomIndex;  // number of command displayed on last line of popup
+    SHORT CurrentCommand;
+    WCHAR NumberBuffer[6];
+    SHORT NumberRead;
+    PCLE_POPUP_INPUT_ROUTINE PopupInputRoutine; // routine to call when input is received
+    COORD OldScreenSize;
+} CLE_POPUP, *PCLE_POPUP;
+
+
+#define CLE_NO_POPUPS(COMMAND_HISTORY) (&(COMMAND_HISTORY)->PopupList == (COMMAND_HISTORY)->PopupList.Blink)
+
+class CommandLine
+{
+public:
+    ~CommandLine();
+
+    static CommandLine& Instance();
+
+    bool IsEditLineEmpty() const;
+    void Hide(const bool fUpdateFields);
+    void Show();
+
+protected:
+    CommandLine();
+
+    // delete these because we don't want to accidentally get copies of the singleton
+    CommandLine(CommandLine const&) = delete;
+    CommandLine& operator=(CommandLine const&) = delete;
+};
+
+[[nodiscard]]
+NTSTATUS ProcessCommandLine(_In_ COOKED_READ_DATA* pCookedReadData,
+                            _In_ WCHAR wch,
+                            const DWORD dwKeyState);
+
+void DeleteCommandLine(_Inout_ COOKED_READ_DATA* pCookedReadData, const bool fUpdateFields);
+
+void RedrawCommandLine(_Inout_ COOKED_READ_DATA* CookedReadData);
+
+PCOMMAND_HISTORY FindCommandHistory(const HANDLE hProcess);
+
+void CleanUpPopups(_In_ COOKED_READ_DATA* const CookedReadData);
+
+// Values for WriteChars(), WriteCharsLegacy() dwFlags
+#define WC_DESTRUCTIVE_BACKSPACE 0x01
+#define WC_KEEP_CURSOR_VISIBLE   0x02
+#define WC_ECHO                  0x04
+
+// This is no longer necessary. The buffer will always be Unicode. We don't need to perform special work to check if we're in a raster font
+// and convert the entire buffer to match (and all insertions).
+//#define WC_FALSIFY_UNICODE       0x08
+
+#define WC_LIMIT_BACKSPACE       0x10
+#define WC_NONDESTRUCTIVE_TAB    0x20
+//#define WC_NEWLINE_SAVE_X        0x40  -  This has been replaced with an output mode flag instead as it's line discipline behavior that may not necessarily be coupled with VT.
+#define WC_DELAY_EOL_WRAP        0x80
+
+// Word delimiters
+bool IsWordDelim(const WCHAR wch);
+
+[[nodiscard]]
+HRESULT DoSrvSetConsoleTitleW(_In_reads_or_z_(cchBuffer) const wchar_t* const pwsBuffer,
+                              const size_t cchBuffer);
+
+#define COMMAND_NUM_TO_INDEX(NUM, CMDHIST) (SHORT)(((NUM+(CMDHIST)->FirstCommand)%((CMDHIST)->MaximumNumberOfCommands)))
+#define COMMAND_INDEX_TO_NUM(INDEX, CMDHIST) (SHORT)(((INDEX+((CMDHIST)->MaximumNumberOfCommands)-(CMDHIST)->FirstCommand)%((CMDHIST)->MaximumNumberOfCommands)))
+
+#define FMCFL_EXACT_MATCH   1
+#define FMCFL_JUST_LOOKING  2
+
+bool IsValidStringBuffer(_In_ bool Unicode, _In_reads_bytes_(Size) PVOID Buffer, _In_ ULONG Size, _In_ ULONG Count, ...);