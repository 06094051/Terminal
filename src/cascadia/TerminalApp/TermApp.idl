namespace Microsoft.Terminal.TerminalApp
{
    [default_interface]
    runtimeclass TermApp : Windows.UI.Xaml.Application, Windows.UI.Xaml.Markup.IXamlMetadataProvider
    {
        TermApp();

        // For your own sanity, it's better to do setup outside the ctor.
        // If you do any setup in the ctor that ends up throwing an exception,
        // then it might look like TermApp just failed to activate, which will
        // cause you to chase down the rabbit hole of "why is TermApp not
        // registered?" when it definitely is.
        void Create();

        void LoadSettings();

        Windows.UI.Xaml.UIElement GetRoot();

<<<<<<< HEAD
        Windows.Foundation.Point GetLaunchDimensions();
=======
        event Microsoft.Terminal.TerminalControl.TitleChangedEventArgs TitleChanged;

        String GetTitle();
>>>>>>> 87bcbc98

        // IXamlMetadataProvider, Xaml.Application:
        // Application's composing initializer will register the composing class
        // as the toplevel "active" Xaml application. This Application (through IXamlMetadataProvider)
        // will be queried for all unknown types during all Xaml and XBF (Xaml Binary Format) parse
        // operations.
    }
}
<|MERGE_RESOLUTION|>--- conflicted
+++ resolved
@@ -1,33 +1,31 @@
-namespace Microsoft.Terminal.TerminalApp
-{
-    [default_interface]
-    runtimeclass TermApp : Windows.UI.Xaml.Application, Windows.UI.Xaml.Markup.IXamlMetadataProvider
-    {
-        TermApp();
-
-        // For your own sanity, it's better to do setup outside the ctor.
-        // If you do any setup in the ctor that ends up throwing an exception,
-        // then it might look like TermApp just failed to activate, which will
-        // cause you to chase down the rabbit hole of "why is TermApp not
-        // registered?" when it definitely is.
-        void Create();
-
-        void LoadSettings();
-
-        Windows.UI.Xaml.UIElement GetRoot();
-
-<<<<<<< HEAD
-        Windows.Foundation.Point GetLaunchDimensions();
-=======
-        event Microsoft.Terminal.TerminalControl.TitleChangedEventArgs TitleChanged;
-
-        String GetTitle();
->>>>>>> 87bcbc98
-
-        // IXamlMetadataProvider, Xaml.Application:
-        // Application's composing initializer will register the composing class
-        // as the toplevel "active" Xaml application. This Application (through IXamlMetadataProvider)
-        // will be queried for all unknown types during all Xaml and XBF (Xaml Binary Format) parse
-        // operations.
-    }
-}
+namespace Microsoft.Terminal.TerminalApp
+{
+    [default_interface]
+    runtimeclass TermApp : Windows.UI.Xaml.Application, Windows.UI.Xaml.Markup.IXamlMetadataProvider
+    {
+        TermApp();
+
+        // For your own sanity, it's better to do setup outside the ctor.
+        // If you do any setup in the ctor that ends up throwing an exception,
+        // then it might look like TermApp just failed to activate, which will
+        // cause you to chase down the rabbit hole of "why is TermApp not
+        // registered?" when it definitely is.
+        void Create();
+
+        void LoadSettings();
+
+        Windows.UI.Xaml.UIElement GetRoot();
+
+        Windows.Foundation.Point GetLaunchDimensions();
+
+        event Microsoft.Terminal.TerminalControl.TitleChangedEventArgs TitleChanged;
+
+        String GetTitle();
+
+        // IXamlMetadataProvider, Xaml.Application:
+        // Application's composing initializer will register the composing class
+        // as the toplevel "active" Xaml application. This Application (through IXamlMetadataProvider)
+        // will be queried for all unknown types during all Xaml and XBF (Xaml Binary Format) parse
+        // operations.
+    }
+}