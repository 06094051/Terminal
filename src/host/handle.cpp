--- conflicted
+++ resolved
@@ -68,11 +68,7 @@
     // Initialize input buffer.
     try
     {
-<<<<<<< HEAD
-        g_ciConsoleInformation.pInputBuffer = new INPUT_INFORMATION(g_ciConsoleInformation.GetInputBufferSize());
-=======
         g_ciConsoleInformation.pInputBuffer = new InputBuffer();
->>>>>>> 01df02b5
         if (g_ciConsoleInformation.pInputBuffer == nullptr)
         {
             return STATUS_NO_MEMORY;
