/********************************************************
*                                                       *
*   Copyright (C) Microsoft. All rights reserved.       *
*                                                       *
********************************************************/

#include "precomp.h"

#include "input.h"

#include "dbcs.h"
#include "stream.h"

#include "..\terminal\adapter\terminalInput.hpp"

#include "..\interactivity\inc\ServiceLocator.hpp"

#pragma hdrstop

#define KEY_ENHANCED 0x01000000

bool IsInProcessedInputMode()
{
    const CONSOLE_INFORMATION& gci = ServiceLocator::LocateGlobals().getConsoleInformation();
    return (gci.pInputBuffer->InputMode & ENABLE_PROCESSED_INPUT) != 0;
}

bool IsInVirtualTerminalInputMode()
{
    const CONSOLE_INFORMATION& gci = ServiceLocator::LocateGlobals().getConsoleInformation();
    return IsFlagSet(gci.pInputBuffer->InputMode, ENABLE_VIRTUAL_TERMINAL_INPUT);
}

BOOL IsSystemKey(_In_ WORD const wVirtualKeyCode)
{
    switch (wVirtualKeyCode)
    {
        case VK_SHIFT:
        case VK_CONTROL:
        case VK_MENU:
        case VK_PAUSE:
        case VK_CAPITAL:
        case VK_LWIN:
        case VK_RWIN:
        case VK_NUMLOCK:
        case VK_SCROLL:
            return TRUE;
    }
    return FALSE;
}

ULONG GetControlKeyState(_In_ const LPARAM lParam)
{
    ULONG ControlKeyState = 0;

    if (ServiceLocator::LocateInputServices()->GetKeyState(VK_LMENU) & KEY_PRESSED)
    {
        ControlKeyState |= LEFT_ALT_PRESSED;
    }
    if (ServiceLocator::LocateInputServices()->GetKeyState(VK_RMENU) & KEY_PRESSED)
    {
        ControlKeyState |= RIGHT_ALT_PRESSED;
    }
    if (ServiceLocator::LocateInputServices()->GetKeyState(VK_LCONTROL) & KEY_PRESSED)
    {
        ControlKeyState |= LEFT_CTRL_PRESSED;
    }
    if (ServiceLocator::LocateInputServices()->GetKeyState(VK_RCONTROL) & KEY_PRESSED)
    {
        ControlKeyState |= RIGHT_CTRL_PRESSED;
    }
    if (ServiceLocator::LocateInputServices()->GetKeyState(VK_SHIFT) & KEY_PRESSED)
    {
        ControlKeyState |= SHIFT_PRESSED;
    }
    if (ServiceLocator::LocateInputServices()->GetKeyState(VK_NUMLOCK) & KEY_TOGGLED)
    {
        ControlKeyState |= NUMLOCK_ON;
    }
    if (ServiceLocator::LocateInputServices()->GetKeyState(VK_SCROLL) & KEY_TOGGLED)
    {
        ControlKeyState |= SCROLLLOCK_ON;
    }
    if (ServiceLocator::LocateInputServices()->GetKeyState(VK_CAPITAL) & KEY_TOGGLED)
    {
        ControlKeyState |= CAPSLOCK_ON;
    }
    if (lParam & KEY_ENHANCED)
    {
        ControlKeyState |= ENHANCED_KEY;
    }

    ControlKeyState |= (lParam & ALTNUMPAD_BIT);

    return ControlKeyState;
}

// Routine Description:
// - returns true if we're in a mode amenable to us taking over keyboard shortcuts
bool ShouldTakeOverKeyboardShortcuts()
{
    const CONSOLE_INFORMATION& gci = ServiceLocator::LocateGlobals().getConsoleInformation();
    return !gci.GetCtrlKeyShortcutsDisabled() && IsInProcessedInputMode();
}

// Routine Description:
// - handles key events without reference to Win32 elements.
void HandleGenericKeyEvent(_In_ KeyEvent keyEvent, _In_ const bool generateBreak)
{
    const CONSOLE_INFORMATION& gci = ServiceLocator::LocateGlobals().getConsoleInformation();
    BOOLEAN ContinueProcessing = TRUE;

    if (keyEvent.IsCtrlPressed() &&
        !keyEvent.IsAltPressed() &&
        keyEvent.IsKeyDown())
    {
        // check for ctrl-c, if in line input mode.
        if (keyEvent.GetVirtualKeyCode() == 'C' && IsInProcessedInputMode())
        {
            HandleCtrlEvent(CTRL_C_EVENT);
            if (gci.PopupCount == 0)
            {
                gci.pInputBuffer->TerminateRead(WaitTerminationReason::CtrlC);
            }

            if (!(IsFlagSet(gci.Flags, CONSOLE_SUSPENDED)))
            {
                ContinueProcessing = FALSE;
            }
        }


        // Check for ctrl-break.
        else if (keyEvent.GetVirtualKeyCode() == VK_CANCEL)
        {
            gci.pInputBuffer->Flush();
            HandleCtrlEvent(CTRL_BREAK_EVENT);
            if (gci.PopupCount == 0)
            {
                gci.pInputBuffer->TerminateRead(WaitTerminationReason::CtrlBreak);
            }

            if (!(IsFlagSet(gci.Flags, CONSOLE_SUSPENDED)))
            {
                ContinueProcessing = FALSE;
            }
        }

        // don't write ctrl-esc to the input buffer
        else if (keyEvent.GetVirtualKeyCode() == VK_ESCAPE)
        {
            ContinueProcessing = FALSE;
        }
    }
    else if (keyEvent.IsAltPressed() &&
             keyEvent.IsKeyDown() &&
             keyEvent.GetVirtualKeyCode() == VK_ESCAPE)
    {
        ContinueProcessing = FALSE;
    }

    if (ContinueProcessing)
    {
        size_t EventsWritten = 0;
        try
        {
            EventsWritten = gci.pInputBuffer->Write(std::make_unique<KeyEvent>(keyEvent));
            if (EventsWritten && generateBreak)
            {
                keyEvent.SetKeyDown(false);
                EventsWritten = gci.pInputBuffer->Write(std::make_unique<KeyEvent>(keyEvent));
            }
        }
        catch(...)
        {
            LOG_HR(wil::ResultFromCaughtException());
        }
    }
}

#ifdef DBG
// set to true with a debugger to temporarily disable focus events getting written to the InputBuffer
volatile bool DisableFocusEvents = false;
#endif

void HandleFocusEvent(_In_ const BOOL fSetFocus)
{
<<<<<<< HEAD
    const CONSOLE_INFORMATION& gci = ServiceLocator::LocateGlobals().getConsoleInformation();
=======
#ifdef DBG
    if (DisableFocusEvents)
    {
        return;
    }
#endif

    const CONSOLE_INFORMATION* const gci = ServiceLocator::LocateGlobals()->getConsoleInformation();
>>>>>>> 6e1e040d

#pragma prefast(suppress:28931, "EventsWritten is not unused. Used by assertions.")
    size_t EventsWritten = 0;
    try
    {
        EventsWritten = gci.pInputBuffer->Write(std::make_unique<FocusEvent>(!!fSetFocus));
    }
    catch (...)
    {
        LOG_HR(wil::ResultFromCaughtException());
    }
    EventsWritten; // shut the fre build up.
    ASSERT(EventsWritten == 1);
}

void HandleMenuEvent(_In_ const DWORD wParam)
{
    const CONSOLE_INFORMATION& gci = ServiceLocator::LocateGlobals().getConsoleInformation();

#pragma prefast(suppress:28931, "EventsWritten is not unused. Used by assertions.")
    size_t EventsWritten = 0;
    try
    {
        EventsWritten = gci.pInputBuffer->Write(std::make_unique<MenuEvent>(wParam));
    }
    catch (...)
    {
        LOG_HR(wil::ResultFromCaughtException());
    }
    EventsWritten; // shut the fre build up.
#if DBG
    if (EventsWritten != 1)
    {
        RIPMSG0(RIP_WARNING, "PutInputInBuffer: EventsWritten != 1, 1 expected");
    }
#endif
}

void HandleCtrlEvent(_In_ const DWORD EventType)
{
    CONSOLE_INFORMATION& gci = ServiceLocator::LocateGlobals().getConsoleInformation();
    switch (EventType)
    {
        case CTRL_C_EVENT:
            gci.CtrlFlags |= CONSOLE_CTRL_C_FLAG;
            break;
        case CTRL_BREAK_EVENT:
            gci.CtrlFlags |= CONSOLE_CTRL_BREAK_FLAG;
            break;
        case CTRL_CLOSE_EVENT:
            gci.CtrlFlags |= CONSOLE_CTRL_CLOSE_FLAG;
            break;
        default:
            RIPMSG1(RIP_ERROR, "Invalid EventType: 0x%x", EventType);
    }
}

void ProcessCtrlEvents()
{
    CONSOLE_INFORMATION& gci = ServiceLocator::LocateGlobals().getConsoleInformation();
    if (gci.CtrlFlags == 0)
    {
        gci.UnlockConsole();
        return;
    }

    // Make our own copy of the console process handle list.
    DWORD const LimitingProcessId = gci.LimitingProcessId;
    gci.LimitingProcessId = 0;

    ConsoleProcessTerminationRecord* rgProcessHandleList;
    size_t cProcessHandleList;

    HRESULT hr = gci.ProcessHandleList
                    .GetTerminationRecordsByGroupId(LimitingProcessId,
                                                    IsFlagSet(gci.CtrlFlags,
                                                              CONSOLE_CTRL_CLOSE_FLAG),
                                                    &rgProcessHandleList,
                                                    &cProcessHandleList);

    if (FAILED(hr) || cProcessHandleList == 0)
    {
        gci.UnlockConsole();
        return;
    }

    // Copy ctrl flags.
    ULONG CtrlFlags = gci.CtrlFlags;
    ASSERT(!((CtrlFlags & (CONSOLE_CTRL_CLOSE_FLAG | CONSOLE_CTRL_BREAK_FLAG | CONSOLE_CTRL_C_FLAG)) && (CtrlFlags & (CONSOLE_CTRL_LOGOFF_FLAG | CONSOLE_CTRL_SHUTDOWN_FLAG))));

    gci.CtrlFlags = 0;

    gci.UnlockConsole();

    // the ctrl flags could be a combination of the following
    // values:
    //
    //        CONSOLE_CTRL_C_FLAG
    //        CONSOLE_CTRL_BREAK_FLAG
    //        CONSOLE_CTRL_CLOSE_FLAG
    //        CONSOLE_CTRL_LOGOFF_FLAG
    //        CONSOLE_CTRL_SHUTDOWN_FLAG

    DWORD EventType = (DWORD) - 1;
    switch (CtrlFlags & (CONSOLE_CTRL_CLOSE_FLAG | CONSOLE_CTRL_BREAK_FLAG | CONSOLE_CTRL_C_FLAG | CONSOLE_CTRL_LOGOFF_FLAG | CONSOLE_CTRL_SHUTDOWN_FLAG))
    {

        case CONSOLE_CTRL_CLOSE_FLAG:
            EventType = CTRL_CLOSE_EVENT;
            break;

        case CONSOLE_CTRL_BREAK_FLAG:
            EventType = CTRL_BREAK_EVENT;
            break;

        case CONSOLE_CTRL_C_FLAG:
            EventType = CTRL_C_EVENT;
            break;

        case CONSOLE_CTRL_LOGOFF_FLAG:
            EventType = CTRL_LOGOFF_EVENT;
            break;

        case CONSOLE_CTRL_SHUTDOWN_FLAG:
            EventType = CTRL_SHUTDOWN_EVENT;
            break;
    }

    NTSTATUS Status = STATUS_SUCCESS;
    for (size_t i = 0; i < cProcessHandleList; i++)
    {
        /*
         * Status will be non-successful if a process attached to this console
         * vetos shutdown. In that case, we don't want to try to kill any more
         * processes, but we do need to make sure we continue looping so we
         * can close any remaining process handles. The exception is if the
         * process is inaccessible, such that we can't even open a handle for
         * query. In this case, use best effort to send the close event but
         * ignore any errors.
         */
        if (NT_SUCCESS(Status))
        {
            Status = ServiceLocator::LocateConsoleControl()
                ->EndTask((HANDLE)rgProcessHandleList[i].dwProcessID,
                          EventType,
                          CtrlFlags);
            if (rgProcessHandleList[i].hProcess == nullptr) {
                Status = STATUS_SUCCESS;
            }
        }

        if (rgProcessHandleList[i].hProcess != nullptr)
        {
            CloseHandle(rgProcessHandleList[i].hProcess);
        }
    }

    delete[] rgProcessHandleList;
}
<|MERGE_RESOLUTION|>--- conflicted
+++ resolved
@@ -1,358 +1,354 @@
-/********************************************************
-*                                                       *
-*   Copyright (C) Microsoft. All rights reserved.       *
-*                                                       *
-********************************************************/
-
-#include "precomp.h"
-
-#include "input.h"
-
-#include "dbcs.h"
-#include "stream.h"
-
-#include "..\terminal\adapter\terminalInput.hpp"
-
-#include "..\interactivity\inc\ServiceLocator.hpp"
-
-#pragma hdrstop
-
-#define KEY_ENHANCED 0x01000000
-
-bool IsInProcessedInputMode()
-{
-    const CONSOLE_INFORMATION& gci = ServiceLocator::LocateGlobals().getConsoleInformation();
-    return (gci.pInputBuffer->InputMode & ENABLE_PROCESSED_INPUT) != 0;
-}
-
-bool IsInVirtualTerminalInputMode()
-{
-    const CONSOLE_INFORMATION& gci = ServiceLocator::LocateGlobals().getConsoleInformation();
-    return IsFlagSet(gci.pInputBuffer->InputMode, ENABLE_VIRTUAL_TERMINAL_INPUT);
-}
-
-BOOL IsSystemKey(_In_ WORD const wVirtualKeyCode)
-{
-    switch (wVirtualKeyCode)
-    {
-        case VK_SHIFT:
-        case VK_CONTROL:
-        case VK_MENU:
-        case VK_PAUSE:
-        case VK_CAPITAL:
-        case VK_LWIN:
-        case VK_RWIN:
-        case VK_NUMLOCK:
-        case VK_SCROLL:
-            return TRUE;
-    }
-    return FALSE;
-}
-
-ULONG GetControlKeyState(_In_ const LPARAM lParam)
-{
-    ULONG ControlKeyState = 0;
-
-    if (ServiceLocator::LocateInputServices()->GetKeyState(VK_LMENU) & KEY_PRESSED)
-    {
-        ControlKeyState |= LEFT_ALT_PRESSED;
-    }
-    if (ServiceLocator::LocateInputServices()->GetKeyState(VK_RMENU) & KEY_PRESSED)
-    {
-        ControlKeyState |= RIGHT_ALT_PRESSED;
-    }
-    if (ServiceLocator::LocateInputServices()->GetKeyState(VK_LCONTROL) & KEY_PRESSED)
-    {
-        ControlKeyState |= LEFT_CTRL_PRESSED;
-    }
-    if (ServiceLocator::LocateInputServices()->GetKeyState(VK_RCONTROL) & KEY_PRESSED)
-    {
-        ControlKeyState |= RIGHT_CTRL_PRESSED;
-    }
-    if (ServiceLocator::LocateInputServices()->GetKeyState(VK_SHIFT) & KEY_PRESSED)
-    {
-        ControlKeyState |= SHIFT_PRESSED;
-    }
-    if (ServiceLocator::LocateInputServices()->GetKeyState(VK_NUMLOCK) & KEY_TOGGLED)
-    {
-        ControlKeyState |= NUMLOCK_ON;
-    }
-    if (ServiceLocator::LocateInputServices()->GetKeyState(VK_SCROLL) & KEY_TOGGLED)
-    {
-        ControlKeyState |= SCROLLLOCK_ON;
-    }
-    if (ServiceLocator::LocateInputServices()->GetKeyState(VK_CAPITAL) & KEY_TOGGLED)
-    {
-        ControlKeyState |= CAPSLOCK_ON;
-    }
-    if (lParam & KEY_ENHANCED)
-    {
-        ControlKeyState |= ENHANCED_KEY;
-    }
-
-    ControlKeyState |= (lParam & ALTNUMPAD_BIT);
-
-    return ControlKeyState;
-}
-
-// Routine Description:
-// - returns true if we're in a mode amenable to us taking over keyboard shortcuts
-bool ShouldTakeOverKeyboardShortcuts()
-{
-    const CONSOLE_INFORMATION& gci = ServiceLocator::LocateGlobals().getConsoleInformation();
-    return !gci.GetCtrlKeyShortcutsDisabled() && IsInProcessedInputMode();
-}
-
-// Routine Description:
-// - handles key events without reference to Win32 elements.
-void HandleGenericKeyEvent(_In_ KeyEvent keyEvent, _In_ const bool generateBreak)
-{
-    const CONSOLE_INFORMATION& gci = ServiceLocator::LocateGlobals().getConsoleInformation();
-    BOOLEAN ContinueProcessing = TRUE;
-
-    if (keyEvent.IsCtrlPressed() &&
-        !keyEvent.IsAltPressed() &&
-        keyEvent.IsKeyDown())
-    {
-        // check for ctrl-c, if in line input mode.
-        if (keyEvent.GetVirtualKeyCode() == 'C' && IsInProcessedInputMode())
-        {
-            HandleCtrlEvent(CTRL_C_EVENT);
-            if (gci.PopupCount == 0)
-            {
-                gci.pInputBuffer->TerminateRead(WaitTerminationReason::CtrlC);
-            }
-
-            if (!(IsFlagSet(gci.Flags, CONSOLE_SUSPENDED)))
-            {
-                ContinueProcessing = FALSE;
-            }
-        }
-
-
-        // Check for ctrl-break.
-        else if (keyEvent.GetVirtualKeyCode() == VK_CANCEL)
-        {
-            gci.pInputBuffer->Flush();
-            HandleCtrlEvent(CTRL_BREAK_EVENT);
-            if (gci.PopupCount == 0)
-            {
-                gci.pInputBuffer->TerminateRead(WaitTerminationReason::CtrlBreak);
-            }
-
-            if (!(IsFlagSet(gci.Flags, CONSOLE_SUSPENDED)))
-            {
-                ContinueProcessing = FALSE;
-            }
-        }
-
-        // don't write ctrl-esc to the input buffer
-        else if (keyEvent.GetVirtualKeyCode() == VK_ESCAPE)
-        {
-            ContinueProcessing = FALSE;
-        }
-    }
-    else if (keyEvent.IsAltPressed() &&
-             keyEvent.IsKeyDown() &&
-             keyEvent.GetVirtualKeyCode() == VK_ESCAPE)
-    {
-        ContinueProcessing = FALSE;
-    }
-
-    if (ContinueProcessing)
-    {
-        size_t EventsWritten = 0;
-        try
-        {
-            EventsWritten = gci.pInputBuffer->Write(std::make_unique<KeyEvent>(keyEvent));
-            if (EventsWritten && generateBreak)
-            {
-                keyEvent.SetKeyDown(false);
-                EventsWritten = gci.pInputBuffer->Write(std::make_unique<KeyEvent>(keyEvent));
-            }
-        }
-        catch(...)
-        {
-            LOG_HR(wil::ResultFromCaughtException());
-        }
-    }
-}
-
-#ifdef DBG
-// set to true with a debugger to temporarily disable focus events getting written to the InputBuffer
-volatile bool DisableFocusEvents = false;
-#endif
-
-void HandleFocusEvent(_In_ const BOOL fSetFocus)
-{
-<<<<<<< HEAD
-    const CONSOLE_INFORMATION& gci = ServiceLocator::LocateGlobals().getConsoleInformation();
-=======
-#ifdef DBG
-    if (DisableFocusEvents)
-    {
-        return;
-    }
-#endif
-
-    const CONSOLE_INFORMATION* const gci = ServiceLocator::LocateGlobals()->getConsoleInformation();
->>>>>>> 6e1e040d
-
-#pragma prefast(suppress:28931, "EventsWritten is not unused. Used by assertions.")
-    size_t EventsWritten = 0;
-    try
-    {
-        EventsWritten = gci.pInputBuffer->Write(std::make_unique<FocusEvent>(!!fSetFocus));
-    }
-    catch (...)
-    {
-        LOG_HR(wil::ResultFromCaughtException());
-    }
-    EventsWritten; // shut the fre build up.
-    ASSERT(EventsWritten == 1);
-}
-
-void HandleMenuEvent(_In_ const DWORD wParam)
-{
-    const CONSOLE_INFORMATION& gci = ServiceLocator::LocateGlobals().getConsoleInformation();
-
-#pragma prefast(suppress:28931, "EventsWritten is not unused. Used by assertions.")
-    size_t EventsWritten = 0;
-    try
-    {
-        EventsWritten = gci.pInputBuffer->Write(std::make_unique<MenuEvent>(wParam));
-    }
-    catch (...)
-    {
-        LOG_HR(wil::ResultFromCaughtException());
-    }
-    EventsWritten; // shut the fre build up.
-#if DBG
-    if (EventsWritten != 1)
-    {
-        RIPMSG0(RIP_WARNING, "PutInputInBuffer: EventsWritten != 1, 1 expected");
-    }
-#endif
-}
-
-void HandleCtrlEvent(_In_ const DWORD EventType)
-{
-    CONSOLE_INFORMATION& gci = ServiceLocator::LocateGlobals().getConsoleInformation();
-    switch (EventType)
-    {
-        case CTRL_C_EVENT:
-            gci.CtrlFlags |= CONSOLE_CTRL_C_FLAG;
-            break;
-        case CTRL_BREAK_EVENT:
-            gci.CtrlFlags |= CONSOLE_CTRL_BREAK_FLAG;
-            break;
-        case CTRL_CLOSE_EVENT:
-            gci.CtrlFlags |= CONSOLE_CTRL_CLOSE_FLAG;
-            break;
-        default:
-            RIPMSG1(RIP_ERROR, "Invalid EventType: 0x%x", EventType);
-    }
-}
-
-void ProcessCtrlEvents()
-{
-    CONSOLE_INFORMATION& gci = ServiceLocator::LocateGlobals().getConsoleInformation();
-    if (gci.CtrlFlags == 0)
-    {
-        gci.UnlockConsole();
-        return;
-    }
-
-    // Make our own copy of the console process handle list.
-    DWORD const LimitingProcessId = gci.LimitingProcessId;
-    gci.LimitingProcessId = 0;
-
-    ConsoleProcessTerminationRecord* rgProcessHandleList;
-    size_t cProcessHandleList;
-
-    HRESULT hr = gci.ProcessHandleList
-                    .GetTerminationRecordsByGroupId(LimitingProcessId,
-                                                    IsFlagSet(gci.CtrlFlags,
-                                                              CONSOLE_CTRL_CLOSE_FLAG),
-                                                    &rgProcessHandleList,
-                                                    &cProcessHandleList);
-
-    if (FAILED(hr) || cProcessHandleList == 0)
-    {
-        gci.UnlockConsole();
-        return;
-    }
-
-    // Copy ctrl flags.
-    ULONG CtrlFlags = gci.CtrlFlags;
-    ASSERT(!((CtrlFlags & (CONSOLE_CTRL_CLOSE_FLAG | CONSOLE_CTRL_BREAK_FLAG | CONSOLE_CTRL_C_FLAG)) && (CtrlFlags & (CONSOLE_CTRL_LOGOFF_FLAG | CONSOLE_CTRL_SHUTDOWN_FLAG))));
-
-    gci.CtrlFlags = 0;
-
-    gci.UnlockConsole();
-
-    // the ctrl flags could be a combination of the following
-    // values:
-    //
-    //        CONSOLE_CTRL_C_FLAG
-    //        CONSOLE_CTRL_BREAK_FLAG
-    //        CONSOLE_CTRL_CLOSE_FLAG
-    //        CONSOLE_CTRL_LOGOFF_FLAG
-    //        CONSOLE_CTRL_SHUTDOWN_FLAG
-
-    DWORD EventType = (DWORD) - 1;
-    switch (CtrlFlags & (CONSOLE_CTRL_CLOSE_FLAG | CONSOLE_CTRL_BREAK_FLAG | CONSOLE_CTRL_C_FLAG | CONSOLE_CTRL_LOGOFF_FLAG | CONSOLE_CTRL_SHUTDOWN_FLAG))
-    {
-
-        case CONSOLE_CTRL_CLOSE_FLAG:
-            EventType = CTRL_CLOSE_EVENT;
-            break;
-
-        case CONSOLE_CTRL_BREAK_FLAG:
-            EventType = CTRL_BREAK_EVENT;
-            break;
-
-        case CONSOLE_CTRL_C_FLAG:
-            EventType = CTRL_C_EVENT;
-            break;
-
-        case CONSOLE_CTRL_LOGOFF_FLAG:
-            EventType = CTRL_LOGOFF_EVENT;
-            break;
-
-        case CONSOLE_CTRL_SHUTDOWN_FLAG:
-            EventType = CTRL_SHUTDOWN_EVENT;
-            break;
-    }
-
-    NTSTATUS Status = STATUS_SUCCESS;
-    for (size_t i = 0; i < cProcessHandleList; i++)
-    {
-        /*
-         * Status will be non-successful if a process attached to this console
-         * vetos shutdown. In that case, we don't want to try to kill any more
-         * processes, but we do need to make sure we continue looping so we
-         * can close any remaining process handles. The exception is if the
-         * process is inaccessible, such that we can't even open a handle for
-         * query. In this case, use best effort to send the close event but
-         * ignore any errors.
-         */
-        if (NT_SUCCESS(Status))
-        {
-            Status = ServiceLocator::LocateConsoleControl()
-                ->EndTask((HANDLE)rgProcessHandleList[i].dwProcessID,
-                          EventType,
-                          CtrlFlags);
-            if (rgProcessHandleList[i].hProcess == nullptr) {
-                Status = STATUS_SUCCESS;
-            }
-        }
-
-        if (rgProcessHandleList[i].hProcess != nullptr)
-        {
-            CloseHandle(rgProcessHandleList[i].hProcess);
-        }
-    }
-
-    delete[] rgProcessHandleList;
-}
+/********************************************************
+*                                                       *
+*   Copyright (C) Microsoft. All rights reserved.       *
+*                                                       *
+********************************************************/
+
+#include "precomp.h"
+
+#include "input.h"
+
+#include "dbcs.h"
+#include "stream.h"
+
+#include "..\terminal\adapter\terminalInput.hpp"
+
+#include "..\interactivity\inc\ServiceLocator.hpp"
+
+#pragma hdrstop
+
+#define KEY_ENHANCED 0x01000000
+
+bool IsInProcessedInputMode()
+{
+    const CONSOLE_INFORMATION& gci = ServiceLocator::LocateGlobals().getConsoleInformation();
+    return (gci.pInputBuffer->InputMode & ENABLE_PROCESSED_INPUT) != 0;
+}
+
+bool IsInVirtualTerminalInputMode()
+{
+    const CONSOLE_INFORMATION& gci = ServiceLocator::LocateGlobals().getConsoleInformation();
+    return IsFlagSet(gci.pInputBuffer->InputMode, ENABLE_VIRTUAL_TERMINAL_INPUT);
+}
+
+BOOL IsSystemKey(_In_ WORD const wVirtualKeyCode)
+{
+    switch (wVirtualKeyCode)
+    {
+        case VK_SHIFT:
+        case VK_CONTROL:
+        case VK_MENU:
+        case VK_PAUSE:
+        case VK_CAPITAL:
+        case VK_LWIN:
+        case VK_RWIN:
+        case VK_NUMLOCK:
+        case VK_SCROLL:
+            return TRUE;
+    }
+    return FALSE;
+}
+
+ULONG GetControlKeyState(_In_ const LPARAM lParam)
+{
+    ULONG ControlKeyState = 0;
+
+    if (ServiceLocator::LocateInputServices()->GetKeyState(VK_LMENU) & KEY_PRESSED)
+    {
+        ControlKeyState |= LEFT_ALT_PRESSED;
+    }
+    if (ServiceLocator::LocateInputServices()->GetKeyState(VK_RMENU) & KEY_PRESSED)
+    {
+        ControlKeyState |= RIGHT_ALT_PRESSED;
+    }
+    if (ServiceLocator::LocateInputServices()->GetKeyState(VK_LCONTROL) & KEY_PRESSED)
+    {
+        ControlKeyState |= LEFT_CTRL_PRESSED;
+    }
+    if (ServiceLocator::LocateInputServices()->GetKeyState(VK_RCONTROL) & KEY_PRESSED)
+    {
+        ControlKeyState |= RIGHT_CTRL_PRESSED;
+    }
+    if (ServiceLocator::LocateInputServices()->GetKeyState(VK_SHIFT) & KEY_PRESSED)
+    {
+        ControlKeyState |= SHIFT_PRESSED;
+    }
+    if (ServiceLocator::LocateInputServices()->GetKeyState(VK_NUMLOCK) & KEY_TOGGLED)
+    {
+        ControlKeyState |= NUMLOCK_ON;
+    }
+    if (ServiceLocator::LocateInputServices()->GetKeyState(VK_SCROLL) & KEY_TOGGLED)
+    {
+        ControlKeyState |= SCROLLLOCK_ON;
+    }
+    if (ServiceLocator::LocateInputServices()->GetKeyState(VK_CAPITAL) & KEY_TOGGLED)
+    {
+        ControlKeyState |= CAPSLOCK_ON;
+    }
+    if (lParam & KEY_ENHANCED)
+    {
+        ControlKeyState |= ENHANCED_KEY;
+    }
+
+    ControlKeyState |= (lParam & ALTNUMPAD_BIT);
+
+    return ControlKeyState;
+}
+
+// Routine Description:
+// - returns true if we're in a mode amenable to us taking over keyboard shortcuts
+bool ShouldTakeOverKeyboardShortcuts()
+{
+    const CONSOLE_INFORMATION& gci = ServiceLocator::LocateGlobals().getConsoleInformation();
+    return !gci.GetCtrlKeyShortcutsDisabled() && IsInProcessedInputMode();
+}
+
+// Routine Description:
+// - handles key events without reference to Win32 elements.
+void HandleGenericKeyEvent(_In_ KeyEvent keyEvent, _In_ const bool generateBreak)
+{
+    const CONSOLE_INFORMATION& gci = ServiceLocator::LocateGlobals().getConsoleInformation();
+    BOOLEAN ContinueProcessing = TRUE;
+
+    if (keyEvent.IsCtrlPressed() &&
+        !keyEvent.IsAltPressed() &&
+        keyEvent.IsKeyDown())
+    {
+        // check for ctrl-c, if in line input mode.
+        if (keyEvent.GetVirtualKeyCode() == 'C' && IsInProcessedInputMode())
+        {
+            HandleCtrlEvent(CTRL_C_EVENT);
+            if (gci.PopupCount == 0)
+            {
+                gci.pInputBuffer->TerminateRead(WaitTerminationReason::CtrlC);
+            }
+
+            if (!(IsFlagSet(gci.Flags, CONSOLE_SUSPENDED)))
+            {
+                ContinueProcessing = FALSE;
+            }
+        }
+
+
+        // Check for ctrl-break.
+        else if (keyEvent.GetVirtualKeyCode() == VK_CANCEL)
+        {
+            gci.pInputBuffer->Flush();
+            HandleCtrlEvent(CTRL_BREAK_EVENT);
+            if (gci.PopupCount == 0)
+            {
+                gci.pInputBuffer->TerminateRead(WaitTerminationReason::CtrlBreak);
+            }
+
+            if (!(IsFlagSet(gci.Flags, CONSOLE_SUSPENDED)))
+            {
+                ContinueProcessing = FALSE;
+            }
+        }
+
+        // don't write ctrl-esc to the input buffer
+        else if (keyEvent.GetVirtualKeyCode() == VK_ESCAPE)
+        {
+            ContinueProcessing = FALSE;
+        }
+    }
+    else if (keyEvent.IsAltPressed() &&
+             keyEvent.IsKeyDown() &&
+             keyEvent.GetVirtualKeyCode() == VK_ESCAPE)
+    {
+        ContinueProcessing = FALSE;
+    }
+
+    if (ContinueProcessing)
+    {
+        size_t EventsWritten = 0;
+        try
+        {
+            EventsWritten = gci.pInputBuffer->Write(std::make_unique<KeyEvent>(keyEvent));
+            if (EventsWritten && generateBreak)
+            {
+                keyEvent.SetKeyDown(false);
+                EventsWritten = gci.pInputBuffer->Write(std::make_unique<KeyEvent>(keyEvent));
+            }
+        }
+        catch(...)
+        {
+            LOG_HR(wil::ResultFromCaughtException());
+        }
+    }
+}
+
+#ifdef DBG
+// set to true with a debugger to temporarily disable focus events getting written to the InputBuffer
+volatile bool DisableFocusEvents = false;
+#endif
+
+void HandleFocusEvent(_In_ const BOOL fSetFocus)
+{
+#ifdef DBG
+    if (DisableFocusEvents)
+    {
+        return;
+    }
+#endif
+
+    const CONSOLE_INFORMATION& gci = ServiceLocator::LocateGlobals().getConsoleInformation();
+
+#pragma prefast(suppress:28931, "EventsWritten is not unused. Used by assertions.")
+    size_t EventsWritten = 0;
+    try
+    {
+        EventsWritten = gci.pInputBuffer->Write(std::make_unique<FocusEvent>(!!fSetFocus));
+    }
+    catch (...)
+    {
+        LOG_HR(wil::ResultFromCaughtException());
+    }
+    EventsWritten; // shut the fre build up.
+    ASSERT(EventsWritten == 1);
+}
+
+void HandleMenuEvent(_In_ const DWORD wParam)
+{
+    const CONSOLE_INFORMATION& gci = ServiceLocator::LocateGlobals().getConsoleInformation();
+
+#pragma prefast(suppress:28931, "EventsWritten is not unused. Used by assertions.")
+    size_t EventsWritten = 0;
+    try
+    {
+        EventsWritten = gci.pInputBuffer->Write(std::make_unique<MenuEvent>(wParam));
+    }
+    catch (...)
+    {
+        LOG_HR(wil::ResultFromCaughtException());
+    }
+    EventsWritten; // shut the fre build up.
+#if DBG
+    if (EventsWritten != 1)
+    {
+        RIPMSG0(RIP_WARNING, "PutInputInBuffer: EventsWritten != 1, 1 expected");
+    }
+#endif
+}
+
+void HandleCtrlEvent(_In_ const DWORD EventType)
+{
+    CONSOLE_INFORMATION& gci = ServiceLocator::LocateGlobals().getConsoleInformation();
+    switch (EventType)
+    {
+        case CTRL_C_EVENT:
+            gci.CtrlFlags |= CONSOLE_CTRL_C_FLAG;
+            break;
+        case CTRL_BREAK_EVENT:
+            gci.CtrlFlags |= CONSOLE_CTRL_BREAK_FLAG;
+            break;
+        case CTRL_CLOSE_EVENT:
+            gci.CtrlFlags |= CONSOLE_CTRL_CLOSE_FLAG;
+            break;
+        default:
+            RIPMSG1(RIP_ERROR, "Invalid EventType: 0x%x", EventType);
+    }
+}
+
+void ProcessCtrlEvents()
+{
+    CONSOLE_INFORMATION& gci = ServiceLocator::LocateGlobals().getConsoleInformation();
+    if (gci.CtrlFlags == 0)
+    {
+        gci.UnlockConsole();
+        return;
+    }
+
+    // Make our own copy of the console process handle list.
+    DWORD const LimitingProcessId = gci.LimitingProcessId;
+    gci.LimitingProcessId = 0;
+
+    ConsoleProcessTerminationRecord* rgProcessHandleList;
+    size_t cProcessHandleList;
+
+    HRESULT hr = gci.ProcessHandleList
+                    .GetTerminationRecordsByGroupId(LimitingProcessId,
+                                                    IsFlagSet(gci.CtrlFlags,
+                                                              CONSOLE_CTRL_CLOSE_FLAG),
+                                                    &rgProcessHandleList,
+                                                    &cProcessHandleList);
+
+    if (FAILED(hr) || cProcessHandleList == 0)
+    {
+        gci.UnlockConsole();
+        return;
+    }
+
+    // Copy ctrl flags.
+    ULONG CtrlFlags = gci.CtrlFlags;
+    ASSERT(!((CtrlFlags & (CONSOLE_CTRL_CLOSE_FLAG | CONSOLE_CTRL_BREAK_FLAG | CONSOLE_CTRL_C_FLAG)) && (CtrlFlags & (CONSOLE_CTRL_LOGOFF_FLAG | CONSOLE_CTRL_SHUTDOWN_FLAG))));
+
+    gci.CtrlFlags = 0;
+
+    gci.UnlockConsole();
+
+    // the ctrl flags could be a combination of the following
+    // values:
+    //
+    //        CONSOLE_CTRL_C_FLAG
+    //        CONSOLE_CTRL_BREAK_FLAG
+    //        CONSOLE_CTRL_CLOSE_FLAG
+    //        CONSOLE_CTRL_LOGOFF_FLAG
+    //        CONSOLE_CTRL_SHUTDOWN_FLAG
+
+    DWORD EventType = (DWORD) - 1;
+    switch (CtrlFlags & (CONSOLE_CTRL_CLOSE_FLAG | CONSOLE_CTRL_BREAK_FLAG | CONSOLE_CTRL_C_FLAG | CONSOLE_CTRL_LOGOFF_FLAG | CONSOLE_CTRL_SHUTDOWN_FLAG))
+    {
+
+        case CONSOLE_CTRL_CLOSE_FLAG:
+            EventType = CTRL_CLOSE_EVENT;
+            break;
+
+        case CONSOLE_CTRL_BREAK_FLAG:
+            EventType = CTRL_BREAK_EVENT;
+            break;
+
+        case CONSOLE_CTRL_C_FLAG:
+            EventType = CTRL_C_EVENT;
+            break;
+
+        case CONSOLE_CTRL_LOGOFF_FLAG:
+            EventType = CTRL_LOGOFF_EVENT;
+            break;
+
+        case CONSOLE_CTRL_SHUTDOWN_FLAG:
+            EventType = CTRL_SHUTDOWN_EVENT;
+            break;
+    }
+
+    NTSTATUS Status = STATUS_SUCCESS;
+    for (size_t i = 0; i < cProcessHandleList; i++)
+    {
+        /*
+         * Status will be non-successful if a process attached to this console
+         * vetos shutdown. In that case, we don't want to try to kill any more
+         * processes, but we do need to make sure we continue looping so we
+         * can close any remaining process handles. The exception is if the
+         * process is inaccessible, such that we can't even open a handle for
+         * query. In this case, use best effort to send the close event but
+         * ignore any errors.
+         */
+        if (NT_SUCCESS(Status))
+        {
+            Status = ServiceLocator::LocateConsoleControl()
+                ->EndTask((HANDLE)rgProcessHandleList[i].dwProcessID,
+                          EventType,
+                          CtrlFlags);
+            if (rgProcessHandleList[i].hProcess == nullptr) {
+                Status = STATUS_SUCCESS;
+            }
+        }
+
+        if (rgProcessHandleList[i].hProcess != nullptr)
+        {
+            CloseHandle(rgProcessHandleList[i].hProcess);
+        }
+    }
+
+    delete[] rgProcessHandleList;
+}