/*++
Copyright (c) Microsoft Corporation

Module Name:
- UiaTextRange.hpp

Abstract:
- This module provides UI Automation access to the text of the console
  window to support both automation tests and accessibility (screen
  reading) applications.

Author(s):
- Austin Diviness (AustDi)     2017
--*/

#pragma once

#include "precomp.h"

#include "../inc/IConsoleWindow.hpp"
#include "../../host/cursor.h"

#include <deque>
#include <tuple>

#ifdef UNIT_TESTING
class UiaTextRangeTests;
#endif


// The UiaTextRange deals with several data structures that have
// similar semantics. In order to keep the information from these data
// structures separated, each structure has its own naming for a
// row.
//
// There is the generic Row, which does not know which data structure
// the row came from.
//
// There is the ViewportRow, which is a 0-indexed row value from the
// viewport. The top row of the viewport is at 0, rows below the top
// row increase in value and rows above the top row get increasingly
// negative.
//
// ScreenInfoRow is a row from the screen info data structure. They
// start at 0 at the top of screen info buffer. Their positions do not
// change but their associated row in the text buffer does change each
// time a new line is written.
//
// TextBufferRow is a row from the text buffer. It is not a ROW
// struct, but rather the index of a row. This is also 0-indexed. A
// TextBufferRow with a value of 0 does not necessarily refer to the
// top row of the console.

typedef int Row;
typedef int ViewportRow;
typedef unsigned int ScreenInfoRow;
typedef unsigned int TextBufferRow;

typedef SMALL_RECT Viewport;
typedef unsigned long long IdType;

// A Column is a row agnostic value that refers to the column an
// endpoint is equivalent to. It is 0-indexed.
typedef unsigned int Column;

// an endpoint is a char location in the text buffer. endpoint 0 is
// the first char of the 0th row in the text buffer row array.
typedef unsigned int Endpoint;

namespace Microsoft::Console::Interactivity::Win32
{


    class UiaTextRange final : public ITextRangeProvider
    {
    private:
        static IdType id;

    protected:
        // indicates which direction a movement operation
        // is going
        enum class MovementDirection
        {
<<<<<<< HEAD
            namespace Win32
            {


                class UiaTextRange final : public ITextRangeProvider
                {
                private:
                    static IdType id;

                protected:
                    // indicates which direction a movement operation
                    // is going
                    enum class MovementDirection
                    {
                        Forward,
                        Backward
                    };

                    // valid increment amounts for forward and
                    // backward movement
                    enum class MovementIncrement
                    {
                        Forward = 1,
                        Backward = -1
                    };

                    // common information used by the variety of
                    // movement operations
                    struct MoveState
                    {
                        // screen/column position of _start
                        ScreenInfoRow StartScreenInfoRow;
                        Column StartColumn;
                        // screen/column position of _end
                        ScreenInfoRow EndScreenInfoRow;
                        Column EndColumn;
                        // last row in the direction being moved
                        ScreenInfoRow LimitingRow;
                        // first column in the direction being moved
                        Column FirstColumnInRow;
                        // last column in the direction being moved
                        Column LastColumnInRow;
                        // increment amount
                        MovementIncrement Increment;
                        // direction moving
                        MovementDirection Direction;

                        MoveState(const UiaTextRange& range,
                                  const MovementDirection direction);

                    private:
                        MoveState(const ScreenInfoRow startScreenInfoRow,
                                  const Column startColumn,
                                  const ScreenInfoRow endScreenInfoRow,
                                  const Column endColumn,
                                  const ScreenInfoRow limitingRow,
                                  const Column firstColumnInRow,
                                  const Column lastColumnInRow,
                                  const MovementIncrement increment,
                                  const MovementDirection direction);
=======
            Forward,
            Backward
        };

        // valid increment amounts for forward and
        // backward movement
        enum class MovementIncrement
        {
            Forward = 1,
            Backward = -1
        };

        // common information used by the variety of
        // movement operations
        struct MoveState
        {
            // screen/column position of _start
            ScreenInfoRow StartScreenInfoRow;
            Column StartColumn;
            // screen/column position of _end
            ScreenInfoRow EndScreenInfoRow;
            Column EndColumn;
            // last row in the direction being moved
            ScreenInfoRow LimitingRow;
            // first column in the direction being moved
            Column FirstColumnInRow;
            // last column in the direction being moved
            Column LastColumnInRow;
            // increment amount
            MovementIncrement Increment;
            // direction moving
            MovementDirection Direction;

            MoveState(const UiaTextRange& range,
                        const MovementDirection direction);

        private:
            MoveState(const ScreenInfoRow startScreenInfoRow,
                      const Column startColumn,
                      const ScreenInfoRow endScreenInfoRow,
                      const Column endColumn,
                      const ScreenInfoRow limitingRow,
                      const Column firstColumnInRow,
                      const Column lastColumnInRow,
                      const MovementIncrement increment,
                      const MovementDirection direction);
>>>>>>> 84e50045
#ifdef UNIT_TESTING
        friend class ::UiaTextRangeTests;
#endif
        };

    public:

        static std::deque<UiaTextRange*> GetSelectionRanges(_In_ IRawElementProviderSimple* pProvider);

        // degenerate range
        static UiaTextRange* Create(_In_ IRawElementProviderSimple* const pProvider);

        // degenerate range at cursor position
        static UiaTextRange* Create(_In_ IRawElementProviderSimple* const pProvider,
                                    _In_ const Cursor* const pCursor);

        // specific endpoint range
        static UiaTextRange* Create(_In_ IRawElementProviderSimple* const pProvider,
                                    _In_ const Endpoint start,
                                    _In_ const Endpoint end,
                                    _In_ const bool degenerate);

        // range from a UiaPoint
        static UiaTextRange* Create(_In_ IRawElementProviderSimple* const pProvider,
                                    _In_ const UiaPoint point);

        ~UiaTextRange();


        const IdType GetId() const;
        const Endpoint GetStart() const;
        const Endpoint GetEnd() const;
        const bool IsDegenerate() const;

        // IUnknown methods
        IFACEMETHODIMP_(ULONG) AddRef();
        IFACEMETHODIMP_(ULONG) Release();
        IFACEMETHODIMP QueryInterface(_In_ REFIID riid,
                                        _COM_Outptr_result_maybenull_ void** ppInterface);

        // ITextRangeProvider methods
        IFACEMETHODIMP Clone(_Outptr_result_maybenull_ ITextRangeProvider** ppRetVal);
        IFACEMETHODIMP Compare(_In_opt_ ITextRangeProvider* pRange, _Out_ BOOL* pRetVal);
        IFACEMETHODIMP CompareEndpoints(_In_ TextPatternRangeEndpoint endpoint,
                                        _In_ ITextRangeProvider* pTargetRange,
                                        _In_ TextPatternRangeEndpoint targetEndpoint,
                                        _Out_ int* pRetVal);
        IFACEMETHODIMP ExpandToEnclosingUnit(_In_ TextUnit unit);
        IFACEMETHODIMP FindAttribute(_In_ TEXTATTRIBUTEID textAttributeId,
                                        _In_ VARIANT val,
                                        _In_ BOOL searchBackward,
                                        _Outptr_result_maybenull_ ITextRangeProvider** ppRetVal);
        IFACEMETHODIMP FindText(_In_ BSTR text,
                                _In_ BOOL searchBackward,
                                _In_ BOOL ignoreCase,
                                _Outptr_result_maybenull_ ITextRangeProvider** ppRetVal);
        IFACEMETHODIMP GetAttributeValue(_In_ TEXTATTRIBUTEID textAttributeId,
                                            _Out_ VARIANT* pRetVal);
        IFACEMETHODIMP GetBoundingRectangles(_Outptr_result_maybenull_ SAFEARRAY** ppRetVal);
        IFACEMETHODIMP GetEnclosingElement(_Outptr_result_maybenull_ IRawElementProviderSimple** ppRetVal);
        IFACEMETHODIMP GetText(_In_ int maxLength,
                                _Out_ BSTR* pRetVal);
        IFACEMETHODIMP Move(_In_ TextUnit unit,
                            _In_ int count,
                            _Out_ int* pRetVal);
        IFACEMETHODIMP MoveEndpointByUnit(_In_ TextPatternRangeEndpoint endpoint,
                                            _In_ TextUnit unit,
                                            _In_ int count,
                                            _Out_ int* pRetVal);
        IFACEMETHODIMP MoveEndpointByRange(_In_ TextPatternRangeEndpoint endpoint,
                                            _In_ ITextRangeProvider* pTargetRange,
                                            _In_ TextPatternRangeEndpoint targetEndpoint);
        IFACEMETHODIMP Select();
        IFACEMETHODIMP AddToSelection();
        IFACEMETHODIMP RemoveFromSelection();
        IFACEMETHODIMP ScrollIntoView(_In_ BOOL alignToTop);
        IFACEMETHODIMP GetChildren(_Outptr_result_maybenull_ SAFEARRAY** ppRetVal);

    protected:
#if _DEBUG
        void _outputRowConversions();
        void _outputObjectState();
#endif

        IRawElementProviderSimple* const _pProvider;

    private:
        // degenerate range
        UiaTextRange(_In_ IRawElementProviderSimple* const pProvider);

        // degenerate range at cursor position
        UiaTextRange(_In_ IRawElementProviderSimple* const pProvider,
                        _In_ const Cursor* const pCursor);

        // specific endpoint range
        UiaTextRange(_In_ IRawElementProviderSimple* const pProvider,
                        _In_ const Endpoint start,
                        _In_ const Endpoint end,
                        _In_ const bool degenerate);

        // range from a UiaPoint
        UiaTextRange(_In_ IRawElementProviderSimple* const pProvider,
                        _In_ const UiaPoint point);

        UiaTextRange(_In_ const UiaTextRange& a);

        // used to debug objects passed back and forth
        // between the provider and the client
        IdType _id;

<<<<<<< HEAD
                    // used to debug objects passed back and forth
                    // between the provider and the client
                    IdType _id;

                    // Ref counter for COM object
                    ULONG _cRefs;

                    // measure units in the form [_start, _end]. _start
                    // may be a bigger number than _end if the range
                    // wraps around the end of the text buffer.
                    //
                    // In this scenario, _start <= _end
                    // 0 ............... N (text buffer line indices)
                    //      s-----e        (_start to _end)
                    //
                    // In this scenario, _start >= end
                    // 0 ............... N (text buffer line indices)
                    //   ---e     s-----   (_start to _end)
                    //
                    Endpoint _start;
                    Endpoint _end;

                    // The msdn documentation (and hence this class) talks a bunch about a
                    // degenerate range. A range is degenerate if it contains
                    // no text (both the start and end endpoints are the same). Note that
                    // a degenerate range may have a position in the text. We indicate a
                    // degenerate range internally with a bool. If a range is degenerate
                    // then both endpoints will contain the same value.
                    bool _degenerate;

                    static const Viewport _getViewport();
                    static HWND _getWindowHandle();
                    static IConsoleWindow* const _getIConsoleWindow();
                    static SCREEN_INFORMATION* const _getScreenInfo();
                    static TEXT_BUFFER_INFO* const _getTextBuffer();
                    static const COORD _getScreenBufferCoords();

                    static const unsigned int _getTotalRows();
                    static const unsigned int _getRowWidth();

                    static const unsigned int _getFirstScreenInfoRowIndex();
                    static const unsigned int _getLastScreenInfoRowIndex();

                    static const Column _getFirstColumnIndex();
                    static const Column _getLastColumnIndex();

                    const unsigned int _rowCountInRange() const;

                    static const TextBufferRow _endpointToTextBufferRow(_In_ const Endpoint endpoint);
                    static const ScreenInfoRow _textBufferRowToScreenInfoRow(_In_ const TextBufferRow row);

                    static const TextBufferRow _screenInfoRowToTextBufferRow(_In_ const ScreenInfoRow row);
                    static const Endpoint _textBufferRowToEndpoint(_In_ const TextBufferRow row);

                    static const ScreenInfoRow _endpointToScreenInfoRow(_In_ const Endpoint endpoint);
                    static const Endpoint _screenInfoRowToEndpoint(_In_ const ScreenInfoRow row);

                    static const Column _endpointToColumn(_In_ const Endpoint endpoint);

                    static const Row _normalizeRow(_In_ const Row row);

                    static const ViewportRow _screenInfoRowToViewportRow(_In_ const ScreenInfoRow row);
                    static const ViewportRow _screenInfoRowToViewportRow(_In_ const ScreenInfoRow row,
                                                                         _In_ const Viewport viewport);

                    static const bool _isScreenInfoRowInViewport(_In_ const ScreenInfoRow row);
                    static const bool _isScreenInfoRowInViewport(_In_ const ScreenInfoRow row,
                                                                 _In_ const Viewport viewport);

                    static const unsigned int _getViewportHeight(_In_ const Viewport viewport);
                    static const unsigned int _getViewportWidth(_In_ const Viewport viewport);

                    void _addScreenInfoRowBoundaries(_In_ const ScreenInfoRow screenInfoRow,
                                                     _Inout_ std::vector<double>& coords) const;

                    static const int _compareScreenCoords(_In_ const ScreenInfoRow rowA,
                                                          _In_ const Column colA,
                                                          _In_ const ScreenInfoRow rowB,
                                                          _In_ const Column colB);

                    static std::pair<Endpoint, Endpoint> _moveByCharacter(_In_ const int moveCount,
                                                                          _In_ const MoveState moveState,
                                                                          _Out_ int* const pAmountMoved);

                    static std::pair<Endpoint, Endpoint> _moveByCharacterForward(_In_ const int moveCount,
                                                                                 _In_ const MoveState moveState,
                                                                                 _Out_ int* const pAmountMoved);

                    static std::pair<Endpoint, Endpoint> _moveByCharacterBackward(_In_ const int moveCount,
                                                                                  _In_ const MoveState moveState,
                                                                                  _Out_ int* const pAmountMoved);

                    static std::pair<Endpoint, Endpoint> _moveByLine(_In_ const int moveCount,
                                                                     _In_ const MoveState moveState,
                                                                     _Out_ int* const pAmountMoved);

                    static std::tuple<Endpoint, Endpoint, bool>
                    _moveEndpointByUnitCharacter(_In_ const int moveCount,
                                                 _In_ const TextPatternRangeEndpoint endpoint,
                                                 _In_ const MoveState moveState,
                                                 _Out_ int* const pAmountMoved);

                    static std::tuple<Endpoint, Endpoint, bool>
                    _moveEndpointByUnitCharacterForward(_In_ const int moveCount,
                                                 _In_ const TextPatternRangeEndpoint endpoint,
                                                 _In_ const MoveState moveState,
                                                 _Out_ int* const pAmountMoved);

                    static std::tuple<Endpoint, Endpoint, bool>
                    _moveEndpointByUnitCharacterBackward(_In_ const int moveCount,
                                                 _In_ const TextPatternRangeEndpoint endpoint,
                                                 _In_ const MoveState moveState,
                                                 _Out_ int* const pAmountMoved);

                    static std::tuple<Endpoint, Endpoint, bool>
                    _moveEndpointByUnitLine(_In_ const int moveCount,
                                            _In_ const TextPatternRangeEndpoint endpoint,
                                            _In_ const MoveState moveState,
                                            _Out_ int* const pAmountMoved);

                    static std::tuple<Endpoint, Endpoint, bool>
                    _moveEndpointByUnitDocument(_In_ const int moveCount,
                                                _In_ const TextPatternRangeEndpoint endpoint,
                                                _In_ const MoveState moveState,
                                                _Out_ int* const pAmountMoved);
=======
        // Ref counter for COM object
        ULONG _cRefs;

        // measure units in the form [_start, _end]. _start
        // may be a bigger number than _end if the range
        // wraps around the end of the text buffer.
        //
        // In this scenario, _start <= _end
        // 0 ............... N (text buffer line indices)
        //      s-----e        (_start to _end)
        //
        // In this scenario, _start >= end
        // 0 ............... N (text buffer line indices)
        //   ---e     s-----   (_start to _end)
        //
        Endpoint _start;
        Endpoint _end;

        // The msdn documentation (and hence this class) talks a bunch about a
        // degenerate range. A range is degenerate if it contains
        // no text (both the start and end endpoints are the same). Note that
        // a degenerate range may have a position in the text. We indicate a
        // degenerate range internally with a bool. If a range is degenerate
        // then both endpoints will contain the same value.
        bool _degenerate;

        static const Viewport _getViewport();
        static HWND _getWindowHandle();
        static IConsoleWindow* const _getIConsoleWindow();
        static SCREEN_INFORMATION* const _getScreenInfo();
        static TEXT_BUFFER_INFO* const _getTextBuffer();
        static const COORD _getScreenBufferCoords();

        static const unsigned int _getTotalRows();
        static const unsigned int _getRowWidth();

        static const unsigned int _getFirstScreenInfoRowIndex();
        static const unsigned int _getLastScreenInfoRowIndex();

        static const Column _getFirstColumnIndex();
        static const Column _getLastColumnIndex();

        const unsigned int _rowCountInRange() const;

        static const TextBufferRow _endpointToTextBufferRow(_In_ const Endpoint endpoint);
        static const ScreenInfoRow _textBufferRowToScreenInfoRow(_In_ const TextBufferRow row);

        static const TextBufferRow _screenInfoRowToTextBufferRow(_In_ const ScreenInfoRow row);
        static const Endpoint _textBufferRowToEndpoint(_In_ const TextBufferRow row);

        static const ScreenInfoRow _endpointToScreenInfoRow(_In_ const Endpoint endpoint);
        static const Endpoint _screenInfoRowToEndpoint(_In_ const ScreenInfoRow row);

        static const Column _endpointToColumn(_In_ const Endpoint endpoint);

        static const Row _normalizeRow(_In_ const Row row);

        static const ViewportRow _screenInfoRowToViewportRow(_In_ const ScreenInfoRow row);
        static const ViewportRow _screenInfoRowToViewportRow(_In_ const ScreenInfoRow row,
                                                                _In_ const Viewport viewport);

        static const bool _isScreenInfoRowInViewport(_In_ const ScreenInfoRow row);
        static const bool _isScreenInfoRowInViewport(_In_ const ScreenInfoRow row,
                                                        _In_ const Viewport viewport);

        static const unsigned int _getViewportHeight(_In_ const Viewport viewport);
        static const unsigned int _getViewportWidth(_In_ const Viewport viewport);

        void _addScreenInfoRowBoundaries(_In_ const ScreenInfoRow screenInfoRow,
                                            _Inout_ std::vector<double>& coords) const;

        static const int _compareScreenCoords(_In_ const ScreenInfoRow rowA,
                                                _In_ const Column colA,
                                                _In_ const ScreenInfoRow rowB,
                                                _In_ const Column colB);

        static std::pair<Endpoint, Endpoint> _moveByCharacter(_In_ const int moveCount,
                                                                _In_ const MoveState moveState,
                                                                _Out_ int* const pAmountMoved);

        static std::pair<Endpoint, Endpoint> _moveByCharacterForward(_In_ const int moveCount,
                                                                        _In_ const MoveState moveState,
                                                                        _Out_ int* const pAmountMoved);

        static std::pair<Endpoint, Endpoint> _moveByCharacterBackward(_In_ const int moveCount,
                                                                        _In_ const MoveState moveState,
                                                                        _Out_ int* const pAmountMoved);

        static std::pair<Endpoint, Endpoint> _moveByLine(_In_ const int moveCount,
                                                            _In_ const MoveState moveState,
                                                            _Out_ int* const pAmountMoved);

        static std::tuple<Endpoint, Endpoint, bool>
        _moveEndpointByUnitCharacter(_In_ const int moveCount,
                                        _In_ const TextPatternRangeEndpoint endpoint,
                                        _In_ const MoveState moveState,
                                        _Out_ int* const pAmountMoved);

        static std::tuple<Endpoint, Endpoint, bool>
        _moveEndpointByUnitCharacterForward(_In_ const int moveCount,
                                        _In_ const TextPatternRangeEndpoint endpoint,
                                        _In_ const MoveState moveState,
                                        _Out_ int* const pAmountMoved);

        static std::tuple<Endpoint, Endpoint, bool>
        _moveEndpointByUnitCharacterBackward(_In_ const int moveCount,
                                        _In_ const TextPatternRangeEndpoint endpoint,
                                        _In_ const MoveState moveState,
                                        _Out_ int* const pAmountMoved);

        static std::tuple<Endpoint, Endpoint, bool>
        _moveEndpointByUnitLine(_In_ const int moveCount,
                                _In_ const TextPatternRangeEndpoint endpoint,
                                _In_ const MoveState moveState,
                                _Out_ int* const pAmountMoved);

        static std::tuple<Endpoint, Endpoint, bool>
        _moveEndpointByUnitDocument(_In_ const int moveCount,
                                    _In_ const TextPatternRangeEndpoint endpoint,
                                    _In_ const MoveState moveState,
                                    _Out_ int* const pAmountMoved);
>>>>>>> 84e50045

#ifdef UNIT_TESTING
        friend class ::UiaTextRangeTests;
#endif
    };

    namespace UiaTextRangeTracing
    {

        enum class ApiCall
        {
            Constructor,
            AddRef,
            Release,
            QueryInterface,
            Clone,
            Compare,
            CompareEndpoints,
            ExpandToEnclosingUnit,
            FindAttribute,
            FindText,
            GetAttributeValue,
            GetBoundingRectangles,
            GetEnclosingElement,
            GetText,
            Move,
            MoveEndpointByUnit,
            MoveEndpointByRange,
            Select,
            AddToSelection,
            RemoveFromSelection,
            ScrollIntoView,
            GetChildren
        };

        struct IApiMsg
        {
        };

        struct ApiMsgConstructor : public IApiMsg
        {
            IdType Id;
        };

        struct ApiMsgClone : public IApiMsg
        {
            IdType CloneId;
        };

        struct ApiMsgCompare : public IApiMsg
        {
            IdType OtherId;
            bool Equal;
        };

        struct ApiMsgCompareEndpoints : public IApiMsg
        {
            IdType OtherId;
            TextPatternRangeEndpoint Endpoint;
            TextPatternRangeEndpoint TargetEndpoint;
            int Result;
        };

        struct ApiMsgExpandToEnclosingUnit : public IApiMsg
        {
            TextUnit Unit;
            Endpoint OriginalStart;
            Endpoint OriginalEnd;
        };

        struct ApiMsgGetText : IApiMsg
        {
            const wchar_t* Text;
        };

        struct ApiMsgMove : IApiMsg
        {
            Endpoint OriginalStart;
            Endpoint OriginalEnd;
            TextUnit Unit;
            int RequestedCount;
            int MovedCount;
        };

        struct ApiMsgMoveEndpointByUnit : IApiMsg
        {
            Endpoint OriginalStart;
            Endpoint OriginalEnd;
            TextPatternRangeEndpoint Endpoint;
            TextUnit Unit;
            int RequestedCount;
            int MovedCount;
        };

        struct ApiMsgMoveEndpointByRange : IApiMsg
        {
            Endpoint OriginalStart;
            Endpoint OriginalEnd;
            TextPatternRangeEndpoint Endpoint;
            TextPatternRangeEndpoint TargetEndpoint;
            IdType OtherId;
        };

        struct ApiMsgScrollIntoView : IApiMsg
        {
            bool AlignToTop;
        };
    }
}
<|MERGE_RESOLUTION|>--- conflicted
+++ resolved
@@ -1,660 +1,470 @@
-/*++
-Copyright (c) Microsoft Corporation
-
-Module Name:
-- UiaTextRange.hpp
-
-Abstract:
-- This module provides UI Automation access to the text of the console
-  window to support both automation tests and accessibility (screen
-  reading) applications.
-
-Author(s):
-- Austin Diviness (AustDi)     2017
---*/
-
-#pragma once
-
-#include "precomp.h"
-
-#include "../inc/IConsoleWindow.hpp"
-#include "../../host/cursor.h"
-
-#include <deque>
-#include <tuple>
-
-#ifdef UNIT_TESTING
-class UiaTextRangeTests;
-#endif
-
-
-// The UiaTextRange deals with several data structures that have
-// similar semantics. In order to keep the information from these data
-// structures separated, each structure has its own naming for a
-// row.
-//
-// There is the generic Row, which does not know which data structure
-// the row came from.
-//
-// There is the ViewportRow, which is a 0-indexed row value from the
-// viewport. The top row of the viewport is at 0, rows below the top
-// row increase in value and rows above the top row get increasingly
-// negative.
-//
-// ScreenInfoRow is a row from the screen info data structure. They
-// start at 0 at the top of screen info buffer. Their positions do not
-// change but their associated row in the text buffer does change each
-// time a new line is written.
-//
-// TextBufferRow is a row from the text buffer. It is not a ROW
-// struct, but rather the index of a row. This is also 0-indexed. A
-// TextBufferRow with a value of 0 does not necessarily refer to the
-// top row of the console.
-
-typedef int Row;
-typedef int ViewportRow;
-typedef unsigned int ScreenInfoRow;
-typedef unsigned int TextBufferRow;
-
-typedef SMALL_RECT Viewport;
-typedef unsigned long long IdType;
-
-// A Column is a row agnostic value that refers to the column an
-// endpoint is equivalent to. It is 0-indexed.
-typedef unsigned int Column;
-
-// an endpoint is a char location in the text buffer. endpoint 0 is
-// the first char of the 0th row in the text buffer row array.
-typedef unsigned int Endpoint;
-
-namespace Microsoft::Console::Interactivity::Win32
-{
-
-
-    class UiaTextRange final : public ITextRangeProvider
-    {
-    private:
-        static IdType id;
-
-    protected:
-        // indicates which direction a movement operation
-        // is going
-        enum class MovementDirection
-        {
-<<<<<<< HEAD
-            namespace Win32
-            {
-
-
-                class UiaTextRange final : public ITextRangeProvider
-                {
-                private:
-                    static IdType id;
-
-                protected:
-                    // indicates which direction a movement operation
-                    // is going
-                    enum class MovementDirection
-                    {
-                        Forward,
-                        Backward
-                    };
-
-                    // valid increment amounts for forward and
-                    // backward movement
-                    enum class MovementIncrement
-                    {
-                        Forward = 1,
-                        Backward = -1
-                    };
-
-                    // common information used by the variety of
-                    // movement operations
-                    struct MoveState
-                    {
-                        // screen/column position of _start
-                        ScreenInfoRow StartScreenInfoRow;
-                        Column StartColumn;
-                        // screen/column position of _end
-                        ScreenInfoRow EndScreenInfoRow;
-                        Column EndColumn;
-                        // last row in the direction being moved
-                        ScreenInfoRow LimitingRow;
-                        // first column in the direction being moved
-                        Column FirstColumnInRow;
-                        // last column in the direction being moved
-                        Column LastColumnInRow;
-                        // increment amount
-                        MovementIncrement Increment;
-                        // direction moving
-                        MovementDirection Direction;
-
-                        MoveState(const UiaTextRange& range,
-                                  const MovementDirection direction);
-
-                    private:
-                        MoveState(const ScreenInfoRow startScreenInfoRow,
-                                  const Column startColumn,
-                                  const ScreenInfoRow endScreenInfoRow,
-                                  const Column endColumn,
-                                  const ScreenInfoRow limitingRow,
-                                  const Column firstColumnInRow,
-                                  const Column lastColumnInRow,
-                                  const MovementIncrement increment,
-                                  const MovementDirection direction);
-=======
-            Forward,
-            Backward
-        };
-
-        // valid increment amounts for forward and
-        // backward movement
-        enum class MovementIncrement
-        {
-            Forward = 1,
-            Backward = -1
-        };
-
-        // common information used by the variety of
-        // movement operations
-        struct MoveState
-        {
-            // screen/column position of _start
-            ScreenInfoRow StartScreenInfoRow;
-            Column StartColumn;
-            // screen/column position of _end
-            ScreenInfoRow EndScreenInfoRow;
-            Column EndColumn;
-            // last row in the direction being moved
-            ScreenInfoRow LimitingRow;
-            // first column in the direction being moved
-            Column FirstColumnInRow;
-            // last column in the direction being moved
-            Column LastColumnInRow;
-            // increment amount
-            MovementIncrement Increment;
-            // direction moving
-            MovementDirection Direction;
-
-            MoveState(const UiaTextRange& range,
-                        const MovementDirection direction);
-
-        private:
-            MoveState(const ScreenInfoRow startScreenInfoRow,
-                      const Column startColumn,
-                      const ScreenInfoRow endScreenInfoRow,
-                      const Column endColumn,
-                      const ScreenInfoRow limitingRow,
-                      const Column firstColumnInRow,
-                      const Column lastColumnInRow,
-                      const MovementIncrement increment,
-                      const MovementDirection direction);
->>>>>>> 84e50045
-#ifdef UNIT_TESTING
-        friend class ::UiaTextRangeTests;
-#endif
-        };
-
-    public:
-
-        static std::deque<UiaTextRange*> GetSelectionRanges(_In_ IRawElementProviderSimple* pProvider);
-
-        // degenerate range
-        static UiaTextRange* Create(_In_ IRawElementProviderSimple* const pProvider);
-
-        // degenerate range at cursor position
-        static UiaTextRange* Create(_In_ IRawElementProviderSimple* const pProvider,
-                                    _In_ const Cursor* const pCursor);
-
-        // specific endpoint range
-        static UiaTextRange* Create(_In_ IRawElementProviderSimple* const pProvider,
-                                    _In_ const Endpoint start,
-                                    _In_ const Endpoint end,
-                                    _In_ const bool degenerate);
-
-        // range from a UiaPoint
-        static UiaTextRange* Create(_In_ IRawElementProviderSimple* const pProvider,
-                                    _In_ const UiaPoint point);
-
-        ~UiaTextRange();
-
-
-        const IdType GetId() const;
-        const Endpoint GetStart() const;
-        const Endpoint GetEnd() const;
-        const bool IsDegenerate() const;
-
-        // IUnknown methods
-        IFACEMETHODIMP_(ULONG) AddRef();
-        IFACEMETHODIMP_(ULONG) Release();
-        IFACEMETHODIMP QueryInterface(_In_ REFIID riid,
-                                        _COM_Outptr_result_maybenull_ void** ppInterface);
-
-        // ITextRangeProvider methods
-        IFACEMETHODIMP Clone(_Outptr_result_maybenull_ ITextRangeProvider** ppRetVal);
-        IFACEMETHODIMP Compare(_In_opt_ ITextRangeProvider* pRange, _Out_ BOOL* pRetVal);
-        IFACEMETHODIMP CompareEndpoints(_In_ TextPatternRangeEndpoint endpoint,
-                                        _In_ ITextRangeProvider* pTargetRange,
-                                        _In_ TextPatternRangeEndpoint targetEndpoint,
-                                        _Out_ int* pRetVal);
-        IFACEMETHODIMP ExpandToEnclosingUnit(_In_ TextUnit unit);
-        IFACEMETHODIMP FindAttribute(_In_ TEXTATTRIBUTEID textAttributeId,
-                                        _In_ VARIANT val,
-                                        _In_ BOOL searchBackward,
-                                        _Outptr_result_maybenull_ ITextRangeProvider** ppRetVal);
-        IFACEMETHODIMP FindText(_In_ BSTR text,
-                                _In_ BOOL searchBackward,
-                                _In_ BOOL ignoreCase,
-                                _Outptr_result_maybenull_ ITextRangeProvider** ppRetVal);
-        IFACEMETHODIMP GetAttributeValue(_In_ TEXTATTRIBUTEID textAttributeId,
-                                            _Out_ VARIANT* pRetVal);
-        IFACEMETHODIMP GetBoundingRectangles(_Outptr_result_maybenull_ SAFEARRAY** ppRetVal);
-        IFACEMETHODIMP GetEnclosingElement(_Outptr_result_maybenull_ IRawElementProviderSimple** ppRetVal);
-        IFACEMETHODIMP GetText(_In_ int maxLength,
-                                _Out_ BSTR* pRetVal);
-        IFACEMETHODIMP Move(_In_ TextUnit unit,
-                            _In_ int count,
-                            _Out_ int* pRetVal);
-        IFACEMETHODIMP MoveEndpointByUnit(_In_ TextPatternRangeEndpoint endpoint,
-                                            _In_ TextUnit unit,
-                                            _In_ int count,
-                                            _Out_ int* pRetVal);
-        IFACEMETHODIMP MoveEndpointByRange(_In_ TextPatternRangeEndpoint endpoint,
-                                            _In_ ITextRangeProvider* pTargetRange,
-                                            _In_ TextPatternRangeEndpoint targetEndpoint);
-        IFACEMETHODIMP Select();
-        IFACEMETHODIMP AddToSelection();
-        IFACEMETHODIMP RemoveFromSelection();
-        IFACEMETHODIMP ScrollIntoView(_In_ BOOL alignToTop);
-        IFACEMETHODIMP GetChildren(_Outptr_result_maybenull_ SAFEARRAY** ppRetVal);
-
-    protected:
-#if _DEBUG
-        void _outputRowConversions();
-        void _outputObjectState();
-#endif
-
-        IRawElementProviderSimple* const _pProvider;
-
-    private:
-        // degenerate range
-        UiaTextRange(_In_ IRawElementProviderSimple* const pProvider);
-
-        // degenerate range at cursor position
-        UiaTextRange(_In_ IRawElementProviderSimple* const pProvider,
-                        _In_ const Cursor* const pCursor);
-
-        // specific endpoint range
-        UiaTextRange(_In_ IRawElementProviderSimple* const pProvider,
-                        _In_ const Endpoint start,
-                        _In_ const Endpoint end,
-                        _In_ const bool degenerate);
-
-        // range from a UiaPoint
-        UiaTextRange(_In_ IRawElementProviderSimple* const pProvider,
-                        _In_ const UiaPoint point);
-
-        UiaTextRange(_In_ const UiaTextRange& a);
-
-        // used to debug objects passed back and forth
-        // between the provider and the client
-        IdType _id;
-
-<<<<<<< HEAD
-                    // used to debug objects passed back and forth
-                    // between the provider and the client
-                    IdType _id;
-
-                    // Ref counter for COM object
-                    ULONG _cRefs;
-
-                    // measure units in the form [_start, _end]. _start
-                    // may be a bigger number than _end if the range
-                    // wraps around the end of the text buffer.
-                    //
-                    // In this scenario, _start <= _end
-                    // 0 ............... N (text buffer line indices)
-                    //      s-----e        (_start to _end)
-                    //
-                    // In this scenario, _start >= end
-                    // 0 ............... N (text buffer line indices)
-                    //   ---e     s-----   (_start to _end)
-                    //
-                    Endpoint _start;
-                    Endpoint _end;
-
-                    // The msdn documentation (and hence this class) talks a bunch about a
-                    // degenerate range. A range is degenerate if it contains
-                    // no text (both the start and end endpoints are the same). Note that
-                    // a degenerate range may have a position in the text. We indicate a
-                    // degenerate range internally with a bool. If a range is degenerate
-                    // then both endpoints will contain the same value.
-                    bool _degenerate;
-
-                    static const Viewport _getViewport();
-                    static HWND _getWindowHandle();
-                    static IConsoleWindow* const _getIConsoleWindow();
-                    static SCREEN_INFORMATION* const _getScreenInfo();
-                    static TEXT_BUFFER_INFO* const _getTextBuffer();
-                    static const COORD _getScreenBufferCoords();
-
-                    static const unsigned int _getTotalRows();
-                    static const unsigned int _getRowWidth();
-
-                    static const unsigned int _getFirstScreenInfoRowIndex();
-                    static const unsigned int _getLastScreenInfoRowIndex();
-
-                    static const Column _getFirstColumnIndex();
-                    static const Column _getLastColumnIndex();
-
-                    const unsigned int _rowCountInRange() const;
-
-                    static const TextBufferRow _endpointToTextBufferRow(_In_ const Endpoint endpoint);
-                    static const ScreenInfoRow _textBufferRowToScreenInfoRow(_In_ const TextBufferRow row);
-
-                    static const TextBufferRow _screenInfoRowToTextBufferRow(_In_ const ScreenInfoRow row);
-                    static const Endpoint _textBufferRowToEndpoint(_In_ const TextBufferRow row);
-
-                    static const ScreenInfoRow _endpointToScreenInfoRow(_In_ const Endpoint endpoint);
-                    static const Endpoint _screenInfoRowToEndpoint(_In_ const ScreenInfoRow row);
-
-                    static const Column _endpointToColumn(_In_ const Endpoint endpoint);
-
-                    static const Row _normalizeRow(_In_ const Row row);
-
-                    static const ViewportRow _screenInfoRowToViewportRow(_In_ const ScreenInfoRow row);
-                    static const ViewportRow _screenInfoRowToViewportRow(_In_ const ScreenInfoRow row,
-                                                                         _In_ const Viewport viewport);
-
-                    static const bool _isScreenInfoRowInViewport(_In_ const ScreenInfoRow row);
-                    static const bool _isScreenInfoRowInViewport(_In_ const ScreenInfoRow row,
-                                                                 _In_ const Viewport viewport);
-
-                    static const unsigned int _getViewportHeight(_In_ const Viewport viewport);
-                    static const unsigned int _getViewportWidth(_In_ const Viewport viewport);
-
-                    void _addScreenInfoRowBoundaries(_In_ const ScreenInfoRow screenInfoRow,
-                                                     _Inout_ std::vector<double>& coords) const;
-
-                    static const int _compareScreenCoords(_In_ const ScreenInfoRow rowA,
-                                                          _In_ const Column colA,
-                                                          _In_ const ScreenInfoRow rowB,
-                                                          _In_ const Column colB);
-
-                    static std::pair<Endpoint, Endpoint> _moveByCharacter(_In_ const int moveCount,
-                                                                          _In_ const MoveState moveState,
-                                                                          _Out_ int* const pAmountMoved);
-
-                    static std::pair<Endpoint, Endpoint> _moveByCharacterForward(_In_ const int moveCount,
-                                                                                 _In_ const MoveState moveState,
-                                                                                 _Out_ int* const pAmountMoved);
-
-                    static std::pair<Endpoint, Endpoint> _moveByCharacterBackward(_In_ const int moveCount,
-                                                                                  _In_ const MoveState moveState,
-                                                                                  _Out_ int* const pAmountMoved);
-
-                    static std::pair<Endpoint, Endpoint> _moveByLine(_In_ const int moveCount,
-                                                                     _In_ const MoveState moveState,
-                                                                     _Out_ int* const pAmountMoved);
-
-                    static std::tuple<Endpoint, Endpoint, bool>
-                    _moveEndpointByUnitCharacter(_In_ const int moveCount,
-                                                 _In_ const TextPatternRangeEndpoint endpoint,
-                                                 _In_ const MoveState moveState,
-                                                 _Out_ int* const pAmountMoved);
-
-                    static std::tuple<Endpoint, Endpoint, bool>
-                    _moveEndpointByUnitCharacterForward(_In_ const int moveCount,
-                                                 _In_ const TextPatternRangeEndpoint endpoint,
-                                                 _In_ const MoveState moveState,
-                                                 _Out_ int* const pAmountMoved);
-
-                    static std::tuple<Endpoint, Endpoint, bool>
-                    _moveEndpointByUnitCharacterBackward(_In_ const int moveCount,
-                                                 _In_ const TextPatternRangeEndpoint endpoint,
-                                                 _In_ const MoveState moveState,
-                                                 _Out_ int* const pAmountMoved);
-
-                    static std::tuple<Endpoint, Endpoint, bool>
-                    _moveEndpointByUnitLine(_In_ const int moveCount,
-                                            _In_ const TextPatternRangeEndpoint endpoint,
-                                            _In_ const MoveState moveState,
-                                            _Out_ int* const pAmountMoved);
-
-                    static std::tuple<Endpoint, Endpoint, bool>
-                    _moveEndpointByUnitDocument(_In_ const int moveCount,
-                                                _In_ const TextPatternRangeEndpoint endpoint,
-                                                _In_ const MoveState moveState,
-                                                _Out_ int* const pAmountMoved);
-=======
-        // Ref counter for COM object
-        ULONG _cRefs;
-
-        // measure units in the form [_start, _end]. _start
-        // may be a bigger number than _end if the range
-        // wraps around the end of the text buffer.
-        //
-        // In this scenario, _start <= _end
-        // 0 ............... N (text buffer line indices)
-        //      s-----e        (_start to _end)
-        //
-        // In this scenario, _start >= end
-        // 0 ............... N (text buffer line indices)
-        //   ---e     s-----   (_start to _end)
-        //
-        Endpoint _start;
-        Endpoint _end;
-
-        // The msdn documentation (and hence this class) talks a bunch about a
-        // degenerate range. A range is degenerate if it contains
-        // no text (both the start and end endpoints are the same). Note that
-        // a degenerate range may have a position in the text. We indicate a
-        // degenerate range internally with a bool. If a range is degenerate
-        // then both endpoints will contain the same value.
-        bool _degenerate;
-
-        static const Viewport _getViewport();
-        static HWND _getWindowHandle();
-        static IConsoleWindow* const _getIConsoleWindow();
-        static SCREEN_INFORMATION* const _getScreenInfo();
-        static TEXT_BUFFER_INFO* const _getTextBuffer();
-        static const COORD _getScreenBufferCoords();
-
-        static const unsigned int _getTotalRows();
-        static const unsigned int _getRowWidth();
-
-        static const unsigned int _getFirstScreenInfoRowIndex();
-        static const unsigned int _getLastScreenInfoRowIndex();
-
-        static const Column _getFirstColumnIndex();
-        static const Column _getLastColumnIndex();
-
-        const unsigned int _rowCountInRange() const;
-
-        static const TextBufferRow _endpointToTextBufferRow(_In_ const Endpoint endpoint);
-        static const ScreenInfoRow _textBufferRowToScreenInfoRow(_In_ const TextBufferRow row);
-
-        static const TextBufferRow _screenInfoRowToTextBufferRow(_In_ const ScreenInfoRow row);
-        static const Endpoint _textBufferRowToEndpoint(_In_ const TextBufferRow row);
-
-        static const ScreenInfoRow _endpointToScreenInfoRow(_In_ const Endpoint endpoint);
-        static const Endpoint _screenInfoRowToEndpoint(_In_ const ScreenInfoRow row);
-
-        static const Column _endpointToColumn(_In_ const Endpoint endpoint);
-
-        static const Row _normalizeRow(_In_ const Row row);
-
-        static const ViewportRow _screenInfoRowToViewportRow(_In_ const ScreenInfoRow row);
-        static const ViewportRow _screenInfoRowToViewportRow(_In_ const ScreenInfoRow row,
-                                                                _In_ const Viewport viewport);
-
-        static const bool _isScreenInfoRowInViewport(_In_ const ScreenInfoRow row);
-        static const bool _isScreenInfoRowInViewport(_In_ const ScreenInfoRow row,
-                                                        _In_ const Viewport viewport);
-
-        static const unsigned int _getViewportHeight(_In_ const Viewport viewport);
-        static const unsigned int _getViewportWidth(_In_ const Viewport viewport);
-
-        void _addScreenInfoRowBoundaries(_In_ const ScreenInfoRow screenInfoRow,
-                                            _Inout_ std::vector<double>& coords) const;
-
-        static const int _compareScreenCoords(_In_ const ScreenInfoRow rowA,
-                                                _In_ const Column colA,
-                                                _In_ const ScreenInfoRow rowB,
-                                                _In_ const Column colB);
-
-        static std::pair<Endpoint, Endpoint> _moveByCharacter(_In_ const int moveCount,
-                                                                _In_ const MoveState moveState,
-                                                                _Out_ int* const pAmountMoved);
-
-        static std::pair<Endpoint, Endpoint> _moveByCharacterForward(_In_ const int moveCount,
-                                                                        _In_ const MoveState moveState,
-                                                                        _Out_ int* const pAmountMoved);
-
-        static std::pair<Endpoint, Endpoint> _moveByCharacterBackward(_In_ const int moveCount,
-                                                                        _In_ const MoveState moveState,
-                                                                        _Out_ int* const pAmountMoved);
-
-        static std::pair<Endpoint, Endpoint> _moveByLine(_In_ const int moveCount,
-                                                            _In_ const MoveState moveState,
-                                                            _Out_ int* const pAmountMoved);
-
-        static std::tuple<Endpoint, Endpoint, bool>
-        _moveEndpointByUnitCharacter(_In_ const int moveCount,
-                                        _In_ const TextPatternRangeEndpoint endpoint,
-                                        _In_ const MoveState moveState,
-                                        _Out_ int* const pAmountMoved);
-
-        static std::tuple<Endpoint, Endpoint, bool>
-        _moveEndpointByUnitCharacterForward(_In_ const int moveCount,
-                                        _In_ const TextPatternRangeEndpoint endpoint,
-                                        _In_ const MoveState moveState,
-                                        _Out_ int* const pAmountMoved);
-
-        static std::tuple<Endpoint, Endpoint, bool>
-        _moveEndpointByUnitCharacterBackward(_In_ const int moveCount,
-                                        _In_ const TextPatternRangeEndpoint endpoint,
-                                        _In_ const MoveState moveState,
-                                        _Out_ int* const pAmountMoved);
-
-        static std::tuple<Endpoint, Endpoint, bool>
-        _moveEndpointByUnitLine(_In_ const int moveCount,
-                                _In_ const TextPatternRangeEndpoint endpoint,
-                                _In_ const MoveState moveState,
-                                _Out_ int* const pAmountMoved);
-
-        static std::tuple<Endpoint, Endpoint, bool>
-        _moveEndpointByUnitDocument(_In_ const int moveCount,
-                                    _In_ const TextPatternRangeEndpoint endpoint,
-                                    _In_ const MoveState moveState,
-                                    _Out_ int* const pAmountMoved);
->>>>>>> 84e50045
-
-#ifdef UNIT_TESTING
-        friend class ::UiaTextRangeTests;
-#endif
-    };
-
-    namespace UiaTextRangeTracing
-    {
-
-        enum class ApiCall
-        {
-            Constructor,
-            AddRef,
-            Release,
-            QueryInterface,
-            Clone,
-            Compare,
-            CompareEndpoints,
-            ExpandToEnclosingUnit,
-            FindAttribute,
-            FindText,
-            GetAttributeValue,
-            GetBoundingRectangles,
-            GetEnclosingElement,
-            GetText,
-            Move,
-            MoveEndpointByUnit,
-            MoveEndpointByRange,
-            Select,
-            AddToSelection,
-            RemoveFromSelection,
-            ScrollIntoView,
-            GetChildren
-        };
-
-        struct IApiMsg
-        {
-        };
-
-        struct ApiMsgConstructor : public IApiMsg
-        {
-            IdType Id;
-        };
-
-        struct ApiMsgClone : public IApiMsg
-        {
-            IdType CloneId;
-        };
-
-        struct ApiMsgCompare : public IApiMsg
-        {
-            IdType OtherId;
-            bool Equal;
-        };
-
-        struct ApiMsgCompareEndpoints : public IApiMsg
-        {
-            IdType OtherId;
-            TextPatternRangeEndpoint Endpoint;
-            TextPatternRangeEndpoint TargetEndpoint;
-            int Result;
-        };
-
-        struct ApiMsgExpandToEnclosingUnit : public IApiMsg
-        {
-            TextUnit Unit;
-            Endpoint OriginalStart;
-            Endpoint OriginalEnd;
-        };
-
-        struct ApiMsgGetText : IApiMsg
-        {
-            const wchar_t* Text;
-        };
-
-        struct ApiMsgMove : IApiMsg
-        {
-            Endpoint OriginalStart;
-            Endpoint OriginalEnd;
-            TextUnit Unit;
-            int RequestedCount;
-            int MovedCount;
-        };
-
-        struct ApiMsgMoveEndpointByUnit : IApiMsg
-        {
-            Endpoint OriginalStart;
-            Endpoint OriginalEnd;
-            TextPatternRangeEndpoint Endpoint;
-            TextUnit Unit;
-            int RequestedCount;
-            int MovedCount;
-        };
-
-        struct ApiMsgMoveEndpointByRange : IApiMsg
-        {
-            Endpoint OriginalStart;
-            Endpoint OriginalEnd;
-            TextPatternRangeEndpoint Endpoint;
-            TextPatternRangeEndpoint TargetEndpoint;
-            IdType OtherId;
-        };
-
-        struct ApiMsgScrollIntoView : IApiMsg
-        {
-            bool AlignToTop;
-        };
-    }
-}
+/*++
+Copyright (c) Microsoft Corporation
+
+Module Name:
+- UiaTextRange.hpp
+
+Abstract:
+- This module provides UI Automation access to the text of the console
+  window to support both automation tests and accessibility (screen
+  reading) applications.
+
+Author(s):
+- Austin Diviness (AustDi)     2017
+--*/
+
+#pragma once
+
+#include "precomp.h"
+
+#include "../inc/IConsoleWindow.hpp"
+#include "../../host/cursor.h"
+
+#include <deque>
+#include <tuple>
+
+#ifdef UNIT_TESTING
+class UiaTextRangeTests;
+#endif
+
+
+// The UiaTextRange deals with several data structures that have
+// similar semantics. In order to keep the information from these data
+// structures separated, each structure has its own naming for a
+// row.
+//
+// There is the generic Row, which does not know which data structure
+// the row came from.
+//
+// There is the ViewportRow, which is a 0-indexed row value from the
+// viewport. The top row of the viewport is at 0, rows below the top
+// row increase in value and rows above the top row get increasingly
+// negative.
+//
+// ScreenInfoRow is a row from the screen info data structure. They
+// start at 0 at the top of screen info buffer. Their positions do not
+// change but their associated row in the text buffer does change each
+// time a new line is written.
+//
+// TextBufferRow is a row from the text buffer. It is not a ROW
+// struct, but rather the index of a row. This is also 0-indexed. A
+// TextBufferRow with a value of 0 does not necessarily refer to the
+// top row of the console.
+
+typedef int Row;
+typedef int ViewportRow;
+typedef unsigned int ScreenInfoRow;
+typedef unsigned int TextBufferRow;
+
+typedef SMALL_RECT Viewport;
+typedef unsigned long long IdType;
+
+// A Column is a row agnostic value that refers to the column an
+// endpoint is equivalent to. It is 0-indexed.
+typedef unsigned int Column;
+
+// an endpoint is a char location in the text buffer. endpoint 0 is
+// the first char of the 0th row in the text buffer row array.
+typedef unsigned int Endpoint;
+
+namespace Microsoft::Console::Interactivity::Win32
+{
+
+
+    class UiaTextRange final : public ITextRangeProvider
+    {
+    private:
+        static IdType id;
+
+    protected:
+        // indicates which direction a movement operation
+        // is going
+        enum class MovementDirection
+        {
+            Forward,
+            Backward
+        };
+
+        // valid increment amounts for forward and
+        // backward movement
+        enum class MovementIncrement
+        {
+            Forward = 1,
+            Backward = -1
+        };
+
+        // common information used by the variety of
+        // movement operations
+        struct MoveState
+        {
+            // screen/column position of _start
+            ScreenInfoRow StartScreenInfoRow;
+            Column StartColumn;
+            // screen/column position of _end
+            ScreenInfoRow EndScreenInfoRow;
+            Column EndColumn;
+            // last row in the direction being moved
+            ScreenInfoRow LimitingRow;
+            // first column in the direction being moved
+            Column FirstColumnInRow;
+            // last column in the direction being moved
+            Column LastColumnInRow;
+            // increment amount
+            MovementIncrement Increment;
+            // direction moving
+            MovementDirection Direction;
+
+            MoveState(const UiaTextRange& range,
+                        const MovementDirection direction);
+
+        private:
+            MoveState(const ScreenInfoRow startScreenInfoRow,
+                      const Column startColumn,
+                      const ScreenInfoRow endScreenInfoRow,
+                      const Column endColumn,
+                      const ScreenInfoRow limitingRow,
+                      const Column firstColumnInRow,
+                      const Column lastColumnInRow,
+                      const MovementIncrement increment,
+                      const MovementDirection direction);
+
+#ifdef UNIT_TESTING
+        friend class ::UiaTextRangeTests;
+#endif
+        };
+
+    public:
+
+        static std::deque<UiaTextRange*> GetSelectionRanges(_In_ IRawElementProviderSimple* pProvider);
+
+        // degenerate range
+        static UiaTextRange* Create(_In_ IRawElementProviderSimple* const pProvider);
+
+        // degenerate range at cursor position
+        static UiaTextRange* Create(_In_ IRawElementProviderSimple* const pProvider,
+                                    _In_ const Cursor* const pCursor);
+
+        // specific endpoint range
+        static UiaTextRange* Create(_In_ IRawElementProviderSimple* const pProvider,
+                                    _In_ const Endpoint start,
+                                    _In_ const Endpoint end,
+                                    _In_ const bool degenerate);
+
+        // range from a UiaPoint
+        static UiaTextRange* Create(_In_ IRawElementProviderSimple* const pProvider,
+                                    _In_ const UiaPoint point);
+
+        ~UiaTextRange();
+
+
+        const IdType GetId() const;
+        const Endpoint GetStart() const;
+        const Endpoint GetEnd() const;
+        const bool IsDegenerate() const;
+
+        // IUnknown methods
+        IFACEMETHODIMP_(ULONG) AddRef();
+        IFACEMETHODIMP_(ULONG) Release();
+        IFACEMETHODIMP QueryInterface(_In_ REFIID riid,
+                                        _COM_Outptr_result_maybenull_ void** ppInterface);
+
+        // ITextRangeProvider methods
+        IFACEMETHODIMP Clone(_Outptr_result_maybenull_ ITextRangeProvider** ppRetVal);
+        IFACEMETHODIMP Compare(_In_opt_ ITextRangeProvider* pRange, _Out_ BOOL* pRetVal);
+        IFACEMETHODIMP CompareEndpoints(_In_ TextPatternRangeEndpoint endpoint,
+                                        _In_ ITextRangeProvider* pTargetRange,
+                                        _In_ TextPatternRangeEndpoint targetEndpoint,
+                                        _Out_ int* pRetVal);
+        IFACEMETHODIMP ExpandToEnclosingUnit(_In_ TextUnit unit);
+        IFACEMETHODIMP FindAttribute(_In_ TEXTATTRIBUTEID textAttributeId,
+                                        _In_ VARIANT val,
+                                        _In_ BOOL searchBackward,
+                                        _Outptr_result_maybenull_ ITextRangeProvider** ppRetVal);
+        IFACEMETHODIMP FindText(_In_ BSTR text,
+                                _In_ BOOL searchBackward,
+                                _In_ BOOL ignoreCase,
+                                _Outptr_result_maybenull_ ITextRangeProvider** ppRetVal);
+        IFACEMETHODIMP GetAttributeValue(_In_ TEXTATTRIBUTEID textAttributeId,
+                                            _Out_ VARIANT* pRetVal);
+        IFACEMETHODIMP GetBoundingRectangles(_Outptr_result_maybenull_ SAFEARRAY** ppRetVal);
+        IFACEMETHODIMP GetEnclosingElement(_Outptr_result_maybenull_ IRawElementProviderSimple** ppRetVal);
+        IFACEMETHODIMP GetText(_In_ int maxLength,
+                                _Out_ BSTR* pRetVal);
+        IFACEMETHODIMP Move(_In_ TextUnit unit,
+                            _In_ int count,
+                            _Out_ int* pRetVal);
+        IFACEMETHODIMP MoveEndpointByUnit(_In_ TextPatternRangeEndpoint endpoint,
+                                            _In_ TextUnit unit,
+                                            _In_ int count,
+                                            _Out_ int* pRetVal);
+        IFACEMETHODIMP MoveEndpointByRange(_In_ TextPatternRangeEndpoint endpoint,
+                                            _In_ ITextRangeProvider* pTargetRange,
+                                            _In_ TextPatternRangeEndpoint targetEndpoint);
+        IFACEMETHODIMP Select();
+        IFACEMETHODIMP AddToSelection();
+        IFACEMETHODIMP RemoveFromSelection();
+        IFACEMETHODIMP ScrollIntoView(_In_ BOOL alignToTop);
+        IFACEMETHODIMP GetChildren(_Outptr_result_maybenull_ SAFEARRAY** ppRetVal);
+
+    protected:
+#if _DEBUG
+        void _outputRowConversions();
+        void _outputObjectState();
+#endif
+
+        IRawElementProviderSimple* const _pProvider;
+
+    private:
+        // degenerate range
+        UiaTextRange(_In_ IRawElementProviderSimple* const pProvider);
+
+        // degenerate range at cursor position
+        UiaTextRange(_In_ IRawElementProviderSimple* const pProvider,
+                        _In_ const Cursor* const pCursor);
+
+        // specific endpoint range
+        UiaTextRange(_In_ IRawElementProviderSimple* const pProvider,
+                        _In_ const Endpoint start,
+                        _In_ const Endpoint end,
+                        _In_ const bool degenerate);
+
+        // range from a UiaPoint
+        UiaTextRange(_In_ IRawElementProviderSimple* const pProvider,
+                        _In_ const UiaPoint point);
+
+        UiaTextRange(_In_ const UiaTextRange& a);
+
+        // used to debug objects passed back and forth
+        // between the provider and the client
+        IdType _id;
+
+        // Ref counter for COM object
+        ULONG _cRefs;
+
+        // measure units in the form [_start, _end]. _start
+        // may be a bigger number than _end if the range
+        // wraps around the end of the text buffer.
+        //
+        // In this scenario, _start <= _end
+        // 0 ............... N (text buffer line indices)
+        //      s-----e        (_start to _end)
+        //
+        // In this scenario, _start >= end
+        // 0 ............... N (text buffer line indices)
+        //   ---e     s-----   (_start to _end)
+        //
+        Endpoint _start;
+        Endpoint _end;
+
+        // The msdn documentation (and hence this class) talks a bunch about a
+        // degenerate range. A range is degenerate if it contains
+        // no text (both the start and end endpoints are the same). Note that
+        // a degenerate range may have a position in the text. We indicate a
+        // degenerate range internally with a bool. If a range is degenerate
+        // then both endpoints will contain the same value.
+        bool _degenerate;
+
+        static const Viewport _getViewport();
+        static HWND _getWindowHandle();
+        static IConsoleWindow* const _getIConsoleWindow();
+        static SCREEN_INFORMATION* const _getScreenInfo();
+        static TEXT_BUFFER_INFO* const _getTextBuffer();
+        static const COORD _getScreenBufferCoords();
+
+        static const unsigned int _getTotalRows();
+        static const unsigned int _getRowWidth();
+
+        static const unsigned int _getFirstScreenInfoRowIndex();
+        static const unsigned int _getLastScreenInfoRowIndex();
+
+        static const Column _getFirstColumnIndex();
+        static const Column _getLastColumnIndex();
+
+        const unsigned int _rowCountInRange() const;
+
+        static const TextBufferRow _endpointToTextBufferRow(_In_ const Endpoint endpoint);
+        static const ScreenInfoRow _textBufferRowToScreenInfoRow(_In_ const TextBufferRow row);
+
+        static const TextBufferRow _screenInfoRowToTextBufferRow(_In_ const ScreenInfoRow row);
+        static const Endpoint _textBufferRowToEndpoint(_In_ const TextBufferRow row);
+
+        static const ScreenInfoRow _endpointToScreenInfoRow(_In_ const Endpoint endpoint);
+        static const Endpoint _screenInfoRowToEndpoint(_In_ const ScreenInfoRow row);
+
+        static const Column _endpointToColumn(_In_ const Endpoint endpoint);
+
+        static const Row _normalizeRow(_In_ const Row row);
+
+        static const ViewportRow _screenInfoRowToViewportRow(_In_ const ScreenInfoRow row);
+        static const ViewportRow _screenInfoRowToViewportRow(_In_ const ScreenInfoRow row,
+                                                                _In_ const Viewport viewport);
+
+        static const bool _isScreenInfoRowInViewport(_In_ const ScreenInfoRow row);
+        static const bool _isScreenInfoRowInViewport(_In_ const ScreenInfoRow row,
+                                                        _In_ const Viewport viewport);
+
+        static const unsigned int _getViewportHeight(_In_ const Viewport viewport);
+        static const unsigned int _getViewportWidth(_In_ const Viewport viewport);
+
+        void _addScreenInfoRowBoundaries(_In_ const ScreenInfoRow screenInfoRow,
+                                            _Inout_ std::vector<double>& coords) const;
+
+        static const int _compareScreenCoords(_In_ const ScreenInfoRow rowA,
+                                                _In_ const Column colA,
+                                                _In_ const ScreenInfoRow rowB,
+                                                _In_ const Column colB);
+
+        static std::pair<Endpoint, Endpoint> _moveByCharacter(_In_ const int moveCount,
+                                                                _In_ const MoveState moveState,
+                                                                _Out_ int* const pAmountMoved);
+
+        static std::pair<Endpoint, Endpoint> _moveByCharacterForward(_In_ const int moveCount,
+                                                                        _In_ const MoveState moveState,
+                                                                        _Out_ int* const pAmountMoved);
+
+        static std::pair<Endpoint, Endpoint> _moveByCharacterBackward(_In_ const int moveCount,
+                                                                        _In_ const MoveState moveState,
+                                                                        _Out_ int* const pAmountMoved);
+
+        static std::pair<Endpoint, Endpoint> _moveByLine(_In_ const int moveCount,
+                                                            _In_ const MoveState moveState,
+                                                            _Out_ int* const pAmountMoved);
+
+        static std::tuple<Endpoint, Endpoint, bool>
+        _moveEndpointByUnitCharacter(_In_ const int moveCount,
+                                        _In_ const TextPatternRangeEndpoint endpoint,
+                                        _In_ const MoveState moveState,
+                                        _Out_ int* const pAmountMoved);
+
+        static std::tuple<Endpoint, Endpoint, bool>
+        _moveEndpointByUnitCharacterForward(_In_ const int moveCount,
+                                        _In_ const TextPatternRangeEndpoint endpoint,
+                                        _In_ const MoveState moveState,
+                                        _Out_ int* const pAmountMoved);
+
+        static std::tuple<Endpoint, Endpoint, bool>
+        _moveEndpointByUnitCharacterBackward(_In_ const int moveCount,
+                                        _In_ const TextPatternRangeEndpoint endpoint,
+                                        _In_ const MoveState moveState,
+                                        _Out_ int* const pAmountMoved);
+
+        static std::tuple<Endpoint, Endpoint, bool>
+        _moveEndpointByUnitLine(_In_ const int moveCount,
+                                _In_ const TextPatternRangeEndpoint endpoint,
+                                _In_ const MoveState moveState,
+                                _Out_ int* const pAmountMoved);
+
+        static std::tuple<Endpoint, Endpoint, bool>
+        _moveEndpointByUnitDocument(_In_ const int moveCount,
+                                    _In_ const TextPatternRangeEndpoint endpoint,
+                                    _In_ const MoveState moveState,
+                                    _Out_ int* const pAmountMoved);
+
+#ifdef UNIT_TESTING
+        friend class ::UiaTextRangeTests;
+#endif
+    };
+
+    namespace UiaTextRangeTracing
+    {
+
+        enum class ApiCall
+        {
+            Constructor,
+            AddRef,
+            Release,
+            QueryInterface,
+            Clone,
+            Compare,
+            CompareEndpoints,
+            ExpandToEnclosingUnit,
+            FindAttribute,
+            FindText,
+            GetAttributeValue,
+            GetBoundingRectangles,
+            GetEnclosingElement,
+            GetText,
+            Move,
+            MoveEndpointByUnit,
+            MoveEndpointByRange,
+            Select,
+            AddToSelection,
+            RemoveFromSelection,
+            ScrollIntoView,
+            GetChildren
+        };
+
+        struct IApiMsg
+        {
+        };
+
+        struct ApiMsgConstructor : public IApiMsg
+        {
+            IdType Id;
+        };
+
+        struct ApiMsgClone : public IApiMsg
+        {
+            IdType CloneId;
+        };
+
+        struct ApiMsgCompare : public IApiMsg
+        {
+            IdType OtherId;
+            bool Equal;
+        };
+
+        struct ApiMsgCompareEndpoints : public IApiMsg
+        {
+            IdType OtherId;
+            TextPatternRangeEndpoint Endpoint;
+            TextPatternRangeEndpoint TargetEndpoint;
+            int Result;
+        };
+
+        struct ApiMsgExpandToEnclosingUnit : public IApiMsg
+        {
+            TextUnit Unit;
+            Endpoint OriginalStart;
+            Endpoint OriginalEnd;
+        };
+
+        struct ApiMsgGetText : IApiMsg
+        {
+            const wchar_t* Text;
+        };
+
+        struct ApiMsgMove : IApiMsg
+        {
+            Endpoint OriginalStart;
+            Endpoint OriginalEnd;
+            TextUnit Unit;
+            int RequestedCount;
+            int MovedCount;
+        };
+
+        struct ApiMsgMoveEndpointByUnit : IApiMsg
+        {
+            Endpoint OriginalStart;
+            Endpoint OriginalEnd;
+            TextPatternRangeEndpoint Endpoint;
+            TextUnit Unit;
+            int RequestedCount;
+            int MovedCount;
+        };
+
+        struct ApiMsgMoveEndpointByRange : IApiMsg
+        {
+            Endpoint OriginalStart;
+            Endpoint OriginalEnd;
+            TextPatternRangeEndpoint Endpoint;
+            TextPatternRangeEndpoint TargetEndpoint;
+            IdType OtherId;
+        };
+
+        struct ApiMsgScrollIntoView : IApiMsg
+        {
+            bool AlignToTop;
+        };
+    }
+}