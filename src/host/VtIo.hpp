--- conflicted
+++ resolved
@@ -1,54 +1,45 @@
-/********************************************************
-*                                                       *
-*   Copyright (C) Microsoft. All rights reserved.       *
-*                                                       *
-********************************************************/
-#pragma once
-
-#include "..\inc\VtIoModes.hpp"
-#include "..\renderer\vt\vtrenderer.hpp"
-#include "VtInputThread.hpp"
-
-namespace Microsoft
-{
-    namespace Console
-    {
-        namespace VirtualTerminal
-        {
-            class VtIo;
-        }
-    }
-}
-
-class Microsoft::Console::VirtualTerminal::VtIo
-{
-public:
-    VtIo();
-
-    HRESULT Initialize(_In_ const std::wstring& InPipeName, _In_ const std::wstring& OutPipeName, _In_ const std::wstring& VtMode);
-    bool IsUsingVt() const;
-
-    HRESULT StartIfNeeded();
-
-    static HRESULT ParseIoMode(_In_ const std::wstring& VtMode, _Out_ VtIoMode& ioMode);
-    
-private:
-    bool _usingVt;
-    VtIoMode _IoMode;
-
-<<<<<<< HEAD
-    Microsoft::Console::VtInputThread* _pVtInputThread;
-    Microsoft::Console::Render::VtEngine* _pVtRenderEngine;
-=======
-    std::unique_ptr<Microsoft::Console::VtInputThread> _pVtInputThread;
-
-    // Temporary - For the sake of testing this module before the other parts 
-    //  are added in, we need to hang onto these handles ourselves.
-    // In the future, they will be given to the renderer and the input thread.
-    wil::unique_hfile _hOutputFile;
->>>>>>> 369103a8
-
-#ifdef UNIT_TESTING
-    friend class VtIoTests;
-#endif
+/********************************************************
+*                                                       *
+*   Copyright (C) Microsoft. All rights reserved.       *
+*                                                       *
+********************************************************/
+#pragma once
+
+#include "..\inc\VtIoModes.hpp"
+#include "..\renderer\vt\vtrenderer.hpp"
+#include "VtInputThread.hpp"
+
+namespace Microsoft
+{
+    namespace Console
+    {
+        namespace VirtualTerminal
+        {
+            class VtIo;
+        }
+    }
+}
+
+class Microsoft::Console::VirtualTerminal::VtIo
+{
+public:
+    VtIo();
+
+    HRESULT Initialize(_In_ const std::wstring& InPipeName, _In_ const std::wstring& OutPipeName, _In_ const std::wstring& VtMode);
+    bool IsUsingVt() const;
+
+    HRESULT StartIfNeeded();
+
+    static HRESULT ParseIoMode(_In_ const std::wstring& VtMode, _Out_ VtIoMode& ioMode);
+    
+private:
+    bool _usingVt;
+    VtIoMode _IoMode;
+
+    Microsoft::Console::Render::VtEngine* _pVtRenderEngine;
+    std::unique_ptr<Microsoft::Console::VtInputThread> _pVtInputThread;
+
+#ifdef UNIT_TESTING
+    friend class VtIoTests;
+#endif
 };