/********************************************************
*                                                       *
*   Copyright (C) Microsoft. All rights reserved.       *
*                                                       *
********************************************************/

#include "precomp.h"
#include "UiaTextRange.hpp"
#include "../inc/ServiceLocator.hpp"

#include "window.hpp"
#include "windowdpiapi.hpp"

using namespace Microsoft::Console::Interactivity::Win32;

#if _DEBUG
unsigned long long UiaTextRange::id = 0;
#endif

<<<<<<< HEAD
// degenerate range constructor
=======

// The msdn documentation (and hence this file) talks a bunch about a
// degenerate range. A range is degenerate if it contains
// no text (both the start and end endpoints are the same). Note that
// a degenerate range may have a position in the text. We indicate a
// degenerate range internally with a bool. If a range is degenerate
// then both endpoints will contain the same value. Passing an ending
// value that is less than the starting value for endpoints to a
// constructor will make the range degenerate.


// degenerate range constructor.
>>>>>>> 57e4f426
UiaTextRange::UiaTextRange(_In_ IRawElementProviderSimple* const pProvider,
                           _In_ const TEXT_BUFFER_INFO* const pOutputBuffer,
                           _In_ const SCREEN_INFORMATION* const pScreenInfo) :
    _cRefs{ 1 },
    _pProvider{ THROW_HR_IF_NULL(E_INVALIDARG, pProvider) },
    _pOutputBuffer{ THROW_HR_IF_NULL(E_INVALIDARG, pOutputBuffer) },
    _pScreenInfo{ THROW_HR_IF_NULL(E_INVALIDARG, pScreenInfo) },
    _start{ 0 },
    _end{ 0 },
    _degenerate{ true }
{
#if _DEBUG
   _id = id;
   ++id;
#endif
}

UiaTextRange::UiaTextRange(_In_ IRawElementProviderSimple* const pProvider,
                           _In_ const TEXT_BUFFER_INFO* const pOutputBuffer,
                           _In_ const SCREEN_INFORMATION* const pScreenInfo,
                           _In_ const Endpoint start,
                           _In_ const Endpoint end) :
    UiaTextRange(pProvider, pOutputBuffer, pScreenInfo)
{
    _degenerate = end < start;
    _start = start;
    _end = _degenerate ? start : end;
}

// returns a degenerate text range of the start of the row closest to the y value of point
UiaTextRange::UiaTextRange(_In_ IRawElementProviderSimple* const pProvider,
                           _In_ const TEXT_BUFFER_INFO* const pOutputBuffer,
                           _In_ const SCREEN_INFORMATION* const pScreenInfo,
                           _In_ const UiaPoint point) :
    UiaTextRange(pProvider, pOutputBuffer, pScreenInfo)
{
    POINT clientPoint;
    clientPoint.x = static_cast<LONG>(point.x);
    clientPoint.y = static_cast<LONG>(point.y);
    // get row that point resides in
    const RECT windowRect = _getWindow()->GetWindowRect();
    const Viewport viewport = _getViewport();
    ScreenInfoRow row;
    if (clientPoint.y <= windowRect.top)
    {
        row = viewport.Top;
    }
    else if (clientPoint.y >= windowRect.bottom)
    {
        row = viewport.Bottom;
    }
    else
    {
        // change point coords to pixels relative to window
        HWND hwnd = _getWindowHandle();
        ScreenToClient(hwnd, &clientPoint);
        const COORD currentFontSize = _pScreenInfo->GetScreenFontSize();
        row = (clientPoint.y / currentFontSize.Y) + viewport.Top;
    }
    _start = _screenInfoRowToEndpoint(row);
    _end = _start;
    _degenerate = true;
}

UiaTextRange::UiaTextRange(_In_ const UiaTextRange& a) :
    _cRefs{ 1 },
    _pProvider{ a._pProvider },
    _pOutputBuffer{ a._pOutputBuffer },
    _pScreenInfo{ a._pScreenInfo },
    _start{ a._start },
    _end{ a._end },
    _degenerate{ a._degenerate }

{
    (static_cast<IUnknown*>(_pProvider))->AddRef();
#if _DEBUG
   _id = id;
   ++id;
#endif
}

UiaTextRange::~UiaTextRange()
{
    (static_cast<IUnknown*>(_pProvider))->Release();
}

const Endpoint UiaTextRange::GetStart() const
{
    return _start;
}

const Endpoint UiaTextRange::GetEnd() const
{
    return _end;
}

// Routine Description:
// - returns true if the range is currently degenerate (empty range).
// Arguments:
// - <none>
// Return Value:
// - true if range is degenerate, false otherwise.
const bool UiaTextRange::IsDegenerate() const
{
    return _degenerate;
}

#pragma region IUnknown

IFACEMETHODIMP_(ULONG) UiaTextRange::AddRef()
{
    return InterlockedIncrement(&_cRefs);
}

IFACEMETHODIMP_(ULONG) UiaTextRange::Release()
{
    const long val = InterlockedDecrement(&_cRefs);
    if (val == 0)
    {
        delete this;
    }
    return val;
}

IFACEMETHODIMP UiaTextRange::QueryInterface(_In_ REFIID riid, _COM_Outptr_result_maybenull_ void** ppInterface)
{
    if (riid == __uuidof(IUnknown))
    {
        *ppInterface = static_cast<ITextRangeProvider*>(this);
    }
    else if (riid == __uuidof(ITextRangeProvider))
    {
        *ppInterface = static_cast<ITextRangeProvider*>(this);
    }
    else
    {
        *ppInterface = nullptr;
        return E_NOINTERFACE;
    }

    (static_cast<IUnknown*>(*ppInterface))->AddRef();
    return S_OK;
}

#pragma endregion

#pragma region ITextRangeProvider

IFACEMETHODIMP UiaTextRange::Clone(_Outptr_result_maybenull_ ITextRangeProvider** ppRetVal)
{
    try
    {
        *ppRetVal = new UiaTextRange(*this);
    }
    catch(...)
    {
        *ppRetVal = nullptr;
        return wil::ResultFromCaughtException();
    }
    if (*ppRetVal == nullptr)
    {
        return E_OUTOFMEMORY;
    }
    return S_OK;
}

IFACEMETHODIMP UiaTextRange::Compare(_In_opt_ ITextRangeProvider* pRange, _Out_ BOOL* pRetVal)
{
    *pRetVal = FALSE;
    UiaTextRange* other = static_cast<UiaTextRange*>(pRange);
    if (other)
    {
        *pRetVal = !!(_start == other->GetStart() &&
                      _end == other->GetEnd() &&
                      _degenerate == other->IsDegenerate());
    }
    return S_OK;
}


IFACEMETHODIMP UiaTextRange::CompareEndpoints(_In_ TextPatternRangeEndpoint endpoint,
                                              _In_ ITextRangeProvider* pTargetRange,
                                              _In_ TextPatternRangeEndpoint targetEndpoint,
                                              _Out_ int* pRetVal)
{
    // get the text range that we're comparing to
    UiaTextRange* range = static_cast<UiaTextRange*>(pTargetRange);
    if (range == nullptr)
    {
        return E_INVALIDARG;
    }

    // get endpoint value that we're comparing to
    Endpoint theirValue;
    if (targetEndpoint == TextPatternRangeEndpoint::TextPatternRangeEndpoint_Start)
    {
        theirValue = range->GetStart();
    }
    else
    {
        theirValue = range->GetEnd();
    }

    // get the values of our endpoint
    Endpoint ourValue;
    if (endpoint == TextPatternRangeEndpoint::TextPatternRangeEndpoint_Start)
    {
        ourValue = _start;
    }
    else
    {
        ourValue = _end;
    }

    // compare them
    *pRetVal = clamp(static_cast<int>(ourValue) - static_cast<int>(theirValue), -1, 1);

    return S_OK;
}

IFACEMETHODIMP UiaTextRange::ExpandToEnclosingUnit(_In_ TextUnit unit)
{
    const ScreenInfoRow topRow = 0;
    const ScreenInfoRow bottomRow = _getTotalRows() - 1;
    const unsigned int rowWidth = _getRowWidth();

    if (unit <= TextUnit::TextUnit_Line)
    {
        // expand to line
        _start = _textBufferRowToEndpoint(_endpointToTextBufferRow(_start));
        // (rowWidth - 1) is the last column of the row
        _end = _start + rowWidth - 1;
    }
    else
    {
        // expand to document
        _start = _screenInfoRowToEndpoint(topRow);
        // (rowWidth - 1) is the last column of the row
        _end = _screenInfoRowToEndpoint(bottomRow) + rowWidth - 1;
    }

    return S_OK;
}

// we don't support this currently
IFACEMETHODIMP UiaTextRange::FindAttribute(_In_ TEXTATTRIBUTEID textAttributeId,
                                           _In_ VARIANT val,
                                           _In_ BOOL searchBackward,
                                           _Outptr_result_maybenull_ ITextRangeProvider** ppRetVal)
{
    UNREFERENCED_PARAMETER(textAttributeId);
    UNREFERENCED_PARAMETER(val);
    UNREFERENCED_PARAMETER(searchBackward);
    UNREFERENCED_PARAMETER(ppRetVal);
    return E_NOTIMPL;
}

// we don't support this currently
IFACEMETHODIMP UiaTextRange::FindText(_In_ BSTR text,
                                      _In_ BOOL searchBackward,
                                      _In_ BOOL ignoreCase,
                                      _Outptr_result_maybenull_ ITextRangeProvider** ppRetVal)
{
    UNREFERENCED_PARAMETER(text);
    UNREFERENCED_PARAMETER(searchBackward);
    UNREFERENCED_PARAMETER(ignoreCase);
    UNREFERENCED_PARAMETER(ppRetVal);
    return E_NOTIMPL;
}

// we don't support this currently
IFACEMETHODIMP UiaTextRange::GetAttributeValue(_In_ TEXTATTRIBUTEID textAttributeId,
                                               _Out_ VARIANT* pRetVal)
{
    UNREFERENCED_PARAMETER(textAttributeId);
    UNREFERENCED_PARAMETER(pRetVal);
    return E_NOTIMPL;
}

IFACEMETHODIMP UiaTextRange::GetBoundingRectangles(_Outptr_result_maybenull_ SAFEARRAY** ppRetVal)
{
    const unsigned int totalRowsInRange = _rowCountInRange();
    const COORD currentFontSize = _pScreenInfo->GetScreenFontSize();
    const TextBufferRow startRow = _endpointToTextBufferRow(_start);
    *ppRetVal = nullptr;

    // vector to put coords into. they go in as four doubles in the
    // order: left, top, width, height. each line will have its own
    // set of coords.
    std::vector<double> coords;

    if (_degenerate && _isScreenInfoRowInViewport(startRow))
    {
        POINT topLeft;
        POINT bottomRight;
        ScreenInfoRow screenInfoRow = _textBufferRowToScreenInfoRow(startRow);

        topLeft.x = 0;
        topLeft.y = _screenInfoRowToViewportRow(screenInfoRow) * currentFontSize.Y;

        bottomRight.x = topLeft.x + currentFontSize.X;
        // we add the font height only once here because we are adding each line individually
        bottomRight.y = topLeft.y + currentFontSize.Y;

        // convert the coords to be relative to the screen instead of
        // the client window
        HWND hwnd = _getWindowHandle();
        ClientToScreen(hwnd, &topLeft);
        ClientToScreen(hwnd, &bottomRight);

        const LONG width = bottomRight.x - topLeft.x;
        const LONG height = bottomRight.y - topLeft.y;

        // insert the coords
        try
        {
            coords.push_back(topLeft.x);
            coords.push_back(topLeft.y);
            coords.push_back(width);
            coords.push_back(height);
        }
        CATCH_RETURN();
    }

    for (unsigned int i = 0; i < totalRowsInRange; ++i)
    {
        ScreenInfoRow screenInfoRow = _textBufferRowToScreenInfoRow(startRow + i);
        if (!_isScreenInfoRowInViewport(screenInfoRow))
        {
            continue;
        }

        // measure boundaries, in pixels
        POINT topLeft;
        POINT bottomRight;

        topLeft.x = 0;
        topLeft.y = _screenInfoRowToViewportRow(screenInfoRow) * currentFontSize.Y;

        bottomRight.x = _getViewportWidth(_getViewport()) * currentFontSize.X;
        // we add the font height only once here because we are adding each line individually
        bottomRight.y = topLeft.y + currentFontSize.Y;

        // convert the coords to be relative to the screen instead of
        // the client window
        HWND hwnd = _getWindowHandle();
        ClientToScreen(hwnd, &topLeft);
        ClientToScreen(hwnd, &bottomRight);

        const LONG width = bottomRight.x - topLeft.x;
        const LONG height = bottomRight.y - topLeft.y;

        // insert the coords
        try
        {
            coords.push_back(topLeft.x);
            coords.push_back(topLeft.y);
            coords.push_back(width);
            coords.push_back(height);
        }
        CATCH_RETURN();
    }

    // convert to a safearray
    *ppRetVal = SafeArrayCreateVector(VT_R8, 0, static_cast<ULONG>(coords.size()));
    for (LONG i = 0; i < static_cast<LONG>(coords.size()); ++i)
    {
        SafeArrayPutElement(*ppRetVal, &i, &coords[i]);
    }

    return S_OK;
}

IFACEMETHODIMP UiaTextRange::GetEnclosingElement(_Outptr_result_maybenull_ IRawElementProviderSimple** ppRetVal)
{
    return _pProvider->QueryInterface(__uuidof(IRawElementProviderSimple),
                                      reinterpret_cast<void**>(ppRetVal));
}

IFACEMETHODIMP UiaTextRange::GetText(_In_ int maxLength, _Out_ BSTR* pRetVal)
{
    std::wstring wstr = L"";
    const bool getPartialText = maxLength != -1;
    const TextBufferRow startTextBufferRow = _endpointToTextBufferRow(_start);
    const unsigned int totalRowsInRange = _rowCountInRange();

    for (unsigned int i = 0; i < totalRowsInRange; ++i)
    {
        try
        {
            const ROW* const row = _pOutputBuffer->GetRowByOffset(startTextBufferRow + i);
            if (row->CharRow.ContainsText())
            {
                std::wstring tempString = std::wstring(row->CharRow.Chars + row->CharRow.Left,
                                                       row->CharRow.Chars + row->CharRow.Right);
                wstr += tempString;
            }
            wstr += L"\r\n";
            if (getPartialText && wstr.size() > static_cast<size_t>(maxLength))
            {
                wstr.resize(maxLength);
                break;
            }
        }
        CATCH_RETURN();
    }

    *pRetVal = SysAllocString(wstr.c_str());
    return S_OK;
}

IFACEMETHODIMP UiaTextRange::Move(_In_ TextUnit unit, _In_ int count, _Out_ int* pRetVal)
{
    // for now, we only support line movement
    UNREFERENCED_PARAMETER(unit);

   *pRetVal = 0;
    if (count == 0)
    {
        return S_OK;
    }

    int incrementAmount;
    ScreenInfoRow limitingRow;
    if (count > 0)
    {
        // moving forward
        incrementAmount = 1;
        limitingRow = _getTotalRows() - 1;
    }
    else
    {
        // moving backward
        incrementAmount = -1;
        limitingRow = 0;
    }

    ScreenInfoRow screenInfoRow = _endpointToScreenInfoRow(_start);
    for (int i = 0; i < abs(count); ++i)
    {
        if (screenInfoRow == limitingRow)
        {
            break;
        }
        screenInfoRow += incrementAmount;
        *pRetVal += incrementAmount;
    }

    // update endpoints
    _start = _screenInfoRowToEndpoint(screenInfoRow);
    // (_getRowWidth() - 1) is the last column in the row
    _end = _start + _getRowWidth() - 1;

    // a range can't be degenerate after both endpoints have been
    // moved.
    _degenerate = false;

    return S_OK;
}

IFACEMETHODIMP UiaTextRange::MoveEndpointByUnit(_In_ TextPatternRangeEndpoint endpoint,
                                                _In_ TextUnit unit,
                                                _In_ int count,
                                                _Out_ int* pRetVal)
{
    // for now, we only support line movement
    UNREFERENCED_PARAMETER(unit);

    *pRetVal = 0;
    if (count == 0)
    {
        return S_OK;
    }

    const bool shrinkingRange = (count < 0 &&
                                 endpoint == TextPatternRangeEndpoint::TextPatternRangeEndpoint_End) ||
                                (count > 0 &&
                                 endpoint == TextPatternRangeEndpoint::TextPatternRangeEndpoint_Start);


    // determine which endpoint we're moving
    Endpoint* pInternalEndpoint;
    Endpoint otherEndpoint;
    if (endpoint == TextPatternRangeEndpoint::TextPatternRangeEndpoint_Start)
    {
        pInternalEndpoint = &_start;
        otherEndpoint = _end;
    }
    else
    {
        pInternalEndpoint = &_end;
        otherEndpoint = _start;
    }

    ScreenInfoRow screenInfoRow = _endpointToScreenInfoRow(*pInternalEndpoint);

    // set values depending on move direction
    int incrementAmount;
    ScreenInfoRow limitingRow;
    if (count > 0)
    {
        // moving forward
        incrementAmount = 1;
        limitingRow = _getTotalRows() - 1;
    }
    else
    {
        // moving backward
        incrementAmount = -1;
        limitingRow = 0;
    }

    // move the endpoint
    bool crossedEndpoints = false;
    for (int i = 0; i < abs(count); ++i)
    {
        if (screenInfoRow == limitingRow)
        {
            break;
        }
        screenInfoRow += incrementAmount;
        *pRetVal += incrementAmount;
        if (screenInfoRow == _endpointToScreenInfoRow(otherEndpoint))
        {
            crossedEndpoints = true;
        }
    }
    *pInternalEndpoint = _screenInfoRowToEndpoint(screenInfoRow);

    // fix out of order endpoints. If they crossed then the it is
    // turned into a degenerate range at the point where the endpoint
    // we moved stops at.
    if (crossedEndpoints || (_degenerate && shrinkingRange))
    {
        if (endpoint == TextPatternRangeEndpoint::TextPatternRangeEndpoint_Start)
        {
            _end = _start;
        }
        else
        {
            _start = _end;
        }
        _degenerate = true;
    }
    else
    {
        _degenerate = false;
    }

    return S_OK;
}

IFACEMETHODIMP UiaTextRange::MoveEndpointByRange(_In_ TextPatternRangeEndpoint endpoint,
                                                 _In_ ITextRangeProvider* pTargetRange,
                                                 _In_ TextPatternRangeEndpoint targetEndpoint)
{
    UiaTextRange* range = static_cast<UiaTextRange*>(pTargetRange);
    if (range == nullptr)
    {
        return E_INVALIDARG;
    }

    // get the value that we're updating to
    Endpoint newValue;
    if (targetEndpoint == TextPatternRangeEndpoint::TextPatternRangeEndpoint_Start)
    {
        newValue = range->GetStart();
    }
    else
    {
        newValue = range->GetEnd();
    }

    // get the endpoint that we're changing
    Endpoint* pInternalEndpoint;
    if (endpoint == TextPatternRangeEndpoint::TextPatternRangeEndpoint_Start)
    {
        pInternalEndpoint = &_start;
    }
    else
    {
        pInternalEndpoint = &_end;
    }

    // update value, fix any reversed endpoints
    *pInternalEndpoint = newValue;
    if (_start > _end)
    {
        // we move the endpoint that isn't being updated to be the
        // same as the one that was just moved
        if (endpoint == TextPatternRangeEndpoint::TextPatternRangeEndpoint_Start)
        {
            _end = _start;
        }
        else
        {
            _start = _end;
        }
    }
    return S_OK;
}

IFACEMETHODIMP UiaTextRange::Select()
{
    COORD coordStart;
    COORD coordEnd;

    coordStart.X = static_cast<SHORT>(_endpointToColumn(_start));
    coordStart.Y = static_cast<SHORT>(_endpointToScreenInfoRow(_start));

    coordEnd.X = static_cast<SHORT>(_endpointToColumn(_end));
    coordEnd.Y = static_cast<SHORT>(_endpointToScreenInfoRow(_end));

    Selection::Instance().SelectNewRegion(coordStart, coordEnd);
    return S_OK;
}

// we don't support this
IFACEMETHODIMP UiaTextRange::AddToSelection()
{
    return E_NOTIMPL;
}

// we don't support this
IFACEMETHODIMP UiaTextRange::RemoveFromSelection()
{
    return E_NOTIMPL;
}

IFACEMETHODIMP UiaTextRange::ScrollIntoView(_In_ BOOL alignToTop)
{
    const Viewport oldViewport = _getViewport();
    const unsigned int viewportHeight = _getViewportHeight(oldViewport);
    const unsigned int totalRows = _getTotalRows();

    // range rows
    const ScreenInfoRow startScreenInfoRow = _endpointToScreenInfoRow(_start);
    const ScreenInfoRow endScreenInfoRow = _endpointToScreenInfoRow(_end);

    // screen buffer rows
    const ScreenInfoRow topRow = 0;
    const ScreenInfoRow bottomRow = totalRows - 1;

    Viewport newViewport = oldViewport;

    // there's a bunch of +1/-1s here for setting the viewport. These
    // are to account for the inclusivity of the viewport boundaries.
    if (alignToTop)
    {
        // determine if we can align the start row to the top
        if (startScreenInfoRow + viewportHeight <= bottomRow)
        {
            // we can align to the top
            newViewport.Top = static_cast<SHORT>(startScreenInfoRow);
            newViewport.Bottom = static_cast<SHORT>(startScreenInfoRow + viewportHeight - 1);
        }
        else
        {
            // we can align to the top so we'll just move the viewport
            // to the bottom of the screen buffer
            newViewport.Bottom = static_cast<SHORT>(bottomRow);
            newViewport.Top = static_cast<SHORT>(bottomRow - viewportHeight + 1);
        }
    }
    else
    {
        // we need to align to the bottom
        // check if we can align to the bottom
        if (endScreenInfoRow - viewportHeight >= topRow)
        {
            // we can align to bottom
            newViewport.Bottom = static_cast<SHORT>(endScreenInfoRow);
            newViewport.Top = static_cast<SHORT>(endScreenInfoRow - viewportHeight + 1);
        }
        else
        {
            // we can't align to bottom so we'll move the viewport to
            // the top of the screen buffer
            newViewport.Top = static_cast<SHORT>(topRow);
            newViewport.Bottom = static_cast<SHORT>(topRow + viewportHeight - 1);
        }

    }

    assert(newViewport.Top >= topRow);
    assert(newViewport.Bottom <= static_cast<SHORT>(bottomRow));
    assert(_getViewportHeight(oldViewport) == _getViewportHeight(newViewport));

    _getWindow()->SetViewportOrigin(newViewport);
    return S_OK;
}

IFACEMETHODIMP UiaTextRange::GetChildren(_Outptr_result_maybenull_ SAFEARRAY** ppRetVal)
{
    // we don't have any children
    *ppRetVal = SafeArrayCreateVector(VT_UNKNOWN, 0, 0);
    return S_OK;
}

#pragma endregion

// Routine Description:
// - Gets the current viewport
// Arguments:
// - <none>
// Return Value:
// - The screen info's current viewport
const Viewport UiaTextRange::_getViewport() const
{
    return _pScreenInfo->GetBufferViewport();
}

// Routine Description:
// - Gets the current window
// Arguments:
// - <none>
// Return Value:
// - The current window. May return nullptr if there is no current
// window.
IConsoleWindow* UiaTextRange::_getWindow()
{
    return ServiceLocator::LocateConsoleWindow();
}

// Routine Description:
// - gets the current window handle
// Arguments:
// - <none>
// Return Value
// - the current window handle
HWND UiaTextRange::_getWindowHandle()
{
    return ServiceLocator::LocateConsoleWindow()->GetWindowHandle();
}

// Routine Description:
// - Gets the number of rows in the output text buffer.
// Arguments:
// - <none>
// Return Value:
// - The number of rows
const unsigned int UiaTextRange::_getTotalRows() const
{
    return _pOutputBuffer->TotalRowCount();
}

// Routine Description:
// - gets the current screen buffer size.
// Arguments:
// - <none>
// Return Value:
// - The screen buffer size
const COORD UiaTextRange::_getScreenBufferCoords()
{
    return ServiceLocator::LocateGlobals()->getConsoleInformation()->GetScreenBufferSize();
}


// Routine Description:
// - Gets the width of the screen buffer rows
// Arguments:
// - <none>
// Return Value:
// - The row width
const unsigned int UiaTextRange::_getRowWidth()
{
    // make sure that we can't leak a 0
    return max(_getScreenBufferCoords().X, 1);
}

// Routine Description:
// - calculates the column refered to by the endpoint.
// Arguments:
// - endpoint - the endpoint to translate
// Return Value:
// - the column value
const Column UiaTextRange::_endpointToColumn(_In_ const Endpoint endpoint)
{
    return endpoint % _getRowWidth();
}

// Routine Description:
// - converts an Endpoint into its equivalent text buffer row.
// Arguments:
// - endpoint - the endpoint to convert
// Return Value:
// - the text buffer row value
const TextBufferRow UiaTextRange::_endpointToTextBufferRow(_In_ const Endpoint endpoint) const
{
    return endpoint / _getRowWidth();
}

// Routine Description:
// - counts the number of rows that are fully or partially part of the
// range.
// Arguments:
// - <none>
// Return Value:
// - The number of rows in the range.
const unsigned int UiaTextRange::_rowCountInRange() const
{
    if (_degenerate)
    {
        return 0;
    }
    const TextBufferRow textBufferStartRow = _endpointToTextBufferRow(_start);
    const TextBufferRow textBufferEndRow = _endpointToTextBufferRow(_end);
    // + 1 to balance subtracting TextBufferRows from each other
    return textBufferEndRow - textBufferStartRow + 1;
}

// Routine Description:
// - Converts a TextBufferRow to a ScreenInfoRow.
// Arguments:
// - row - the TextBufferRow to convert
// Return Value:
// - the equivalent ScreenInfoRow.
const ScreenInfoRow UiaTextRange::_textBufferRowToScreenInfoRow(_In_ const TextBufferRow row) const
{
    const TextBufferRow firstRowIndex = _pOutputBuffer->GetFirstRowIndex();
    return _normalizeRow(row - firstRowIndex);
}

// Routine Description:
// - Converts a ScreenInfoRow to a ViewportRow. Uses the default
// viewport for the conversion.
// Arguments:
// - row - the ScreenInfoRow to convert
// Return Value:
// - the equivalent ViewportRow.
const ViewportRow UiaTextRange::_screenInfoRowToViewportRow(_In_ const ScreenInfoRow row) const
{
    const Viewport viewport = _getViewport();
    return _screenInfoRowToViewportRow(row, viewport);
}

// Routine Description:
// - Converts a ScreenInfoRow to a ViewportRow.
// Arguments:
// - row - the ScreenInfoRow to convert
// - viewport - the viewport to use for the conversion
// Return Value:
// - the equivalent ViewportRow.
const ViewportRow UiaTextRange::_screenInfoRowToViewportRow(_In_ const ScreenInfoRow row,
                                                            _In_ const Viewport viewport) const
{
    return row - viewport.Top;
}

// Routine Description:
// - normalizes the row index to within the bounds of the output
// buffer. The output buffer stores the text in a circular buffer so
// this method makes sure that we circle around gracefully.
// Arguments:
// - the non-normalized row index
// Return Value:
// - the normalized row index
const Row UiaTextRange::_normalizeRow(_In_ const Row row) const
{
    const unsigned int totalRows = _getTotalRows();
    return ((row + totalRows) % totalRows);
}

// Routine Description:
// - Gets the viewport height, measured in char rows.
// Arguments:
// - viewport - The viewport to measure
// Return Value:
// - The viewport height
const unsigned int UiaTextRange::_getViewportHeight(_In_ const Viewport viewport)
{
    assert(viewport.Bottom >= viewport.Top);
    // + 1 because COORD is inclusive on both sides so subtracting top
    // and bottom gets rid of 1 more then it should.
    return viewport.Bottom - viewport.Top + 1;
}

// Routine Description:
// - Gets the viewport width, measured in char columns.
// Arguments:
// - viewport - The viewport to measure
// Return Value:
// - The viewport width
const unsigned int UiaTextRange::_getViewportWidth(_In_ const Viewport viewport)
{
    assert(viewport.Right >= viewport.Left);

    // + 1 because COORD is inclusive on both sides so subtracting left
    // and right gets rid of 1 more then it should.
    return (viewport.Right - viewport.Left + 1);
}

// Routine Description:
// - checks if the row is currently visible in the viewport. Uses the
// default viewport.
// Arguments:
// - row - the screen info row to check
// Return Value:
// - true if the row is within the bounds of the viewport
const bool UiaTextRange::_isScreenInfoRowInViewport(_In_ const ScreenInfoRow row) const
{
    return _isScreenInfoRowInViewport(row, _getViewport());
}

// Routine Description:
// - checks if the row is currently visible in the viewport
// Arguments:
// - row - the row to check
// - viewport - the viewport to use for the bounds
// Return Value:
// - true if the row is within the bounds of the viewport
const bool UiaTextRange::_isScreenInfoRowInViewport(_In_ const ScreenInfoRow row,
                                                    _In_ const Viewport viewport) const
{
    ViewportRow viewportRow = _screenInfoRowToViewportRow(row, viewport);
    return viewportRow >= 0 && viewportRow < static_cast<ViewportRow>(_getViewportHeight(viewport));
}

// Routine Description:
// - Converts a ScreenInfoRow to a TextBufferRow.
// Arguments:
// - row - the ScreenInfoRow to convert
// Return Value:
// - the equivalent TextBufferRow.
const TextBufferRow UiaTextRange::_screenInfoRowToTextBufferRow(_In_ const ScreenInfoRow row) const
{
    const TextBufferRow firstRowIndex = _pOutputBuffer->GetFirstRowIndex();
    return _normalizeRow(row + firstRowIndex);
}

// Routine Description:
// - Converts a TextBufferRow to an Endpoint.
// Arguments:
// - row - the TextBufferRow to convert
// Return Value:
// - the equivalent Endpoint, starting at the beginning of the TextBufferRow.
const Endpoint UiaTextRange::_textBufferRowToEndpoint(_In_ const TextBufferRow row) const
{
    return _getRowWidth() * row;
}

// Routine Description:
// - Converts a ScreenInfoRow to an Endpoint.
// Arguments:
// - row - the ScreenInfoRow to convert
// Return Value:
// - the equivalent Endpoint.
const Endpoint UiaTextRange::_screenInfoRowToEndpoint(_In_ const ScreenInfoRow row) const
{
    return _textBufferRowToEndpoint(_screenInfoRowToTextBufferRow(row));
}

// Routine Description:
// - Converts an Endpoint to an ScreenInfoRow.
// Arguments:
// - endpoint - the endpoint to convert
// Return Value:
// - the equivalent ScreenInfoRow.
const ScreenInfoRow UiaTextRange::_endpointToScreenInfoRow(_In_ const Endpoint endpoint) const
{
    return _textBufferRowToScreenInfoRow(_endpointToTextBufferRow(endpoint));
}<|MERGE_RESOLUTION|>--- conflicted
+++ resolved
@@ -1,997 +1,993 @@
-/********************************************************
-*                                                       *
-*   Copyright (C) Microsoft. All rights reserved.       *
-*                                                       *
-********************************************************/
-
-#include "precomp.h"
-#include "UiaTextRange.hpp"
-#include "../inc/ServiceLocator.hpp"
-
-#include "window.hpp"
-#include "windowdpiapi.hpp"
-
-using namespace Microsoft::Console::Interactivity::Win32;
-
-#if _DEBUG
-unsigned long long UiaTextRange::id = 0;
-#endif
-
-<<<<<<< HEAD
-// degenerate range constructor
-=======
-
-// The msdn documentation (and hence this file) talks a bunch about a
-// degenerate range. A range is degenerate if it contains
-// no text (both the start and end endpoints are the same). Note that
-// a degenerate range may have a position in the text. We indicate a
-// degenerate range internally with a bool. If a range is degenerate
-// then both endpoints will contain the same value. Passing an ending
-// value that is less than the starting value for endpoints to a
-// constructor will make the range degenerate.
-
-
-// degenerate range constructor.
->>>>>>> 57e4f426
-UiaTextRange::UiaTextRange(_In_ IRawElementProviderSimple* const pProvider,
-                           _In_ const TEXT_BUFFER_INFO* const pOutputBuffer,
-                           _In_ const SCREEN_INFORMATION* const pScreenInfo) :
-    _cRefs{ 1 },
-    _pProvider{ THROW_HR_IF_NULL(E_INVALIDARG, pProvider) },
-    _pOutputBuffer{ THROW_HR_IF_NULL(E_INVALIDARG, pOutputBuffer) },
-    _pScreenInfo{ THROW_HR_IF_NULL(E_INVALIDARG, pScreenInfo) },
-    _start{ 0 },
-    _end{ 0 },
-    _degenerate{ true }
-{
-#if _DEBUG
-   _id = id;
-   ++id;
-#endif
-}
-
-UiaTextRange::UiaTextRange(_In_ IRawElementProviderSimple* const pProvider,
-                           _In_ const TEXT_BUFFER_INFO* const pOutputBuffer,
-                           _In_ const SCREEN_INFORMATION* const pScreenInfo,
-                           _In_ const Endpoint start,
-                           _In_ const Endpoint end) :
-    UiaTextRange(pProvider, pOutputBuffer, pScreenInfo)
-{
-    _degenerate = end < start;
-    _start = start;
-    _end = _degenerate ? start : end;
-}
-
-// returns a degenerate text range of the start of the row closest to the y value of point
-UiaTextRange::UiaTextRange(_In_ IRawElementProviderSimple* const pProvider,
-                           _In_ const TEXT_BUFFER_INFO* const pOutputBuffer,
-                           _In_ const SCREEN_INFORMATION* const pScreenInfo,
-                           _In_ const UiaPoint point) :
-    UiaTextRange(pProvider, pOutputBuffer, pScreenInfo)
-{
-    POINT clientPoint;
-    clientPoint.x = static_cast<LONG>(point.x);
-    clientPoint.y = static_cast<LONG>(point.y);
-    // get row that point resides in
-    const RECT windowRect = _getWindow()->GetWindowRect();
-    const Viewport viewport = _getViewport();
-    ScreenInfoRow row;
-    if (clientPoint.y <= windowRect.top)
-    {
-        row = viewport.Top;
-    }
-    else if (clientPoint.y >= windowRect.bottom)
-    {
-        row = viewport.Bottom;
-    }
-    else
-    {
-        // change point coords to pixels relative to window
-        HWND hwnd = _getWindowHandle();
-        ScreenToClient(hwnd, &clientPoint);
-        const COORD currentFontSize = _pScreenInfo->GetScreenFontSize();
-        row = (clientPoint.y / currentFontSize.Y) + viewport.Top;
-    }
-    _start = _screenInfoRowToEndpoint(row);
-    _end = _start;
-    _degenerate = true;
-}
-
-UiaTextRange::UiaTextRange(_In_ const UiaTextRange& a) :
-    _cRefs{ 1 },
-    _pProvider{ a._pProvider },
-    _pOutputBuffer{ a._pOutputBuffer },
-    _pScreenInfo{ a._pScreenInfo },
-    _start{ a._start },
-    _end{ a._end },
-    _degenerate{ a._degenerate }
-
-{
-    (static_cast<IUnknown*>(_pProvider))->AddRef();
-#if _DEBUG
-   _id = id;
-   ++id;
-#endif
-}
-
-UiaTextRange::~UiaTextRange()
-{
-    (static_cast<IUnknown*>(_pProvider))->Release();
-}
-
-const Endpoint UiaTextRange::GetStart() const
-{
-    return _start;
-}
-
-const Endpoint UiaTextRange::GetEnd() const
-{
-    return _end;
-}
-
-// Routine Description:
-// - returns true if the range is currently degenerate (empty range).
-// Arguments:
-// - <none>
-// Return Value:
-// - true if range is degenerate, false otherwise.
-const bool UiaTextRange::IsDegenerate() const
-{
-    return _degenerate;
-}
-
-#pragma region IUnknown
-
-IFACEMETHODIMP_(ULONG) UiaTextRange::AddRef()
-{
-    return InterlockedIncrement(&_cRefs);
-}
-
-IFACEMETHODIMP_(ULONG) UiaTextRange::Release()
-{
-    const long val = InterlockedDecrement(&_cRefs);
-    if (val == 0)
-    {
-        delete this;
-    }
-    return val;
-}
-
-IFACEMETHODIMP UiaTextRange::QueryInterface(_In_ REFIID riid, _COM_Outptr_result_maybenull_ void** ppInterface)
-{
-    if (riid == __uuidof(IUnknown))
-    {
-        *ppInterface = static_cast<ITextRangeProvider*>(this);
-    }
-    else if (riid == __uuidof(ITextRangeProvider))
-    {
-        *ppInterface = static_cast<ITextRangeProvider*>(this);
-    }
-    else
-    {
-        *ppInterface = nullptr;
-        return E_NOINTERFACE;
-    }
-
-    (static_cast<IUnknown*>(*ppInterface))->AddRef();
-    return S_OK;
-}
-
-#pragma endregion
-
-#pragma region ITextRangeProvider
-
-IFACEMETHODIMP UiaTextRange::Clone(_Outptr_result_maybenull_ ITextRangeProvider** ppRetVal)
-{
-    try
-    {
-        *ppRetVal = new UiaTextRange(*this);
-    }
-    catch(...)
-    {
-        *ppRetVal = nullptr;
-        return wil::ResultFromCaughtException();
-    }
-    if (*ppRetVal == nullptr)
-    {
-        return E_OUTOFMEMORY;
-    }
-    return S_OK;
-}
-
-IFACEMETHODIMP UiaTextRange::Compare(_In_opt_ ITextRangeProvider* pRange, _Out_ BOOL* pRetVal)
-{
-    *pRetVal = FALSE;
-    UiaTextRange* other = static_cast<UiaTextRange*>(pRange);
-    if (other)
-    {
-        *pRetVal = !!(_start == other->GetStart() &&
-                      _end == other->GetEnd() &&
-                      _degenerate == other->IsDegenerate());
-    }
-    return S_OK;
-}
-
-
-IFACEMETHODIMP UiaTextRange::CompareEndpoints(_In_ TextPatternRangeEndpoint endpoint,
-                                              _In_ ITextRangeProvider* pTargetRange,
-                                              _In_ TextPatternRangeEndpoint targetEndpoint,
-                                              _Out_ int* pRetVal)
-{
-    // get the text range that we're comparing to
-    UiaTextRange* range = static_cast<UiaTextRange*>(pTargetRange);
-    if (range == nullptr)
-    {
-        return E_INVALIDARG;
-    }
-
-    // get endpoint value that we're comparing to
-    Endpoint theirValue;
-    if (targetEndpoint == TextPatternRangeEndpoint::TextPatternRangeEndpoint_Start)
-    {
-        theirValue = range->GetStart();
-    }
-    else
-    {
-        theirValue = range->GetEnd();
-    }
-
-    // get the values of our endpoint
-    Endpoint ourValue;
-    if (endpoint == TextPatternRangeEndpoint::TextPatternRangeEndpoint_Start)
-    {
-        ourValue = _start;
-    }
-    else
-    {
-        ourValue = _end;
-    }
-
-    // compare them
-    *pRetVal = clamp(static_cast<int>(ourValue) - static_cast<int>(theirValue), -1, 1);
-
-    return S_OK;
-}
-
-IFACEMETHODIMP UiaTextRange::ExpandToEnclosingUnit(_In_ TextUnit unit)
-{
-    const ScreenInfoRow topRow = 0;
-    const ScreenInfoRow bottomRow = _getTotalRows() - 1;
-    const unsigned int rowWidth = _getRowWidth();
-
-    if (unit <= TextUnit::TextUnit_Line)
-    {
-        // expand to line
-        _start = _textBufferRowToEndpoint(_endpointToTextBufferRow(_start));
-        // (rowWidth - 1) is the last column of the row
-        _end = _start + rowWidth - 1;
-    }
-    else
-    {
-        // expand to document
-        _start = _screenInfoRowToEndpoint(topRow);
-        // (rowWidth - 1) is the last column of the row
-        _end = _screenInfoRowToEndpoint(bottomRow) + rowWidth - 1;
-    }
-
-    return S_OK;
-}
-
-// we don't support this currently
-IFACEMETHODIMP UiaTextRange::FindAttribute(_In_ TEXTATTRIBUTEID textAttributeId,
-                                           _In_ VARIANT val,
-                                           _In_ BOOL searchBackward,
-                                           _Outptr_result_maybenull_ ITextRangeProvider** ppRetVal)
-{
-    UNREFERENCED_PARAMETER(textAttributeId);
-    UNREFERENCED_PARAMETER(val);
-    UNREFERENCED_PARAMETER(searchBackward);
-    UNREFERENCED_PARAMETER(ppRetVal);
-    return E_NOTIMPL;
-}
-
-// we don't support this currently
-IFACEMETHODIMP UiaTextRange::FindText(_In_ BSTR text,
-                                      _In_ BOOL searchBackward,
-                                      _In_ BOOL ignoreCase,
-                                      _Outptr_result_maybenull_ ITextRangeProvider** ppRetVal)
-{
-    UNREFERENCED_PARAMETER(text);
-    UNREFERENCED_PARAMETER(searchBackward);
-    UNREFERENCED_PARAMETER(ignoreCase);
-    UNREFERENCED_PARAMETER(ppRetVal);
-    return E_NOTIMPL;
-}
-
-// we don't support this currently
-IFACEMETHODIMP UiaTextRange::GetAttributeValue(_In_ TEXTATTRIBUTEID textAttributeId,
-                                               _Out_ VARIANT* pRetVal)
-{
-    UNREFERENCED_PARAMETER(textAttributeId);
-    UNREFERENCED_PARAMETER(pRetVal);
-    return E_NOTIMPL;
-}
-
-IFACEMETHODIMP UiaTextRange::GetBoundingRectangles(_Outptr_result_maybenull_ SAFEARRAY** ppRetVal)
-{
-    const unsigned int totalRowsInRange = _rowCountInRange();
-    const COORD currentFontSize = _pScreenInfo->GetScreenFontSize();
-    const TextBufferRow startRow = _endpointToTextBufferRow(_start);
-    *ppRetVal = nullptr;
-
-    // vector to put coords into. they go in as four doubles in the
-    // order: left, top, width, height. each line will have its own
-    // set of coords.
-    std::vector<double> coords;
-
-    if (_degenerate && _isScreenInfoRowInViewport(startRow))
-    {
-        POINT topLeft;
-        POINT bottomRight;
-        ScreenInfoRow screenInfoRow = _textBufferRowToScreenInfoRow(startRow);
-
-        topLeft.x = 0;
-        topLeft.y = _screenInfoRowToViewportRow(screenInfoRow) * currentFontSize.Y;
-
-        bottomRight.x = topLeft.x + currentFontSize.X;
-        // we add the font height only once here because we are adding each line individually
-        bottomRight.y = topLeft.y + currentFontSize.Y;
-
-        // convert the coords to be relative to the screen instead of
-        // the client window
-        HWND hwnd = _getWindowHandle();
-        ClientToScreen(hwnd, &topLeft);
-        ClientToScreen(hwnd, &bottomRight);
-
-        const LONG width = bottomRight.x - topLeft.x;
-        const LONG height = bottomRight.y - topLeft.y;
-
-        // insert the coords
-        try
-        {
-            coords.push_back(topLeft.x);
-            coords.push_back(topLeft.y);
-            coords.push_back(width);
-            coords.push_back(height);
-        }
-        CATCH_RETURN();
-    }
-
-    for (unsigned int i = 0; i < totalRowsInRange; ++i)
-    {
-        ScreenInfoRow screenInfoRow = _textBufferRowToScreenInfoRow(startRow + i);
-        if (!_isScreenInfoRowInViewport(screenInfoRow))
-        {
-            continue;
-        }
-
-        // measure boundaries, in pixels
-        POINT topLeft;
-        POINT bottomRight;
-
-        topLeft.x = 0;
-        topLeft.y = _screenInfoRowToViewportRow(screenInfoRow) * currentFontSize.Y;
-
-        bottomRight.x = _getViewportWidth(_getViewport()) * currentFontSize.X;
-        // we add the font height only once here because we are adding each line individually
-        bottomRight.y = topLeft.y + currentFontSize.Y;
-
-        // convert the coords to be relative to the screen instead of
-        // the client window
-        HWND hwnd = _getWindowHandle();
-        ClientToScreen(hwnd, &topLeft);
-        ClientToScreen(hwnd, &bottomRight);
-
-        const LONG width = bottomRight.x - topLeft.x;
-        const LONG height = bottomRight.y - topLeft.y;
-
-        // insert the coords
-        try
-        {
-            coords.push_back(topLeft.x);
-            coords.push_back(topLeft.y);
-            coords.push_back(width);
-            coords.push_back(height);
-        }
-        CATCH_RETURN();
-    }
-
-    // convert to a safearray
-    *ppRetVal = SafeArrayCreateVector(VT_R8, 0, static_cast<ULONG>(coords.size()));
-    for (LONG i = 0; i < static_cast<LONG>(coords.size()); ++i)
-    {
-        SafeArrayPutElement(*ppRetVal, &i, &coords[i]);
-    }
-
-    return S_OK;
-}
-
-IFACEMETHODIMP UiaTextRange::GetEnclosingElement(_Outptr_result_maybenull_ IRawElementProviderSimple** ppRetVal)
-{
-    return _pProvider->QueryInterface(__uuidof(IRawElementProviderSimple),
-                                      reinterpret_cast<void**>(ppRetVal));
-}
-
-IFACEMETHODIMP UiaTextRange::GetText(_In_ int maxLength, _Out_ BSTR* pRetVal)
-{
-    std::wstring wstr = L"";
-    const bool getPartialText = maxLength != -1;
-    const TextBufferRow startTextBufferRow = _endpointToTextBufferRow(_start);
-    const unsigned int totalRowsInRange = _rowCountInRange();
-
-    for (unsigned int i = 0; i < totalRowsInRange; ++i)
-    {
-        try
-        {
-            const ROW* const row = _pOutputBuffer->GetRowByOffset(startTextBufferRow + i);
-            if (row->CharRow.ContainsText())
-            {
-                std::wstring tempString = std::wstring(row->CharRow.Chars + row->CharRow.Left,
-                                                       row->CharRow.Chars + row->CharRow.Right);
-                wstr += tempString;
-            }
-            wstr += L"\r\n";
-            if (getPartialText && wstr.size() > static_cast<size_t>(maxLength))
-            {
-                wstr.resize(maxLength);
-                break;
-            }
-        }
-        CATCH_RETURN();
-    }
-
-    *pRetVal = SysAllocString(wstr.c_str());
-    return S_OK;
-}
-
-IFACEMETHODIMP UiaTextRange::Move(_In_ TextUnit unit, _In_ int count, _Out_ int* pRetVal)
-{
-    // for now, we only support line movement
-    UNREFERENCED_PARAMETER(unit);
-
-   *pRetVal = 0;
-    if (count == 0)
-    {
-        return S_OK;
-    }
-
-    int incrementAmount;
-    ScreenInfoRow limitingRow;
-    if (count > 0)
-    {
-        // moving forward
-        incrementAmount = 1;
-        limitingRow = _getTotalRows() - 1;
-    }
-    else
-    {
-        // moving backward
-        incrementAmount = -1;
-        limitingRow = 0;
-    }
-
-    ScreenInfoRow screenInfoRow = _endpointToScreenInfoRow(_start);
-    for (int i = 0; i < abs(count); ++i)
-    {
-        if (screenInfoRow == limitingRow)
-        {
-            break;
-        }
-        screenInfoRow += incrementAmount;
-        *pRetVal += incrementAmount;
-    }
-
-    // update endpoints
-    _start = _screenInfoRowToEndpoint(screenInfoRow);
-    // (_getRowWidth() - 1) is the last column in the row
-    _end = _start + _getRowWidth() - 1;
-
-    // a range can't be degenerate after both endpoints have been
-    // moved.
-    _degenerate = false;
-
-    return S_OK;
-}
-
-IFACEMETHODIMP UiaTextRange::MoveEndpointByUnit(_In_ TextPatternRangeEndpoint endpoint,
-                                                _In_ TextUnit unit,
-                                                _In_ int count,
-                                                _Out_ int* pRetVal)
-{
-    // for now, we only support line movement
-    UNREFERENCED_PARAMETER(unit);
-
-    *pRetVal = 0;
-    if (count == 0)
-    {
-        return S_OK;
-    }
-
-    const bool shrinkingRange = (count < 0 &&
-                                 endpoint == TextPatternRangeEndpoint::TextPatternRangeEndpoint_End) ||
-                                (count > 0 &&
-                                 endpoint == TextPatternRangeEndpoint::TextPatternRangeEndpoint_Start);
-
-
-    // determine which endpoint we're moving
-    Endpoint* pInternalEndpoint;
-    Endpoint otherEndpoint;
-    if (endpoint == TextPatternRangeEndpoint::TextPatternRangeEndpoint_Start)
-    {
-        pInternalEndpoint = &_start;
-        otherEndpoint = _end;
-    }
-    else
-    {
-        pInternalEndpoint = &_end;
-        otherEndpoint = _start;
-    }
-
-    ScreenInfoRow screenInfoRow = _endpointToScreenInfoRow(*pInternalEndpoint);
-
-    // set values depending on move direction
-    int incrementAmount;
-    ScreenInfoRow limitingRow;
-    if (count > 0)
-    {
-        // moving forward
-        incrementAmount = 1;
-        limitingRow = _getTotalRows() - 1;
-    }
-    else
-    {
-        // moving backward
-        incrementAmount = -1;
-        limitingRow = 0;
-    }
-
-    // move the endpoint
-    bool crossedEndpoints = false;
-    for (int i = 0; i < abs(count); ++i)
-    {
-        if (screenInfoRow == limitingRow)
-        {
-            break;
-        }
-        screenInfoRow += incrementAmount;
-        *pRetVal += incrementAmount;
-        if (screenInfoRow == _endpointToScreenInfoRow(otherEndpoint))
-        {
-            crossedEndpoints = true;
-        }
-    }
-    *pInternalEndpoint = _screenInfoRowToEndpoint(screenInfoRow);
-
-    // fix out of order endpoints. If they crossed then the it is
-    // turned into a degenerate range at the point where the endpoint
-    // we moved stops at.
-    if (crossedEndpoints || (_degenerate && shrinkingRange))
-    {
-        if (endpoint == TextPatternRangeEndpoint::TextPatternRangeEndpoint_Start)
-        {
-            _end = _start;
-        }
-        else
-        {
-            _start = _end;
-        }
-        _degenerate = true;
-    }
-    else
-    {
-        _degenerate = false;
-    }
-
-    return S_OK;
-}
-
-IFACEMETHODIMP UiaTextRange::MoveEndpointByRange(_In_ TextPatternRangeEndpoint endpoint,
-                                                 _In_ ITextRangeProvider* pTargetRange,
-                                                 _In_ TextPatternRangeEndpoint targetEndpoint)
-{
-    UiaTextRange* range = static_cast<UiaTextRange*>(pTargetRange);
-    if (range == nullptr)
-    {
-        return E_INVALIDARG;
-    }
-
-    // get the value that we're updating to
-    Endpoint newValue;
-    if (targetEndpoint == TextPatternRangeEndpoint::TextPatternRangeEndpoint_Start)
-    {
-        newValue = range->GetStart();
-    }
-    else
-    {
-        newValue = range->GetEnd();
-    }
-
-    // get the endpoint that we're changing
-    Endpoint* pInternalEndpoint;
-    if (endpoint == TextPatternRangeEndpoint::TextPatternRangeEndpoint_Start)
-    {
-        pInternalEndpoint = &_start;
-    }
-    else
-    {
-        pInternalEndpoint = &_end;
-    }
-
-    // update value, fix any reversed endpoints
-    *pInternalEndpoint = newValue;
-    if (_start > _end)
-    {
-        // we move the endpoint that isn't being updated to be the
-        // same as the one that was just moved
-        if (endpoint == TextPatternRangeEndpoint::TextPatternRangeEndpoint_Start)
-        {
-            _end = _start;
-        }
-        else
-        {
-            _start = _end;
-        }
-    }
-    return S_OK;
-}
-
-IFACEMETHODIMP UiaTextRange::Select()
-{
-    COORD coordStart;
-    COORD coordEnd;
-
-    coordStart.X = static_cast<SHORT>(_endpointToColumn(_start));
-    coordStart.Y = static_cast<SHORT>(_endpointToScreenInfoRow(_start));
-
-    coordEnd.X = static_cast<SHORT>(_endpointToColumn(_end));
-    coordEnd.Y = static_cast<SHORT>(_endpointToScreenInfoRow(_end));
-
-    Selection::Instance().SelectNewRegion(coordStart, coordEnd);
-    return S_OK;
-}
-
-// we don't support this
-IFACEMETHODIMP UiaTextRange::AddToSelection()
-{
-    return E_NOTIMPL;
-}
-
-// we don't support this
-IFACEMETHODIMP UiaTextRange::RemoveFromSelection()
-{
-    return E_NOTIMPL;
-}
-
-IFACEMETHODIMP UiaTextRange::ScrollIntoView(_In_ BOOL alignToTop)
-{
-    const Viewport oldViewport = _getViewport();
-    const unsigned int viewportHeight = _getViewportHeight(oldViewport);
-    const unsigned int totalRows = _getTotalRows();
-
-    // range rows
-    const ScreenInfoRow startScreenInfoRow = _endpointToScreenInfoRow(_start);
-    const ScreenInfoRow endScreenInfoRow = _endpointToScreenInfoRow(_end);
-
-    // screen buffer rows
-    const ScreenInfoRow topRow = 0;
-    const ScreenInfoRow bottomRow = totalRows - 1;
-
-    Viewport newViewport = oldViewport;
-
-    // there's a bunch of +1/-1s here for setting the viewport. These
-    // are to account for the inclusivity of the viewport boundaries.
-    if (alignToTop)
-    {
-        // determine if we can align the start row to the top
-        if (startScreenInfoRow + viewportHeight <= bottomRow)
-        {
-            // we can align to the top
-            newViewport.Top = static_cast<SHORT>(startScreenInfoRow);
-            newViewport.Bottom = static_cast<SHORT>(startScreenInfoRow + viewportHeight - 1);
-        }
-        else
-        {
-            // we can align to the top so we'll just move the viewport
-            // to the bottom of the screen buffer
-            newViewport.Bottom = static_cast<SHORT>(bottomRow);
-            newViewport.Top = static_cast<SHORT>(bottomRow - viewportHeight + 1);
-        }
-    }
-    else
-    {
-        // we need to align to the bottom
-        // check if we can align to the bottom
-        if (endScreenInfoRow - viewportHeight >= topRow)
-        {
-            // we can align to bottom
-            newViewport.Bottom = static_cast<SHORT>(endScreenInfoRow);
-            newViewport.Top = static_cast<SHORT>(endScreenInfoRow - viewportHeight + 1);
-        }
-        else
-        {
-            // we can't align to bottom so we'll move the viewport to
-            // the top of the screen buffer
-            newViewport.Top = static_cast<SHORT>(topRow);
-            newViewport.Bottom = static_cast<SHORT>(topRow + viewportHeight - 1);
-        }
-
-    }
-
-    assert(newViewport.Top >= topRow);
-    assert(newViewport.Bottom <= static_cast<SHORT>(bottomRow));
-    assert(_getViewportHeight(oldViewport) == _getViewportHeight(newViewport));
-
-    _getWindow()->SetViewportOrigin(newViewport);
-    return S_OK;
-}
-
-IFACEMETHODIMP UiaTextRange::GetChildren(_Outptr_result_maybenull_ SAFEARRAY** ppRetVal)
-{
-    // we don't have any children
-    *ppRetVal = SafeArrayCreateVector(VT_UNKNOWN, 0, 0);
-    return S_OK;
-}
-
-#pragma endregion
-
-// Routine Description:
-// - Gets the current viewport
-// Arguments:
-// - <none>
-// Return Value:
-// - The screen info's current viewport
-const Viewport UiaTextRange::_getViewport() const
-{
-    return _pScreenInfo->GetBufferViewport();
-}
-
-// Routine Description:
-// - Gets the current window
-// Arguments:
-// - <none>
-// Return Value:
-// - The current window. May return nullptr if there is no current
-// window.
-IConsoleWindow* UiaTextRange::_getWindow()
-{
-    return ServiceLocator::LocateConsoleWindow();
-}
-
-// Routine Description:
-// - gets the current window handle
-// Arguments:
-// - <none>
-// Return Value
-// - the current window handle
-HWND UiaTextRange::_getWindowHandle()
-{
-    return ServiceLocator::LocateConsoleWindow()->GetWindowHandle();
-}
-
-// Routine Description:
-// - Gets the number of rows in the output text buffer.
-// Arguments:
-// - <none>
-// Return Value:
-// - The number of rows
-const unsigned int UiaTextRange::_getTotalRows() const
-{
-    return _pOutputBuffer->TotalRowCount();
-}
-
-// Routine Description:
-// - gets the current screen buffer size.
-// Arguments:
-// - <none>
-// Return Value:
-// - The screen buffer size
-const COORD UiaTextRange::_getScreenBufferCoords()
-{
-    return ServiceLocator::LocateGlobals()->getConsoleInformation()->GetScreenBufferSize();
-}
-
-
-// Routine Description:
-// - Gets the width of the screen buffer rows
-// Arguments:
-// - <none>
-// Return Value:
-// - The row width
-const unsigned int UiaTextRange::_getRowWidth()
-{
-    // make sure that we can't leak a 0
-    return max(_getScreenBufferCoords().X, 1);
-}
-
-// Routine Description:
-// - calculates the column refered to by the endpoint.
-// Arguments:
-// - endpoint - the endpoint to translate
-// Return Value:
-// - the column value
-const Column UiaTextRange::_endpointToColumn(_In_ const Endpoint endpoint)
-{
-    return endpoint % _getRowWidth();
-}
-
-// Routine Description:
-// - converts an Endpoint into its equivalent text buffer row.
-// Arguments:
-// - endpoint - the endpoint to convert
-// Return Value:
-// - the text buffer row value
-const TextBufferRow UiaTextRange::_endpointToTextBufferRow(_In_ const Endpoint endpoint) const
-{
-    return endpoint / _getRowWidth();
-}
-
-// Routine Description:
-// - counts the number of rows that are fully or partially part of the
-// range.
-// Arguments:
-// - <none>
-// Return Value:
-// - The number of rows in the range.
-const unsigned int UiaTextRange::_rowCountInRange() const
-{
-    if (_degenerate)
-    {
-        return 0;
-    }
-    const TextBufferRow textBufferStartRow = _endpointToTextBufferRow(_start);
-    const TextBufferRow textBufferEndRow = _endpointToTextBufferRow(_end);
-    // + 1 to balance subtracting TextBufferRows from each other
-    return textBufferEndRow - textBufferStartRow + 1;
-}
-
-// Routine Description:
-// - Converts a TextBufferRow to a ScreenInfoRow.
-// Arguments:
-// - row - the TextBufferRow to convert
-// Return Value:
-// - the equivalent ScreenInfoRow.
-const ScreenInfoRow UiaTextRange::_textBufferRowToScreenInfoRow(_In_ const TextBufferRow row) const
-{
-    const TextBufferRow firstRowIndex = _pOutputBuffer->GetFirstRowIndex();
-    return _normalizeRow(row - firstRowIndex);
-}
-
-// Routine Description:
-// - Converts a ScreenInfoRow to a ViewportRow. Uses the default
-// viewport for the conversion.
-// Arguments:
-// - row - the ScreenInfoRow to convert
-// Return Value:
-// - the equivalent ViewportRow.
-const ViewportRow UiaTextRange::_screenInfoRowToViewportRow(_In_ const ScreenInfoRow row) const
-{
-    const Viewport viewport = _getViewport();
-    return _screenInfoRowToViewportRow(row, viewport);
-}
-
-// Routine Description:
-// - Converts a ScreenInfoRow to a ViewportRow.
-// Arguments:
-// - row - the ScreenInfoRow to convert
-// - viewport - the viewport to use for the conversion
-// Return Value:
-// - the equivalent ViewportRow.
-const ViewportRow UiaTextRange::_screenInfoRowToViewportRow(_In_ const ScreenInfoRow row,
-                                                            _In_ const Viewport viewport) const
-{
-    return row - viewport.Top;
-}
-
-// Routine Description:
-// - normalizes the row index to within the bounds of the output
-// buffer. The output buffer stores the text in a circular buffer so
-// this method makes sure that we circle around gracefully.
-// Arguments:
-// - the non-normalized row index
-// Return Value:
-// - the normalized row index
-const Row UiaTextRange::_normalizeRow(_In_ const Row row) const
-{
-    const unsigned int totalRows = _getTotalRows();
-    return ((row + totalRows) % totalRows);
-}
-
-// Routine Description:
-// - Gets the viewport height, measured in char rows.
-// Arguments:
-// - viewport - The viewport to measure
-// Return Value:
-// - The viewport height
-const unsigned int UiaTextRange::_getViewportHeight(_In_ const Viewport viewport)
-{
-    assert(viewport.Bottom >= viewport.Top);
-    // + 1 because COORD is inclusive on both sides so subtracting top
-    // and bottom gets rid of 1 more then it should.
-    return viewport.Bottom - viewport.Top + 1;
-}
-
-// Routine Description:
-// - Gets the viewport width, measured in char columns.
-// Arguments:
-// - viewport - The viewport to measure
-// Return Value:
-// - The viewport width
-const unsigned int UiaTextRange::_getViewportWidth(_In_ const Viewport viewport)
-{
-    assert(viewport.Right >= viewport.Left);
-
-    // + 1 because COORD is inclusive on both sides so subtracting left
-    // and right gets rid of 1 more then it should.
-    return (viewport.Right - viewport.Left + 1);
-}
-
-// Routine Description:
-// - checks if the row is currently visible in the viewport. Uses the
-// default viewport.
-// Arguments:
-// - row - the screen info row to check
-// Return Value:
-// - true if the row is within the bounds of the viewport
-const bool UiaTextRange::_isScreenInfoRowInViewport(_In_ const ScreenInfoRow row) const
-{
-    return _isScreenInfoRowInViewport(row, _getViewport());
-}
-
-// Routine Description:
-// - checks if the row is currently visible in the viewport
-// Arguments:
-// - row - the row to check
-// - viewport - the viewport to use for the bounds
-// Return Value:
-// - true if the row is within the bounds of the viewport
-const bool UiaTextRange::_isScreenInfoRowInViewport(_In_ const ScreenInfoRow row,
-                                                    _In_ const Viewport viewport) const
-{
-    ViewportRow viewportRow = _screenInfoRowToViewportRow(row, viewport);
-    return viewportRow >= 0 && viewportRow < static_cast<ViewportRow>(_getViewportHeight(viewport));
-}
-
-// Routine Description:
-// - Converts a ScreenInfoRow to a TextBufferRow.
-// Arguments:
-// - row - the ScreenInfoRow to convert
-// Return Value:
-// - the equivalent TextBufferRow.
-const TextBufferRow UiaTextRange::_screenInfoRowToTextBufferRow(_In_ const ScreenInfoRow row) const
-{
-    const TextBufferRow firstRowIndex = _pOutputBuffer->GetFirstRowIndex();
-    return _normalizeRow(row + firstRowIndex);
-}
-
-// Routine Description:
-// - Converts a TextBufferRow to an Endpoint.
-// Arguments:
-// - row - the TextBufferRow to convert
-// Return Value:
-// - the equivalent Endpoint, starting at the beginning of the TextBufferRow.
-const Endpoint UiaTextRange::_textBufferRowToEndpoint(_In_ const TextBufferRow row) const
-{
-    return _getRowWidth() * row;
-}
-
-// Routine Description:
-// - Converts a ScreenInfoRow to an Endpoint.
-// Arguments:
-// - row - the ScreenInfoRow to convert
-// Return Value:
-// - the equivalent Endpoint.
-const Endpoint UiaTextRange::_screenInfoRowToEndpoint(_In_ const ScreenInfoRow row) const
-{
-    return _textBufferRowToEndpoint(_screenInfoRowToTextBufferRow(row));
-}
-
-// Routine Description:
-// - Converts an Endpoint to an ScreenInfoRow.
-// Arguments:
-// - endpoint - the endpoint to convert
-// Return Value:
-// - the equivalent ScreenInfoRow.
-const ScreenInfoRow UiaTextRange::_endpointToScreenInfoRow(_In_ const Endpoint endpoint) const
-{
-    return _textBufferRowToScreenInfoRow(_endpointToTextBufferRow(endpoint));
+/********************************************************
+*                                                       *
+*   Copyright (C) Microsoft. All rights reserved.       *
+*                                                       *
+********************************************************/
+
+#include "precomp.h"
+#include "UiaTextRange.hpp"
+#include "../inc/ServiceLocator.hpp"
+
+#include "window.hpp"
+#include "windowdpiapi.hpp"
+
+using namespace Microsoft::Console::Interactivity::Win32;
+
+#if _DEBUG
+unsigned long long UiaTextRange::id = 0;
+#endif
+
+
+// The msdn documentation (and hence this file) talks a bunch about a
+// degenerate range. A range is degenerate if it contains
+// no text (both the start and end endpoints are the same). Note that
+// a degenerate range may have a position in the text. We indicate a
+// degenerate range internally with a bool. If a range is degenerate
+// then both endpoints will contain the same value. Passing an ending
+// value that is less than the starting value for endpoints to a
+// constructor will make the range degenerate.
+
+
+// degenerate range constructor.
+UiaTextRange::UiaTextRange(_In_ IRawElementProviderSimple* const pProvider,
+                           _In_ const TEXT_BUFFER_INFO* const pOutputBuffer,
+                           _In_ const SCREEN_INFORMATION* const pScreenInfo) :
+    _cRefs{ 1 },
+    _pProvider{ THROW_HR_IF_NULL(E_INVALIDARG, pProvider) },
+    _pOutputBuffer{ THROW_HR_IF_NULL(E_INVALIDARG, pOutputBuffer) },
+    _pScreenInfo{ THROW_HR_IF_NULL(E_INVALIDARG, pScreenInfo) },
+    _start{ 0 },
+    _end{ 0 },
+    _degenerate{ true }
+{
+#if _DEBUG
+   _id = id;
+   ++id;
+#endif
+}
+
+UiaTextRange::UiaTextRange(_In_ IRawElementProviderSimple* const pProvider,
+                           _In_ const TEXT_BUFFER_INFO* const pOutputBuffer,
+                           _In_ const SCREEN_INFORMATION* const pScreenInfo,
+                           _In_ const Endpoint start,
+                           _In_ const Endpoint end) :
+    UiaTextRange(pProvider, pOutputBuffer, pScreenInfo)
+{
+    _degenerate = end < start;
+    _start = start;
+    _end = _degenerate ? start : end;
+}
+
+// returns a degenerate text range of the start of the row closest to the y value of point
+UiaTextRange::UiaTextRange(_In_ IRawElementProviderSimple* const pProvider,
+                           _In_ const TEXT_BUFFER_INFO* const pOutputBuffer,
+                           _In_ const SCREEN_INFORMATION* const pScreenInfo,
+                           _In_ const UiaPoint point) :
+    UiaTextRange(pProvider, pOutputBuffer, pScreenInfo)
+{
+    POINT clientPoint;
+    clientPoint.x = static_cast<LONG>(point.x);
+    clientPoint.y = static_cast<LONG>(point.y);
+    // get row that point resides in
+    const RECT windowRect = _getWindow()->GetWindowRect();
+    const Viewport viewport = _getViewport();
+    ScreenInfoRow row;
+    if (clientPoint.y <= windowRect.top)
+    {
+        row = viewport.Top;
+    }
+    else if (clientPoint.y >= windowRect.bottom)
+    {
+        row = viewport.Bottom;
+    }
+    else
+    {
+        // change point coords to pixels relative to window
+        HWND hwnd = _getWindowHandle();
+        ScreenToClient(hwnd, &clientPoint);
+        const COORD currentFontSize = _pScreenInfo->GetScreenFontSize();
+        row = (clientPoint.y / currentFontSize.Y) + viewport.Top;
+    }
+    _start = _screenInfoRowToEndpoint(row);
+    _end = _start;
+    _degenerate = true;
+}
+
+UiaTextRange::UiaTextRange(_In_ const UiaTextRange& a) :
+    _cRefs{ 1 },
+    _pProvider{ a._pProvider },
+    _pOutputBuffer{ a._pOutputBuffer },
+    _pScreenInfo{ a._pScreenInfo },
+    _start{ a._start },
+    _end{ a._end },
+    _degenerate{ a._degenerate }
+
+{
+    (static_cast<IUnknown*>(_pProvider))->AddRef();
+#if _DEBUG
+   _id = id;
+   ++id;
+#endif
+}
+
+UiaTextRange::~UiaTextRange()
+{
+    (static_cast<IUnknown*>(_pProvider))->Release();
+}
+
+const Endpoint UiaTextRange::GetStart() const
+{
+    return _start;
+}
+
+const Endpoint UiaTextRange::GetEnd() const
+{
+    return _end;
+}
+
+// Routine Description:
+// - returns true if the range is currently degenerate (empty range).
+// Arguments:
+// - <none>
+// Return Value:
+// - true if range is degenerate, false otherwise.
+const bool UiaTextRange::IsDegenerate() const
+{
+    return _degenerate;
+}
+
+#pragma region IUnknown
+
+IFACEMETHODIMP_(ULONG) UiaTextRange::AddRef()
+{
+    return InterlockedIncrement(&_cRefs);
+}
+
+IFACEMETHODIMP_(ULONG) UiaTextRange::Release()
+{
+    const long val = InterlockedDecrement(&_cRefs);
+    if (val == 0)
+    {
+        delete this;
+    }
+    return val;
+}
+
+IFACEMETHODIMP UiaTextRange::QueryInterface(_In_ REFIID riid, _COM_Outptr_result_maybenull_ void** ppInterface)
+{
+    if (riid == __uuidof(IUnknown))
+    {
+        *ppInterface = static_cast<ITextRangeProvider*>(this);
+    }
+    else if (riid == __uuidof(ITextRangeProvider))
+    {
+        *ppInterface = static_cast<ITextRangeProvider*>(this);
+    }
+    else
+    {
+        *ppInterface = nullptr;
+        return E_NOINTERFACE;
+    }
+
+    (static_cast<IUnknown*>(*ppInterface))->AddRef();
+    return S_OK;
+}
+
+#pragma endregion
+
+#pragma region ITextRangeProvider
+
+IFACEMETHODIMP UiaTextRange::Clone(_Outptr_result_maybenull_ ITextRangeProvider** ppRetVal)
+{
+    try
+    {
+        *ppRetVal = new UiaTextRange(*this);
+    }
+    catch(...)
+    {
+        *ppRetVal = nullptr;
+        return wil::ResultFromCaughtException();
+    }
+    if (*ppRetVal == nullptr)
+    {
+        return E_OUTOFMEMORY;
+    }
+    return S_OK;
+}
+
+IFACEMETHODIMP UiaTextRange::Compare(_In_opt_ ITextRangeProvider* pRange, _Out_ BOOL* pRetVal)
+{
+    *pRetVal = FALSE;
+    UiaTextRange* other = static_cast<UiaTextRange*>(pRange);
+    if (other)
+    {
+        *pRetVal = !!(_start == other->GetStart() &&
+                      _end == other->GetEnd() &&
+                      _degenerate == other->IsDegenerate());
+    }
+    return S_OK;
+}
+
+
+IFACEMETHODIMP UiaTextRange::CompareEndpoints(_In_ TextPatternRangeEndpoint endpoint,
+                                              _In_ ITextRangeProvider* pTargetRange,
+                                              _In_ TextPatternRangeEndpoint targetEndpoint,
+                                              _Out_ int* pRetVal)
+{
+    // get the text range that we're comparing to
+    UiaTextRange* range = static_cast<UiaTextRange*>(pTargetRange);
+    if (range == nullptr)
+    {
+        return E_INVALIDARG;
+    }
+
+    // get endpoint value that we're comparing to
+    Endpoint theirValue;
+    if (targetEndpoint == TextPatternRangeEndpoint::TextPatternRangeEndpoint_Start)
+    {
+        theirValue = range->GetStart();
+    }
+    else
+    {
+        theirValue = range->GetEnd();
+    }
+
+    // get the values of our endpoint
+    Endpoint ourValue;
+    if (endpoint == TextPatternRangeEndpoint::TextPatternRangeEndpoint_Start)
+    {
+        ourValue = _start;
+    }
+    else
+    {
+        ourValue = _end;
+    }
+
+    // compare them
+    *pRetVal = clamp(static_cast<int>(ourValue) - static_cast<int>(theirValue), -1, 1);
+
+    return S_OK;
+}
+
+IFACEMETHODIMP UiaTextRange::ExpandToEnclosingUnit(_In_ TextUnit unit)
+{
+    const ScreenInfoRow topRow = 0;
+    const ScreenInfoRow bottomRow = _getTotalRows() - 1;
+    const unsigned int rowWidth = _getRowWidth();
+
+    if (unit <= TextUnit::TextUnit_Line)
+    {
+        // expand to line
+        _start = _textBufferRowToEndpoint(_endpointToTextBufferRow(_start));
+        // (rowWidth - 1) is the last column of the row
+        _end = _start + rowWidth - 1;
+    }
+    else
+    {
+        // expand to document
+        _start = _screenInfoRowToEndpoint(topRow);
+        // (rowWidth - 1) is the last column of the row
+        _end = _screenInfoRowToEndpoint(bottomRow) + rowWidth - 1;
+    }
+
+    return S_OK;
+}
+
+// we don't support this currently
+IFACEMETHODIMP UiaTextRange::FindAttribute(_In_ TEXTATTRIBUTEID textAttributeId,
+                                           _In_ VARIANT val,
+                                           _In_ BOOL searchBackward,
+                                           _Outptr_result_maybenull_ ITextRangeProvider** ppRetVal)
+{
+    UNREFERENCED_PARAMETER(textAttributeId);
+    UNREFERENCED_PARAMETER(val);
+    UNREFERENCED_PARAMETER(searchBackward);
+    UNREFERENCED_PARAMETER(ppRetVal);
+    return E_NOTIMPL;
+}
+
+// we don't support this currently
+IFACEMETHODIMP UiaTextRange::FindText(_In_ BSTR text,
+                                      _In_ BOOL searchBackward,
+                                      _In_ BOOL ignoreCase,
+                                      _Outptr_result_maybenull_ ITextRangeProvider** ppRetVal)
+{
+    UNREFERENCED_PARAMETER(text);
+    UNREFERENCED_PARAMETER(searchBackward);
+    UNREFERENCED_PARAMETER(ignoreCase);
+    UNREFERENCED_PARAMETER(ppRetVal);
+    return E_NOTIMPL;
+}
+
+// we don't support this currently
+IFACEMETHODIMP UiaTextRange::GetAttributeValue(_In_ TEXTATTRIBUTEID textAttributeId,
+                                               _Out_ VARIANT* pRetVal)
+{
+    UNREFERENCED_PARAMETER(textAttributeId);
+    UNREFERENCED_PARAMETER(pRetVal);
+    return E_NOTIMPL;
+}
+
+IFACEMETHODIMP UiaTextRange::GetBoundingRectangles(_Outptr_result_maybenull_ SAFEARRAY** ppRetVal)
+{
+    const unsigned int totalRowsInRange = _rowCountInRange();
+    const COORD currentFontSize = _pScreenInfo->GetScreenFontSize();
+    const TextBufferRow startRow = _endpointToTextBufferRow(_start);
+    *ppRetVal = nullptr;
+
+    // vector to put coords into. they go in as four doubles in the
+    // order: left, top, width, height. each line will have its own
+    // set of coords.
+    std::vector<double> coords;
+
+    if (_degenerate && _isScreenInfoRowInViewport(startRow))
+    {
+        POINT topLeft;
+        POINT bottomRight;
+        ScreenInfoRow screenInfoRow = _textBufferRowToScreenInfoRow(startRow);
+
+        topLeft.x = 0;
+        topLeft.y = _screenInfoRowToViewportRow(screenInfoRow) * currentFontSize.Y;
+
+        bottomRight.x = topLeft.x + currentFontSize.X;
+        // we add the font height only once here because we are adding each line individually
+        bottomRight.y = topLeft.y + currentFontSize.Y;
+
+        // convert the coords to be relative to the screen instead of
+        // the client window
+        HWND hwnd = _getWindowHandle();
+        ClientToScreen(hwnd, &topLeft);
+        ClientToScreen(hwnd, &bottomRight);
+
+        const LONG width = bottomRight.x - topLeft.x;
+        const LONG height = bottomRight.y - topLeft.y;
+
+        // insert the coords
+        try
+        {
+            coords.push_back(topLeft.x);
+            coords.push_back(topLeft.y);
+            coords.push_back(width);
+            coords.push_back(height);
+        }
+        CATCH_RETURN();
+    }
+
+    for (unsigned int i = 0; i < totalRowsInRange; ++i)
+    {
+        ScreenInfoRow screenInfoRow = _textBufferRowToScreenInfoRow(startRow + i);
+        if (!_isScreenInfoRowInViewport(screenInfoRow))
+        {
+            continue;
+        }
+
+        // measure boundaries, in pixels
+        POINT topLeft;
+        POINT bottomRight;
+
+        topLeft.x = 0;
+        topLeft.y = _screenInfoRowToViewportRow(screenInfoRow) * currentFontSize.Y;
+
+        bottomRight.x = _getViewportWidth(_getViewport()) * currentFontSize.X;
+        // we add the font height only once here because we are adding each line individually
+        bottomRight.y = topLeft.y + currentFontSize.Y;
+
+        // convert the coords to be relative to the screen instead of
+        // the client window
+        HWND hwnd = _getWindowHandle();
+        ClientToScreen(hwnd, &topLeft);
+        ClientToScreen(hwnd, &bottomRight);
+
+        const LONG width = bottomRight.x - topLeft.x;
+        const LONG height = bottomRight.y - topLeft.y;
+
+        // insert the coords
+        try
+        {
+            coords.push_back(topLeft.x);
+            coords.push_back(topLeft.y);
+            coords.push_back(width);
+            coords.push_back(height);
+        }
+        CATCH_RETURN();
+    }
+
+    // convert to a safearray
+    *ppRetVal = SafeArrayCreateVector(VT_R8, 0, static_cast<ULONG>(coords.size()));
+    for (LONG i = 0; i < static_cast<LONG>(coords.size()); ++i)
+    {
+        SafeArrayPutElement(*ppRetVal, &i, &coords[i]);
+    }
+
+    return S_OK;
+}
+
+IFACEMETHODIMP UiaTextRange::GetEnclosingElement(_Outptr_result_maybenull_ IRawElementProviderSimple** ppRetVal)
+{
+    return _pProvider->QueryInterface(__uuidof(IRawElementProviderSimple),
+                                      reinterpret_cast<void**>(ppRetVal));
+}
+
+IFACEMETHODIMP UiaTextRange::GetText(_In_ int maxLength, _Out_ BSTR* pRetVal)
+{
+    std::wstring wstr = L"";
+    const bool getPartialText = maxLength != -1;
+    const TextBufferRow startTextBufferRow = _endpointToTextBufferRow(_start);
+    const unsigned int totalRowsInRange = _rowCountInRange();
+
+    for (unsigned int i = 0; i < totalRowsInRange; ++i)
+    {
+        try
+        {
+            const ROW* const row = _pOutputBuffer->GetRowByOffset(startTextBufferRow + i);
+            if (row->CharRow.ContainsText())
+            {
+                std::wstring tempString = std::wstring(row->CharRow.Chars + row->CharRow.Left,
+                                                       row->CharRow.Chars + row->CharRow.Right);
+                wstr += tempString;
+            }
+            wstr += L"\r\n";
+            if (getPartialText && wstr.size() > static_cast<size_t>(maxLength))
+            {
+                wstr.resize(maxLength);
+                break;
+            }
+        }
+        CATCH_RETURN();
+    }
+
+    *pRetVal = SysAllocString(wstr.c_str());
+    return S_OK;
+}
+
+IFACEMETHODIMP UiaTextRange::Move(_In_ TextUnit unit, _In_ int count, _Out_ int* pRetVal)
+{
+    // for now, we only support line movement
+    UNREFERENCED_PARAMETER(unit);
+
+   *pRetVal = 0;
+    if (count == 0)
+    {
+        return S_OK;
+    }
+
+    int incrementAmount;
+    ScreenInfoRow limitingRow;
+    if (count > 0)
+    {
+        // moving forward
+        incrementAmount = 1;
+        limitingRow = _getTotalRows() - 1;
+    }
+    else
+    {
+        // moving backward
+        incrementAmount = -1;
+        limitingRow = 0;
+    }
+
+    ScreenInfoRow screenInfoRow = _endpointToScreenInfoRow(_start);
+    for (int i = 0; i < abs(count); ++i)
+    {
+        if (screenInfoRow == limitingRow)
+        {
+            break;
+        }
+        screenInfoRow += incrementAmount;
+        *pRetVal += incrementAmount;
+    }
+
+    // update endpoints
+    _start = _screenInfoRowToEndpoint(screenInfoRow);
+    // (_getRowWidth() - 1) is the last column in the row
+    _end = _start + _getRowWidth() - 1;
+
+    // a range can't be degenerate after both endpoints have been
+    // moved.
+    _degenerate = false;
+
+    return S_OK;
+}
+
+IFACEMETHODIMP UiaTextRange::MoveEndpointByUnit(_In_ TextPatternRangeEndpoint endpoint,
+                                                _In_ TextUnit unit,
+                                                _In_ int count,
+                                                _Out_ int* pRetVal)
+{
+    // for now, we only support line movement
+    UNREFERENCED_PARAMETER(unit);
+
+    *pRetVal = 0;
+    if (count == 0)
+    {
+        return S_OK;
+    }
+
+    const bool shrinkingRange = (count < 0 &&
+                                 endpoint == TextPatternRangeEndpoint::TextPatternRangeEndpoint_End) ||
+                                (count > 0 &&
+                                 endpoint == TextPatternRangeEndpoint::TextPatternRangeEndpoint_Start);
+
+
+    // determine which endpoint we're moving
+    Endpoint* pInternalEndpoint;
+    Endpoint otherEndpoint;
+    if (endpoint == TextPatternRangeEndpoint::TextPatternRangeEndpoint_Start)
+    {
+        pInternalEndpoint = &_start;
+        otherEndpoint = _end;
+    }
+    else
+    {
+        pInternalEndpoint = &_end;
+        otherEndpoint = _start;
+    }
+
+    ScreenInfoRow screenInfoRow = _endpointToScreenInfoRow(*pInternalEndpoint);
+
+    // set values depending on move direction
+    int incrementAmount;
+    ScreenInfoRow limitingRow;
+    if (count > 0)
+    {
+        // moving forward
+        incrementAmount = 1;
+        limitingRow = _getTotalRows() - 1;
+    }
+    else
+    {
+        // moving backward
+        incrementAmount = -1;
+        limitingRow = 0;
+    }
+
+    // move the endpoint
+    bool crossedEndpoints = false;
+    for (int i = 0; i < abs(count); ++i)
+    {
+        if (screenInfoRow == limitingRow)
+        {
+            break;
+        }
+        screenInfoRow += incrementAmount;
+        *pRetVal += incrementAmount;
+        if (screenInfoRow == _endpointToScreenInfoRow(otherEndpoint))
+        {
+            crossedEndpoints = true;
+        }
+    }
+    *pInternalEndpoint = _screenInfoRowToEndpoint(screenInfoRow);
+
+    // fix out of order endpoints. If they crossed then the it is
+    // turned into a degenerate range at the point where the endpoint
+    // we moved stops at.
+    if (crossedEndpoints || (_degenerate && shrinkingRange))
+    {
+        if (endpoint == TextPatternRangeEndpoint::TextPatternRangeEndpoint_Start)
+        {
+            _end = _start;
+        }
+        else
+        {
+            _start = _end;
+        }
+        _degenerate = true;
+    }
+    else
+    {
+        _degenerate = false;
+    }
+
+    return S_OK;
+}
+
+IFACEMETHODIMP UiaTextRange::MoveEndpointByRange(_In_ TextPatternRangeEndpoint endpoint,
+                                                 _In_ ITextRangeProvider* pTargetRange,
+                                                 _In_ TextPatternRangeEndpoint targetEndpoint)
+{
+    UiaTextRange* range = static_cast<UiaTextRange*>(pTargetRange);
+    if (range == nullptr)
+    {
+        return E_INVALIDARG;
+    }
+
+    // get the value that we're updating to
+    Endpoint newValue;
+    if (targetEndpoint == TextPatternRangeEndpoint::TextPatternRangeEndpoint_Start)
+    {
+        newValue = range->GetStart();
+    }
+    else
+    {
+        newValue = range->GetEnd();
+    }
+
+    // get the endpoint that we're changing
+    Endpoint* pInternalEndpoint;
+    if (endpoint == TextPatternRangeEndpoint::TextPatternRangeEndpoint_Start)
+    {
+        pInternalEndpoint = &_start;
+    }
+    else
+    {
+        pInternalEndpoint = &_end;
+    }
+
+    // update value, fix any reversed endpoints
+    *pInternalEndpoint = newValue;
+    if (_start > _end)
+    {
+        // we move the endpoint that isn't being updated to be the
+        // same as the one that was just moved
+        if (endpoint == TextPatternRangeEndpoint::TextPatternRangeEndpoint_Start)
+        {
+            _end = _start;
+        }
+        else
+        {
+            _start = _end;
+        }
+    }
+    return S_OK;
+}
+
+IFACEMETHODIMP UiaTextRange::Select()
+{
+    COORD coordStart;
+    COORD coordEnd;
+
+    coordStart.X = static_cast<SHORT>(_endpointToColumn(_start));
+    coordStart.Y = static_cast<SHORT>(_endpointToScreenInfoRow(_start));
+
+    coordEnd.X = static_cast<SHORT>(_endpointToColumn(_end));
+    coordEnd.Y = static_cast<SHORT>(_endpointToScreenInfoRow(_end));
+
+    Selection::Instance().SelectNewRegion(coordStart, coordEnd);
+    return S_OK;
+}
+
+// we don't support this
+IFACEMETHODIMP UiaTextRange::AddToSelection()
+{
+    return E_NOTIMPL;
+}
+
+// we don't support this
+IFACEMETHODIMP UiaTextRange::RemoveFromSelection()
+{
+    return E_NOTIMPL;
+}
+
+IFACEMETHODIMP UiaTextRange::ScrollIntoView(_In_ BOOL alignToTop)
+{
+    const Viewport oldViewport = _getViewport();
+    const unsigned int viewportHeight = _getViewportHeight(oldViewport);
+    const unsigned int totalRows = _getTotalRows();
+
+    // range rows
+    const ScreenInfoRow startScreenInfoRow = _endpointToScreenInfoRow(_start);
+    const ScreenInfoRow endScreenInfoRow = _endpointToScreenInfoRow(_end);
+
+    // screen buffer rows
+    const ScreenInfoRow topRow = 0;
+    const ScreenInfoRow bottomRow = totalRows - 1;
+
+    Viewport newViewport = oldViewport;
+
+    // there's a bunch of +1/-1s here for setting the viewport. These
+    // are to account for the inclusivity of the viewport boundaries.
+    if (alignToTop)
+    {
+        // determine if we can align the start row to the top
+        if (startScreenInfoRow + viewportHeight <= bottomRow)
+        {
+            // we can align to the top
+            newViewport.Top = static_cast<SHORT>(startScreenInfoRow);
+            newViewport.Bottom = static_cast<SHORT>(startScreenInfoRow + viewportHeight - 1);
+        }
+        else
+        {
+            // we can align to the top so we'll just move the viewport
+            // to the bottom of the screen buffer
+            newViewport.Bottom = static_cast<SHORT>(bottomRow);
+            newViewport.Top = static_cast<SHORT>(bottomRow - viewportHeight + 1);
+        }
+    }
+    else
+    {
+        // we need to align to the bottom
+        // check if we can align to the bottom
+        if (endScreenInfoRow - viewportHeight >= topRow)
+        {
+            // we can align to bottom
+            newViewport.Bottom = static_cast<SHORT>(endScreenInfoRow);
+            newViewport.Top = static_cast<SHORT>(endScreenInfoRow - viewportHeight + 1);
+        }
+        else
+        {
+            // we can't align to bottom so we'll move the viewport to
+            // the top of the screen buffer
+            newViewport.Top = static_cast<SHORT>(topRow);
+            newViewport.Bottom = static_cast<SHORT>(topRow + viewportHeight - 1);
+        }
+
+    }
+
+    assert(newViewport.Top >= topRow);
+    assert(newViewport.Bottom <= static_cast<SHORT>(bottomRow));
+    assert(_getViewportHeight(oldViewport) == _getViewportHeight(newViewport));
+
+    _getWindow()->SetViewportOrigin(newViewport);
+    return S_OK;
+}
+
+IFACEMETHODIMP UiaTextRange::GetChildren(_Outptr_result_maybenull_ SAFEARRAY** ppRetVal)
+{
+    // we don't have any children
+    *ppRetVal = SafeArrayCreateVector(VT_UNKNOWN, 0, 0);
+    return S_OK;
+}
+
+#pragma endregion
+
+// Routine Description:
+// - Gets the current viewport
+// Arguments:
+// - <none>
+// Return Value:
+// - The screen info's current viewport
+const Viewport UiaTextRange::_getViewport() const
+{
+    return _pScreenInfo->GetBufferViewport();
+}
+
+// Routine Description:
+// - Gets the current window
+// Arguments:
+// - <none>
+// Return Value:
+// - The current window. May return nullptr if there is no current
+// window.
+IConsoleWindow* UiaTextRange::_getWindow()
+{
+    return ServiceLocator::LocateConsoleWindow();
+}
+
+// Routine Description:
+// - gets the current window handle
+// Arguments:
+// - <none>
+// Return Value
+// - the current window handle
+HWND UiaTextRange::_getWindowHandle()
+{
+    return ServiceLocator::LocateConsoleWindow()->GetWindowHandle();
+}
+
+// Routine Description:
+// - Gets the number of rows in the output text buffer.
+// Arguments:
+// - <none>
+// Return Value:
+// - The number of rows
+const unsigned int UiaTextRange::_getTotalRows() const
+{
+    return _pOutputBuffer->TotalRowCount();
+}
+
+// Routine Description:
+// - gets the current screen buffer size.
+// Arguments:
+// - <none>
+// Return Value:
+// - The screen buffer size
+const COORD UiaTextRange::_getScreenBufferCoords()
+{
+    return ServiceLocator::LocateGlobals()->getConsoleInformation()->GetScreenBufferSize();
+}
+
+
+// Routine Description:
+// - Gets the width of the screen buffer rows
+// Arguments:
+// - <none>
+// Return Value:
+// - The row width
+const unsigned int UiaTextRange::_getRowWidth()
+{
+    // make sure that we can't leak a 0
+    return max(_getScreenBufferCoords().X, 1);
+}
+
+// Routine Description:
+// - calculates the column refered to by the endpoint.
+// Arguments:
+// - endpoint - the endpoint to translate
+// Return Value:
+// - the column value
+const Column UiaTextRange::_endpointToColumn(_In_ const Endpoint endpoint)
+{
+    return endpoint % _getRowWidth();
+}
+
+// Routine Description:
+// - converts an Endpoint into its equivalent text buffer row.
+// Arguments:
+// - endpoint - the endpoint to convert
+// Return Value:
+// - the text buffer row value
+const TextBufferRow UiaTextRange::_endpointToTextBufferRow(_In_ const Endpoint endpoint) const
+{
+    return endpoint / _getRowWidth();
+}
+
+// Routine Description:
+// - counts the number of rows that are fully or partially part of the
+// range.
+// Arguments:
+// - <none>
+// Return Value:
+// - The number of rows in the range.
+const unsigned int UiaTextRange::_rowCountInRange() const
+{
+    if (_degenerate)
+    {
+        return 0;
+    }
+    const TextBufferRow textBufferStartRow = _endpointToTextBufferRow(_start);
+    const TextBufferRow textBufferEndRow = _endpointToTextBufferRow(_end);
+    // + 1 to balance subtracting TextBufferRows from each other
+    return textBufferEndRow - textBufferStartRow + 1;
+}
+
+// Routine Description:
+// - Converts a TextBufferRow to a ScreenInfoRow.
+// Arguments:
+// - row - the TextBufferRow to convert
+// Return Value:
+// - the equivalent ScreenInfoRow.
+const ScreenInfoRow UiaTextRange::_textBufferRowToScreenInfoRow(_In_ const TextBufferRow row) const
+{
+    const TextBufferRow firstRowIndex = _pOutputBuffer->GetFirstRowIndex();
+    return _normalizeRow(row - firstRowIndex);
+}
+
+// Routine Description:
+// - Converts a ScreenInfoRow to a ViewportRow. Uses the default
+// viewport for the conversion.
+// Arguments:
+// - row - the ScreenInfoRow to convert
+// Return Value:
+// - the equivalent ViewportRow.
+const ViewportRow UiaTextRange::_screenInfoRowToViewportRow(_In_ const ScreenInfoRow row) const
+{
+    const Viewport viewport = _getViewport();
+    return _screenInfoRowToViewportRow(row, viewport);
+}
+
+// Routine Description:
+// - Converts a ScreenInfoRow to a ViewportRow.
+// Arguments:
+// - row - the ScreenInfoRow to convert
+// - viewport - the viewport to use for the conversion
+// Return Value:
+// - the equivalent ViewportRow.
+const ViewportRow UiaTextRange::_screenInfoRowToViewportRow(_In_ const ScreenInfoRow row,
+                                                            _In_ const Viewport viewport) const
+{
+    return row - viewport.Top;
+}
+
+// Routine Description:
+// - normalizes the row index to within the bounds of the output
+// buffer. The output buffer stores the text in a circular buffer so
+// this method makes sure that we circle around gracefully.
+// Arguments:
+// - the non-normalized row index
+// Return Value:
+// - the normalized row index
+const Row UiaTextRange::_normalizeRow(_In_ const Row row) const
+{
+    const unsigned int totalRows = _getTotalRows();
+    return ((row + totalRows) % totalRows);
+}
+
+// Routine Description:
+// - Gets the viewport height, measured in char rows.
+// Arguments:
+// - viewport - The viewport to measure
+// Return Value:
+// - The viewport height
+const unsigned int UiaTextRange::_getViewportHeight(_In_ const Viewport viewport)
+{
+    assert(viewport.Bottom >= viewport.Top);
+    // + 1 because COORD is inclusive on both sides so subtracting top
+    // and bottom gets rid of 1 more then it should.
+    return viewport.Bottom - viewport.Top + 1;
+}
+
+// Routine Description:
+// - Gets the viewport width, measured in char columns.
+// Arguments:
+// - viewport - The viewport to measure
+// Return Value:
+// - The viewport width
+const unsigned int UiaTextRange::_getViewportWidth(_In_ const Viewport viewport)
+{
+    assert(viewport.Right >= viewport.Left);
+
+    // + 1 because COORD is inclusive on both sides so subtracting left
+    // and right gets rid of 1 more then it should.
+    return (viewport.Right - viewport.Left + 1);
+}
+
+// Routine Description:
+// - checks if the row is currently visible in the viewport. Uses the
+// default viewport.
+// Arguments:
+// - row - the screen info row to check
+// Return Value:
+// - true if the row is within the bounds of the viewport
+const bool UiaTextRange::_isScreenInfoRowInViewport(_In_ const ScreenInfoRow row) const
+{
+    return _isScreenInfoRowInViewport(row, _getViewport());
+}
+
+// Routine Description:
+// - checks if the row is currently visible in the viewport
+// Arguments:
+// - row - the row to check
+// - viewport - the viewport to use for the bounds
+// Return Value:
+// - true if the row is within the bounds of the viewport
+const bool UiaTextRange::_isScreenInfoRowInViewport(_In_ const ScreenInfoRow row,
+                                                    _In_ const Viewport viewport) const
+{
+    ViewportRow viewportRow = _screenInfoRowToViewportRow(row, viewport);
+    return viewportRow >= 0 && viewportRow < static_cast<ViewportRow>(_getViewportHeight(viewport));
+}
+
+// Routine Description:
+// - Converts a ScreenInfoRow to a TextBufferRow.
+// Arguments:
+// - row - the ScreenInfoRow to convert
+// Return Value:
+// - the equivalent TextBufferRow.
+const TextBufferRow UiaTextRange::_screenInfoRowToTextBufferRow(_In_ const ScreenInfoRow row) const
+{
+    const TextBufferRow firstRowIndex = _pOutputBuffer->GetFirstRowIndex();
+    return _normalizeRow(row + firstRowIndex);
+}
+
+// Routine Description:
+// - Converts a TextBufferRow to an Endpoint.
+// Arguments:
+// - row - the TextBufferRow to convert
+// Return Value:
+// - the equivalent Endpoint, starting at the beginning of the TextBufferRow.
+const Endpoint UiaTextRange::_textBufferRowToEndpoint(_In_ const TextBufferRow row) const
+{
+    return _getRowWidth() * row;
+}
+
+// Routine Description:
+// - Converts a ScreenInfoRow to an Endpoint.
+// Arguments:
+// - row - the ScreenInfoRow to convert
+// Return Value:
+// - the equivalent Endpoint.
+const Endpoint UiaTextRange::_screenInfoRowToEndpoint(_In_ const ScreenInfoRow row) const
+{
+    return _textBufferRowToEndpoint(_screenInfoRowToTextBufferRow(row));
+}
+
+// Routine Description:
+// - Converts an Endpoint to an ScreenInfoRow.
+// Arguments:
+// - endpoint - the endpoint to convert
+// Return Value:
+// - the equivalent ScreenInfoRow.
+const ScreenInfoRow UiaTextRange::_endpointToScreenInfoRow(_In_ const Endpoint endpoint) const
+{
+    return _textBufferRowToScreenInfoRow(_endpointToTextBufferRow(endpoint));
 }